--- conflicted
+++ resolved
@@ -279,7 +279,6 @@
         FTI_Print("Block size needs to be set between 1 and 2048.", FTI_WARN);
         return FTI_NSCS;
     }
-<<<<<<< HEAD
     if ( (FTI_Conf->dcpMode < FTI_DCP_MODE_MD5) || (FTI_Conf->dcpMode > FTI_DCP_MODE_CRC32) ) {
         FTI_Print("dCP mode ('Basic:dcp_mode') must be either 1 (MD5) or 2 (CRC32), dCP disabled.", FTI_WARN);
         FTI_Conf->dcpEnabled = false;
@@ -290,8 +289,6 @@
         FTI_Print( str, FTI_WARN );
         FTI_Conf->dcpEnabled = false;
     }
-=======
->>>>>>> b3fea831
     if (FTI_Conf->transferSize > (1024 * 1024 * 64) || FTI_Conf->transferSize < (1024 * 1024 * 8)) {
         FTI_Print("Transfer size (default = 16MB) not set in Cofiguration file.", FTI_WARN);
         FTI_Conf->transferSize = 16 * 1024 * 1024;
@@ -463,11 +460,8 @@
             }
         }
         snprintf(FTI_Conf->gTmpDir, FTI_BUFS, "%s/tmp", FTI_Conf->glbalDir);
-<<<<<<< HEAD
         snprintf(FTI_Ckpt[4].dcpDir, FTI_BUFS, "%s/dCP", FTI_Conf->glbalDir);
         snprintf(FTI_Ckpt[4].dcpName, FTI_BUFS, "dCPFile-Rank%d.fti", FTI_Topo->myRank);
-=======
->>>>>>> b3fea831
         snprintf(FTI_Ckpt[4].dir, FTI_BUFS, "%s/l4", FTI_Conf->glbalDir);
 
         // Create local checkpoint timestamp directory
@@ -478,17 +472,10 @@
                     FTI_Print("Cannot create local checkpoint timestamp directory", FTI_EROR);
                 }
             }
-<<<<<<< HEAD
         }
         else {
             snprintf(fn, FTI_BUFS, "%s", FTI_Conf->localDir);
         }
-=======
-        }
-        else {
-            snprintf(fn, FTI_BUFS, "%s", FTI_Conf->localDir);
-        }
->>>>>>> b3fea831
         snprintf(FTI_Conf->localDir, FTI_BUFS, "%s/%s", fn, FTI_Exec->id);
         if (mkdir(FTI_Conf->localDir, 0777) == -1) {
             if (errno != EEXIST) {
@@ -497,10 +484,7 @@
         }
         snprintf(FTI_Conf->lTmpDir, FTI_BUFS, "%s/tmp", FTI_Conf->localDir);
         snprintf(FTI_Ckpt[1].dir, FTI_BUFS, "%s/l1", FTI_Conf->localDir);
-<<<<<<< HEAD
         snprintf(FTI_Ckpt[1].dcpDir, FTI_BUFS, "%s/dCP", FTI_Conf->localDir);
-=======
->>>>>>> b3fea831
         snprintf(FTI_Ckpt[2].dir, FTI_BUFS, "%s/l2", FTI_Conf->localDir);
         snprintf(FTI_Ckpt[3].dir, FTI_BUFS, "%s/l3", FTI_Conf->localDir);
         return FTI_SCES;
@@ -542,4 +526,4 @@
             return FTI_NSCS;
         }
         return FTI_SCES;
-    }
+    }