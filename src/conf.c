--- conflicted
+++ resolved
@@ -305,12 +305,9 @@
             }
         }
     }
-<<<<<<< HEAD
     //Waiting for metadDir being created
     MPI_Barrier(FTI_COMM_WORLD);
 
-=======
->>>>>>> da686229
     return FTI_SCES;
 }
 
