--- conflicted
+++ resolved
@@ -317,7 +317,7 @@
                     // check for dcp
                     char* ckpt_type = iniparser_getstring( ini, "ckpt_info:ckpt_type", NULL );
                     FTI_Ckpt[i].recoIsDcp = !strcmp(ckpt_type, "dcp");
-                    
+
                     // get ckptID
                     FTI_Exec->ckptID = iniparser_getint( ini, "ckpt_info:ckpt_id", -1 );
 
@@ -354,7 +354,7 @@
                     }
                     //Save number of variables in metadata
                     FTI_Exec->meta[i].nbVar[0] = k;
-                    
+
                     for (k = 0; k < MAX_STACK_SIZE; k++) {
                         snprintf(str, FTI_BUFS, "%d:dcp_layer%d_size", FTI_Topo->groupRank, k);
                         unsigned long LayerSize = iniparser_getlint(ini, str, -1);
@@ -700,14 +700,9 @@
  **/
 /*-------------------------------------------------------------------------*/
 int FTI_WriteMetadata(FTIT_configuration* FTI_Conf, FTIT_execution* FTI_Exec,
-<<<<<<< HEAD
-        FTIT_topology* FTI_Topo, long* fs, long mfs, char* fnl,
-        char* checksums, int* allVarIDs, long* allVarSizes, long *allVarPositions)
-=======
         FTIT_topology* FTI_Topo, FTIT_checkpoint* FTI_Ckpt, long* fs, long mfs, char* fnl,
         char* checksums, int* allVarIDs, long* allVarSizes, unsigned long* allLayerSizes,
-        char* allLayerHashes )
->>>>>>> fc26db96
+        char* allLayerHashes,long *allVarPositions )
 {
     // no metadata files for FTI-FF
     if ( FTI_Conf->ioMode == FTI_IO_FTIFF ) { return FTI_SCES; }
@@ -728,11 +723,11 @@
     iniparser_set( ini, "ckpt_info", NULL );
     switch( FTI_Ckpt[FTI_Exec->ckptLvel].isDcp ) {
         case 0:
-              iniparser_set( ini, "ckpt_info:ckpt_type", "full" );
-              break;
+            iniparser_set( ini, "ckpt_info:ckpt_type", "full" );
+            break;
         case 1:
-              iniparser_set( ini, "ckpt_info:ckpt_type", "dcp" );
-              break;
+            iniparser_set( ini, "ckpt_info:ckpt_type", "dcp" );
+            break;
     } 
 
     // add checkpoint id
@@ -771,7 +766,6 @@
             snprintf(str, FTI_BUFS, "%d:Var%d_pos", i, j);
             snprintf(buf, FTI_BUFS, "%ld", allVarPositions[i * FTI_Exec->nbVar + j]);
             iniparser_set(ini, str, buf);
-
         }
         if( FTI_Ckpt[FTI_Exec->ckptLvel].isDcp ) {
             int nbLayer = ((FTI_Exec->dcpInfoPosix.Counter-1) % FTI_Conf->dcpInfoPosix.StackSize) + 1;
@@ -779,7 +773,7 @@
                 snprintf(str, FTI_BUFS, "%d:dcp_layer%d_size", i, j);
                 snprintf(buf, FTI_BUFS, "%lu", allLayerSizes[i * nbLayer + j]);
                 iniparser_set(ini, str, buf);
-                
+
                 snprintf(str, FTI_BUFS, "%d:dcp_layer%d_hash", i, j);
                 iniparser_set(ini, str, &allLayerHashes[i*nbLayer*MD5_DIGEST_STRING_LENGTH + j*MD5_DIGEST_STRING_LENGTH]);
                 int k;
@@ -940,28 +934,22 @@
 
     int* allVarIDs;
     long* allVarSizes;
-<<<<<<< HEAD
     long *allVarPositions;
+
+    // for posix dcp
+    unsigned long* allLayerSizes;
+    char* allLayerHashes;
+
+    int nbLayer = ((FTI_Exec->dcpInfoPosix.Counter-1) % FTI_Conf->dcpInfoPosix.StackSize) + 1;
 
     if (FTI_Topo->groupRank == 0) {
         allVarIDs = talloc(int, FTI_Topo->groupSize * FTI_Exec->nbVar);
         allVarSizes = talloc(long, FTI_Topo->groupSize * FTI_Exec->nbVar);
         allVarPositions = talloc(long, FTI_Topo->groupSize * FTI_Exec->nbVar);
-=======
-    // for posix dcp
-    unsigned long* allLayerSizes;
-    char* allLayerHashes;
-    
-    int nbLayer = ((FTI_Exec->dcpInfoPosix.Counter-1) % FTI_Conf->dcpInfoPosix.StackSize) + 1;
-    
-    if (FTI_Topo->groupRank == 0) {
-        allVarIDs = talloc(int, FTI_Topo->groupSize * FTI_Exec->nbVar);
-        allVarSizes = talloc(long, FTI_Topo->groupSize * FTI_Exec->nbVar);
         if( FTI_Ckpt[FTI_Exec->ckptLvel].isDcp ) {
             allLayerSizes = talloc( unsigned long, FTI_Topo->groupSize * nbLayer );
             allLayerHashes = talloc( char, FTI_Topo->groupSize * nbLayer * MD5_DIGEST_STRING_LENGTH );
         }
->>>>>>> fc26db96
     }
 
     int* myVarIDs = talloc(int, FTI_Exec->nbVar);
@@ -973,20 +961,14 @@
         myVarSizes[i] =  FTI_Data[i].size;
         myVarPositions[i] = FTI_Data[i].filePos;
     }
-<<<<<<< HEAD
-
-=======
-    
->>>>>>> fc26db96
+
     //Gather variables IDs
     MPI_Gather(myVarIDs, FTI_Exec->nbVar, MPI_INT, allVarIDs, FTI_Exec->nbVar, MPI_INT, 0, FTI_Exec->groupComm);
     //Gather variables sizes
     MPI_Gather(myVarSizes, FTI_Exec->nbVar, MPI_LONG, allVarSizes, FTI_Exec->nbVar, MPI_LONG, 0, FTI_Exec->groupComm);
-<<<<<<< HEAD
     //Gather variables file positions
     MPI_Gather(myVarPositions, FTI_Exec->nbVar, MPI_LONG, allVarPositions, FTI_Exec->nbVar, MPI_LONG, 0, FTI_Exec->groupComm);
 
-=======
     if( FTI_Ckpt[FTI_Exec->ckptLvel].isDcp ) {
         // Gather dcp layer sizes
         MPI_Gather(FTI_Exec->dcpInfoPosix.LayerSize, nbLayer, MPI_UNSIGNED_LONG, 
@@ -995,7 +977,6 @@
         MPI_Gather(FTI_Exec->dcpInfoPosix.LayerHash, nbLayer * MD5_DIGEST_STRING_LENGTH, MPI_CHAR, 
                 allLayerHashes, nbLayer * MD5_DIGEST_STRING_LENGTH, MPI_CHAR, 0, FTI_Exec->groupComm);
     }
->>>>>>> fc26db96
 
     free(myVarIDs);
     free(myVarSizes);
@@ -1003,13 +984,8 @@
 
 
     if (FTI_Topo->groupRank == 0) { // Only one process in the group create the metadata
-<<<<<<< HEAD
-        int res = FTI_Try(FTI_WriteMetadata(FTI_Conf, FTI_Exec, FTI_Topo, fileSizes, mfs,
-                    ckptFileNames, checksums, allVarIDs, allVarSizes,allVarPositions), "write the metadata.");
-=======
         int res = FTI_Try(FTI_WriteMetadata(FTI_Conf, FTI_Exec, FTI_Topo, FTI_Ckpt, fileSizes, mfs,
-                    ckptFileNames, checksums, allVarIDs, allVarSizes, allLayerSizes, allLayerHashes), "write the metadata.");
->>>>>>> fc26db96
+                    ckptFileNames, checksums, allVarIDs, allVarSizes, allLayerSizes, allLayerHashes,allVarPositions), "write the metadata.");
         free(allVarIDs);
         free(allVarSizes);
         if( FTI_Ckpt[FTI_Exec->ckptLvel].isDcp ) {
