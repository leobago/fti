<<<<<<< HEAD
/**
 *  @file   meta.c
 *  @author Leonardo A. Bautista Gomez (leobago@gmail.com)
 *  @date   December, 2013
 *  @brief  Metadata functions for the FTI library.
 */

#include "interface.h"

/*-------------------------------------------------------------------------*/
/**
    @brief      It gets the ptner file size from metadata.
    @param      pfs             Pointer to fill the ptner file size.
    @param      group           The group in the node.
    @param      level           The level of the ckpt or 0 if tmp.
    @return     integer         FTI_SCES if successfull.

    This function read the metadata file created during checkpointing and
    reads partner file size.

 **/
/*-------------------------------------------------------------------------*/
int FTI_GetPtnerSize(FTIT_configuration* FTI_Conf, FTIT_topology* FTI_Topo,
                      FTIT_checkpoint* FTI_Ckpt, unsigned long* pfs, int group, int level)
{
    dictionary* ini;
    char mfn[FTI_BUFS], str[FTI_BUFS], *cfn;
    if (level == 0) {
        sprintf(mfn, "%s/sector%d-group%d.fti", FTI_Conf->mTmpDir, FTI_Topo->sectorID, group);
    }
    else {
        sprintf(mfn, "%s/sector%d-group%d.fti", FTI_Ckpt[level].metaDir, FTI_Topo->sectorID, group);
    }

    sprintf(str, "Getting Ptner file size (%s)...", mfn);
    FTI_Print(str, FTI_DBUG);
    if (access(mfn, R_OK) != 0) {
        FTI_Print("FTI metadata file NOT accessible.", FTI_WARN);
        return FTI_NSCS;
    }
    ini = iniparser_load(mfn);
    if (ini == NULL) {
        FTI_Print("Iniparser failed to parse the metadata file.", FTI_WARN);
        return FTI_NSCS;
    }

    //get Ptner file size
    sprintf(str, "%d:Ckpt_file_size", (FTI_Topo->groupRank + FTI_Topo->groupSize - 1) % FTI_Topo->groupSize);
    *pfs = iniparser_getlint(ini, str, -1);
    iniparser_freedict(ini);

    return FTI_SCES;
}

/*-------------------------------------------------------------------------*/
/**
    @brief      It gets the metadata to recover the data after a failure.
    @param      fs              Pointer to fill the checkpoint file size.
    @param      mfs             Pointer to fill the maximum file size.
    @param      group           The group in the node.
    @param      level           The level of the ckpt or 0 if tmp.
    @return     integer         FTI_SCES if successfull.

    This function read the metadata file created during checkpointing and
    recover the checkpoint file name, file size and the size of the largest
    file in the group (for padding if ncessary during decoding).

 **/
/*-------------------------------------------------------------------------*/
int FTI_GetMeta(FTIT_configuration* FTI_Conf, FTIT_execution* FTI_Exec,
                FTIT_topology* FTI_Topo, FTIT_checkpoint* FTI_Ckpt,
                unsigned long* fs, unsigned long* mfs, int group, int level)
{
    dictionary* ini;
    char mfn[FTI_BUFS], str[FTI_BUFS], *cfn;
    if (level == 0) {
        sprintf(mfn, "%s/sector%d-group%d.fti", FTI_Conf->mTmpDir, FTI_Topo->sectorID, group);
    }
    else {
        sprintf(mfn, "%s/sector%d-group%d.fti", FTI_Ckpt[level].metaDir, FTI_Topo->sectorID, group);
    }
    sprintf(str, "Getting FTI metadata file (%s)...", mfn);
    FTI_Print(str, FTI_DBUG);
    if (access(mfn, R_OK) != 0) {
        FTI_Print("FTI metadata file NOT accessible.", FTI_DBUG);
        return FTI_NSCS;
    }
    ini = iniparser_load(mfn);
    if (ini == NULL) {
        FTI_Print("Iniparser failed to parse the metadata file.", FTI_WARN);
        return FTI_NSCS;
    }
    sprintf(str, "%d:Ckpt_file_name", FTI_Topo->groupRank);
    cfn = iniparser_getstring(ini, str, NULL);
    snprintf(FTI_Exec->ckptFile, FTI_BUFS, "%s", cfn);
    sprintf(str, "%d:Ckpt_file_size", FTI_Topo->groupRank);
    *fs = iniparser_getlint(ini, str, -1);
    sprintf(str, "%d:Ckpt_file_maxs", FTI_Topo->groupRank);
    *mfs = iniparser_getlint(ini, str, -1);

    iniparser_freedict(ini);

    return FTI_SCES;
}

/*-------------------------------------------------------------------------*/
/**
    @brief      It writes the metadata to recover the data after a failure.
    @param      fs              Pointer to the list of checkpoint sizes.
    @param      mfs             The maximum checkpoint file size.
    @param      fnl             Pointer to the list of checkpoint names.
    @return     integer         FTI_SCES if successfull.

    This function should be executed only by one process per group. It
    writes the metadata file used to recover in case of failure.

 **/
/*-------------------------------------------------------------------------*/
int FTI_UpdateMetadata(FTIT_configuration* FTI_Conf, FTIT_topology* FTI_Topo,
                      unsigned long fs, unsigned long mfs, char* fn)
{
    char str[FTI_BUFS], buf[FTI_BUFS];
    dictionary* ini;
    int i;

    snprintf(buf, FTI_BUFS, "%s/Topology.fti", FTI_Conf->metadDir);
    sprintf(str, "Temporary load of topology file (%s)...", buf);
    FTI_Print(str, FTI_DBUG);

    // To bypass iniparser bug while empty dict.
    ini = iniparser_load(buf);
    if (ini == NULL) {
        FTI_Print("Temporary topology file could NOT be parsed", FTI_WARN);

        return FTI_NSCS;
    }

    // Add metadata to dictionary
    for (i = 0; i < FTI_Topo->groupSize; i++) {
        //strncpy(buf, fnl + (i * FTI_BUFS), FTI_BUFS - 1);
        sprintf(str, "%d", i);
        iniparser_set(ini, str, NULL);
        sprintf(str, "%d:Ckpt_file_name", i);
        iniparser_set(ini, str, fn);
        sprintf(str, "%d:Ckpt_file_size", i);
        sprintf(buf, "%ld", fs);
        iniparser_set(ini, str, buf);
        sprintf(str, "%d:Ckpt_file_maxs", i);
        sprintf(buf, "%ld", mfs);
        iniparser_set(ini, str, buf);
    }

    // Remove topology section
    iniparser_unset(ini, "topology");
    if (mkdir(FTI_Conf->mTmpDir, 0777) == -1) {
        if (errno != EEXIST)
            FTI_Print("Cannot create directory", FTI_EROR);
    }

    sprintf(buf, "%s/sector%d-group%d.fti", FTI_Conf->mTmpDir, FTI_Topo->sectorID, FTI_Topo->groupID);
    if (remove(buf) == -1)
        if (errno != ENOENT)
            FTI_Print("Cannot remove sector-group.fti", FTI_EROR);

    sprintf(str, "Creating metadata file (%s)...", buf);
    FTI_Print(str, FTI_DBUG);

    FILE* fd = fopen(buf, "w");
    if (fd == NULL) {
        FTI_Print("Metadata file could NOT be opened.", FTI_WARN);

        iniparser_freedict(ini);

        return FTI_NSCS;
    }

    // Write metadata
    iniparser_dump_ini(ini, fd);

    if (fflush(fd) != 0) {
        FTI_Print("Metadata file could NOT be flushed.", FTI_WARN);

        iniparser_freedict(ini);
        fclose(fd);

        return FTI_NSCS;
    }
    if (fclose(fd) != 0) {
        FTI_Print("Metadata file could NOT be closed.", FTI_WARN);

        iniparser_freedict(ini);

        return FTI_NSCS;
    }
    iniparser_freedict(ini);

    return FTI_SCES;
}


/*-------------------------------------------------------------------------*/
/**
    @brief      It writes the metadata to recover the data after a failure.
    @param      fs              Pointer to the list of checkpoint sizes.
    @param      mfs             The maximum checkpoint file size.
    @param      fnl             Pointer to the list of checkpoint names.
    @param      member          0 if application process groupID of
                                respective application process if head.
    @return     integer         FTI_SCES if successfull.

    This function should be executed only by one process per group. It
    writes the metadata file used to recover in case of failure.

 **/
/*-------------------------------------------------------------------------*/
int FTI_WriteMetadata(FTIT_configuration* FTI_Conf, FTIT_topology* FTI_Topo,
                      unsigned long* fs, unsigned long mfs, char* fnl, int member)
{
    char str[FTI_BUFS], buf[FTI_BUFS];
    dictionary* ini;
    int i, groupID;

    snprintf(buf, FTI_BUFS, "%s/Topology.fti", FTI_Conf->metadDir);
    sprintf(str, "Temporary load of topology file (%s)...", buf);
    FTI_Print(str, FTI_DBUG);

    groupID = (FTI_Topo->amIaHead) ? member + 1 : FTI_Topo->groupID;

    // To bypass iniparser bug while empty dict.
    ini = iniparser_load(buf);
    if (ini == NULL) {
        FTI_Print("Temporary topology file could NOT be parsed", FTI_WARN);
        return FTI_NSCS;
    }

    // Add metadata to dictionary
    for (i = 0; i < FTI_Topo->groupSize; i++) {
        strncpy(buf, fnl + (i * FTI_BUFS), FTI_BUFS - 1);
        sprintf(str, "%d", i);
        iniparser_set(ini, str, NULL);
        sprintf(str, "%d:Ckpt_file_name", i);
        iniparser_set(ini, str, buf);
        sprintf(str, "%d:Ckpt_file_size", i);
        sprintf(buf, "%ld", fs[i]);
        iniparser_set(ini, str, buf);
        sprintf(str, "%d:Ckpt_file_maxs", i);
        sprintf(buf, "%ld", mfs);
        iniparser_set(ini, str, buf);
    }

    // Remove topology section
    iniparser_unset(ini, "topology");
    if (mkdir(FTI_Conf->mTmpDir, 0777) == -1) {
        if (errno != EEXIST) {
            FTI_Print("Cannot create directory", FTI_EROR);
        }
    }

    sprintf(buf, "%s/sector%d-group%d.fti", FTI_Conf->mTmpDir, FTI_Topo->sectorID, groupID);
    if (remove(buf) == -1) {
        if (errno != ENOENT) {
            FTI_Print("Cannot remove sector-group.fti", FTI_EROR);
        }
    }

    sprintf(str, "Creating metadata file (%s)...", buf);
    FTI_Print(str, FTI_DBUG);

    FILE* fd = fopen(buf, "w");
    if (fd == NULL) {
        FTI_Print("Metadata file could NOT be opened.", FTI_WARN);

        iniparser_freedict(ini);

        return FTI_NSCS;
    }

    // Write metadata
    iniparser_dump_ini(ini, fd);

    if (fflush(fd) != 0) {
        FTI_Print("Metadata file could NOT be flushed.", FTI_WARN);

        iniparser_freedict(ini);
        fclose(fd);

        return FTI_NSCS;
    }
    if (fclose(fd) != 0) {
        FTI_Print("Metadata file could NOT be closed.", FTI_WARN);

        iniparser_freedict(ini);

        return FTI_NSCS;
    }

    iniparser_freedict(ini);

    return FTI_SCES;
}

/*-------------------------------------------------------------------------*/
/**
    @brief      It writes the metadata to recover the data after a failure.
    @param      globalTmp       1 if using global temporary directory.
    @param      member          0 if application process groupID of
                                respective application process if head.
    @return     integer         FTI_SCES if successfull.

    This function gathers information about the checkpoint files in the
    group (name and sizes), and creates the metadata file used to recover in
    case of failure.

 **/
/*-------------------------------------------------------------------------*/
int FTI_CreateMetadata(FTIT_configuration* FTI_Conf, FTIT_execution* FTI_Exec,
                       FTIT_topology* FTI_Topo, int globalTmp, int member)
{
    char* fnl = talloc(char, FTI_Topo->groupSize* FTI_BUFS);
    unsigned long fs[FTI_BUFS], mfs, tmpo;
    char str[FTI_BUFS], buf[FTI_BUFS];
    struct stat fileStatus;
    int i;
    if (globalTmp) {
        sprintf(buf, "%s/%s", FTI_Conf->gTmpDir, FTI_Exec->ckptFile);
    }
    else {
        sprintf(buf, "%s/%s", FTI_Conf->lTmpDir, FTI_Exec->ckptFile);
    }
    // TODO ugly... FTI_Exec->meta
    if (stat(buf, &fileStatus) == 0) { // Getting size of files
        fs[FTI_Topo->groupRank] = (unsigned long)FTI_Exec->meta[member].fs;
    }
    else {
        FTI_Print("Error with stat on the checkpoint file.", FTI_WARN);

        free(fnl);

        return FTI_NSCS;
    }
    sprintf(str, "Checkpoint file size : %ld bytes.", fs[FTI_Topo->groupRank]);
    FTI_Print(str, FTI_DBUG);
    
    sprintf(fnl + (FTI_Topo->groupRank * FTI_BUFS), "%s", FTI_Exec->ckptFile);
    tmpo = fs[FTI_Topo->groupRank]; // Gather all the file sizes
    MPI_Allgather(&tmpo, 1, MPI_UNSIGNED_LONG, fs, 1, MPI_UNSIGNED_LONG, FTI_Exec->groupComm);
    strncpy(str, fnl + (FTI_Topo->groupRank * FTI_BUFS), FTI_BUFS - 1); // Gather all the file names
    MPI_Allgather(str, FTI_BUFS, MPI_CHAR, fnl, FTI_BUFS, MPI_CHAR, FTI_Exec->groupComm);
    mfs = 0;
    for (i = 0; i < FTI_Topo->groupSize; i++) {
        if (fs[i] > mfs) {
            mfs = fs[i]; // Search max. size
        }
    }
    FTI_Exec->meta[0].maxFs; 
    sprintf(str, "Max. file size %ld.", mfs);
    FTI_Print(str, FTI_DBUG);
    if (FTI_Topo->groupRank == 0) { // Only one process in the group create the metadata
        int res = FTI_Try(FTI_WriteMetadata(FTI_Conf, FTI_Topo, fs, mfs, fnl, member), "write the metadata.");
        if (res == FTI_NSCS) {
            free(fnl);

            return FTI_NSCS;
        }
    }

    free(fnl);

    return FTI_SCES;
}
=======
/**
 *  @file   meta.c
 *  @author Leonardo A. Bautista Gomez (leobago@gmail.com)
 *  @date   December, 2013
 *  @brief  Metadata functions for the FTI library.
 */

#include "interface.h"

/*-------------------------------------------------------------------------*/
/**
    @brief      It gets the checksums from metadata.
    @param      checksum        Pointer to fill the checkpoint checksum.
    @param      ptnerChecksum   Pointer to fill the ptner file checksum.
    @param      rsChecksum      Pointer to fill the RS file checksum.
    @param      group           The group in the node.
    @param      level           The level of the ckpt or 0 if tmp.
    @return     integer         FTI_SCES if successfull.

    This function read the metadata file created during checkpointing and
    recover the checkpoint checksum. If there is no RS file, rsChecksum
    string length is 0.

 **/
/*-------------------------------------------------------------------------*/
int FTI_GetChecksums(FTIT_configuration* FTI_Conf, FTIT_topology* FTI_Topo,
                    FTIT_checkpoint* FTI_Ckpt, char* checksum, char* ptnerChecksum,
                    char* rsChecksum, int group, int level)
{
    dictionary* ini;
    char* checksumTemp;
    char mfn[FTI_BUFS], str[FTI_BUFS];
    if (level == 0) {
        sprintf(mfn, "%s/sector%d-group%d.fti", FTI_Conf->mTmpDir, FTI_Topo->sectorID, group);
    }
    else {
        sprintf(mfn, "%s/sector%d-group%d.fti", FTI_Ckpt[level].metaDir, FTI_Topo->sectorID, group);
    }

    sprintf(str, "Getting FTI metadata file (%s)...", mfn);
    FTI_Print(str, FTI_DBUG);
    if (access(mfn, R_OK) != 0) {
        FTI_Print("FTI metadata file NOT accessible.", FTI_WARN);
        return FTI_NSCS;
    }
    ini = iniparser_load(mfn);
    if (ini == NULL) {
        FTI_Print("Iniparser failed to parse the metadata file.", FTI_WARN);
        return FTI_NSCS;
    }

    sprintf(str, "%d:Ckpt_checksum", FTI_Topo->groupRank);
    checksumTemp = iniparser_getstring(ini, str, NULL);
    strncpy(checksum, checksumTemp, MD5_DIGEST_LENGTH);
    sprintf(str, "%d:Ckpt_checksum", (FTI_Topo->groupRank + FTI_Topo->groupSize - 1) % FTI_Topo->groupSize);
    checksumTemp = iniparser_getstring(ini, str, NULL);
    strncpy(ptnerChecksum, checksumTemp, MD5_DIGEST_LENGTH);
    sprintf(str, "%d:RSed_checksum", FTI_Topo->groupRank);
    checksumTemp = iniparser_getstring(ini, str, NULL);
    if (checksumTemp != NULL) {
        strncpy(rsChecksum, checksumTemp, MD5_DIGEST_LENGTH);
    } else {
        rsChecksum[0] = '\0';
    }

    iniparser_freedict(ini);

    return FTI_SCES;
}

/*-------------------------------------------------------------------------*/
/**
    @brief      It writes the RSed file checksum to metadata.
    @param      rank            global rank of the process
    @param      checksum        Pointer to the checksum.
    @return     integer         FTI_SCES if successfull.

    This function should be executed only by one process per group. It
    writes the RSed checksum to the metadata file.

 **/
/*-------------------------------------------------------------------------*/
int FTI_WriteRSedChecksum(FTIT_configuration* FTI_Conf, FTIT_execution* FTI_Exec,
                            FTIT_topology* FTI_Topo, FTIT_checkpoint* FTI_Ckpt,
                             int rank, char* checksum)
{
    char str[FTI_BUFS], buf[FTI_BUFS], fileName[FTI_BUFS];
    dictionary* ini;
    char* checksums;
    int i;
    int sectorID = rank / (FTI_Topo->groupSize * FTI_Topo->nodeSize);
    int node = rank / FTI_Topo->nodeSize;
    int rankInGroup = node - (sectorID * FTI_Topo->groupSize);
    int groupID = rank % FTI_Topo->nodeSize;

    checksums = talloc(char, FTI_Topo->groupSize * MD5_DIGEST_LENGTH);
    MPI_Allgather(checksum, MD5_DIGEST_LENGTH, MPI_CHAR, checksums, MD5_DIGEST_LENGTH, MPI_CHAR, FTI_Exec->groupComm);
    if (rankInGroup) {
        free(checksums);
        return FTI_SCES;
    }

    sprintf(fileName, "%s/sector%d-group%d.fti", FTI_Conf->mTmpDir, FTI_Topo->sectorID, groupID);
    ini = iniparser_load(fileName);
    if (ini == NULL) {
        FTI_Print("Temporary metadata file could NOT be parsed", FTI_WARN);
        return FTI_NSCS;
    }
    // Add metadata to dictionary
    for (i = 0; i < FTI_Topo->groupSize; i++) {
        strncpy(buf, checksums + (i * MD5_DIGEST_LENGTH), MD5_DIGEST_LENGTH);
        sprintf(str, "%d:RSed_checksum", i);
        iniparser_set(ini, str, buf);
    }
    free(checksums);

    sprintf(str, "Recreating metadata file (%s)...", buf);
    FTI_Print(str, FTI_DBUG);

    FILE* fd = fopen(fileName, "w");
    if (fd == NULL) {
        FTI_Print("Metadata file could NOT be opened.", FTI_WARN);

        iniparser_freedict(ini);

        return FTI_NSCS;
    }

    // Write metadata
    iniparser_dump_ini(ini, fd);

    if (fflush(fd) != 0) {
        FTI_Print("Metadata file could NOT be flushed.", FTI_WARN);

        iniparser_freedict(ini);
        fclose(fd);

        return FTI_NSCS;
    }
    if (fclose(fd) != 0) {
        FTI_Print("Metadata file could NOT be closed.", FTI_WARN);

        iniparser_freedict(ini);

        return FTI_NSCS;
    }

    iniparser_freedict(ini);

    return FTI_SCES;
}
    
/*-------------------------------------------------------------------------*/
/**
    @brief      It gets the ptner file size from metadata.
    @param      pfs             Pointer to fill the ptner file size.
    @param      group           The group in the node.
    @param      level           The level of the ckpt or 0 if tmp.
    @return     integer         FTI_SCES if successfull.

    This function read the metadata file created during checkpointing and
    reads partner file size.

 **/
/*-------------------------------------------------------------------------*/
int FTI_GetPtnerSize(FTIT_configuration* FTI_Conf, FTIT_topology* FTI_Topo,
                      FTIT_checkpoint* FTI_Ckpt, unsigned long* pfs, int group, int level)
{
    dictionary* ini;
    char mfn[FTI_BUFS], str[FTI_BUFS], *cfn;
    if (level == 0) {
        sprintf(mfn, "%s/sector%d-group%d.fti", FTI_Conf->mTmpDir, FTI_Topo->sectorID, group);
    }
    else {
        sprintf(mfn, "%s/sector%d-group%d.fti", FTI_Ckpt[level].metaDir, FTI_Topo->sectorID, group);
    }
    sprintf(str, "Getting Ptner file size (%s)...", mfn);
    FTI_Print(str, FTI_DBUG);
    if (access(mfn, R_OK) != 0) {
        FTI_Print("FTI metadata file NOT accessible.", FTI_WARN);
        return FTI_NSCS;
    }
    ini = iniparser_load(mfn);
    if (ini == NULL) {
        FTI_Print("Iniparser failed to parse the metadata file.", FTI_WARN);
        return FTI_NSCS;
    }
    //get Ptner file size
    sprintf(str, "%d:Ckpt_file_size", (FTI_Topo->groupRank + FTI_Topo->groupSize - 1) % FTI_Topo->groupSize);
    *pfs = iniparser_getlint(ini, str, -1);
    iniparser_freedict(ini);

    return FTI_SCES;
}

/*-------------------------------------------------------------------------*/
/**
    @brief      It gets the metadata to recover the data after a failure.
    @param      fs              Pointer to fill the checkpoint file size.
    @param      mfs             Pointer to fill the maximum file size.
    @param      group           The group in the node.
    @param      level           The level of the ckpt or 0 if tmp.
    @return     integer         FTI_SCES if successfull.

    This function read the metadata file created during checkpointing and
    recover the checkpoint file name, file size and the size of the largest
    file in the group (for padding if ncessary during decoding).

 **/
/*-------------------------------------------------------------------------*/
int FTI_GetMeta(FTIT_configuration* FTI_Conf, FTIT_execution* FTI_Exec,
                FTIT_topology* FTI_Topo, FTIT_checkpoint* FTI_Ckpt,
                unsigned long* fs, unsigned long* mfs, int group, int level)
{
    dictionary* ini;
    char mfn[FTI_BUFS], str[FTI_BUFS], *cfn;
    if (level == 0) {
        sprintf(mfn, "%s/sector%d-group%d.fti", FTI_Conf->mTmpDir, FTI_Topo->sectorID, group);
    }
    else {
        sprintf(mfn, "%s/sector%d-group%d.fti", FTI_Ckpt[level].metaDir, FTI_Topo->sectorID, group);
    }
    sprintf(str, "Getting FTI metadata file (%s)...", mfn);
    FTI_Print(str, FTI_DBUG);
    if (access(mfn, R_OK) != 0) {
        FTI_Print("FTI metadata file NOT accessible.", FTI_DBUG);
        return FTI_NSCS;
    }
    ini = iniparser_load(mfn);
    if (ini == NULL) {
        FTI_Print("Iniparser failed to parse the metadata file.", FTI_WARN);
        return FTI_NSCS;
    }
    sprintf(str, "%d:Ckpt_file_name", FTI_Topo->groupRank);
    cfn = iniparser_getstring(ini, str, NULL);
    snprintf(FTI_Exec->ckptFile, FTI_BUFS, "%s", cfn);
    sprintf(str, "%d:Ckpt_file_size", FTI_Topo->groupRank);
    *fs = iniparser_getlint(ini, str, -1);
    sprintf(str, "%d:Ckpt_file_maxs", FTI_Topo->groupRank);
    *mfs = iniparser_getlint(ini, str, -1);

    iniparser_freedict(ini);

    return FTI_SCES;
}

/*-------------------------------------------------------------------------*/
/**
    @brief      It writes the metadata to recover the data after a failure.
    @param      fs              Pointer to the list of checkpoint sizes.
    @param      mfs             The maximum checkpoint file size.
    @param      fnl             Pointer to the list of checkpoint names.
    @return     integer         FTI_SCES if successfull.

    This function should be executed only by one process per group. It
    writes the metadata file used to recover in case of failure.

 **/
/*-------------------------------------------------------------------------*/
int FTI_WriteMetadata(FTIT_configuration* FTI_Conf, FTIT_topology* FTI_Topo,
                      unsigned long* fs, unsigned long mfs, char* fnl, char* checksums)
{
    char str[FTI_BUFS], buf[FTI_BUFS];
    dictionary* ini;
    int i;

    snprintf(buf, FTI_BUFS, "%s/Topology.fti", FTI_Conf->metadDir);
    sprintf(str, "Temporary load of topology file (%s)...", buf);
    FTI_Print(str, FTI_DBUG);

    // To bypass iniparser bug while empty dict.
    ini = iniparser_load(buf);
    if (ini == NULL) {
        FTI_Print("Temporary topology file could NOT be parsed", FTI_WARN);
        return FTI_NSCS;
    }

    // Add metadata to dictionary
    for (i = 0; i < FTI_Topo->groupSize; i++) {
        strncpy(buf, fnl + (i * FTI_BUFS), FTI_BUFS - 1);
        sprintf(str, "%d", i);
        iniparser_set(ini, str, NULL);
        sprintf(str, "%d:Ckpt_file_name", i);
        iniparser_set(ini, str, buf);
        sprintf(str, "%d:Ckpt_file_size", i);
        sprintf(buf, "%ld", fs[i]);
        iniparser_set(ini, str, buf);
        sprintf(str, "%d:Ckpt_file_maxs", i);
        sprintf(buf, "%ld", mfs);
        iniparser_set(ini, str, buf);
        strncpy(buf, checksums + (i * MD5_DIGEST_LENGTH), MD5_DIGEST_LENGTH);
        sprintf(str, "%d:Ckpt_checksum", i);
        iniparser_set(ini, str, buf);
    }

    // Remove topology section
    iniparser_unset(ini, "topology");
    if (mkdir(FTI_Conf->mTmpDir, 0777) == -1) {
        if (errno != EEXIST) {
            FTI_Print("Cannot create directory", FTI_EROR);
        }
    }

    sprintf(buf, "%s/sector%d-group%d.fti", FTI_Conf->mTmpDir, FTI_Topo->sectorID, FTI_Topo->groupID);
    if (remove(buf) == -1) {
        if (errno != ENOENT) {
            FTI_Print("Cannot remove sector-group.fti", FTI_EROR);
        }
    }

    sprintf(str, "Creating metadata file (%s)...", buf);
    FTI_Print(str, FTI_DBUG);

    FILE* fd = fopen(buf, "w");
    if (fd == NULL) {
        FTI_Print("Metadata file could NOT be opened.", FTI_WARN);

        iniparser_freedict(ini);

        return FTI_NSCS;
    }

    // Write metadata
    iniparser_dump_ini(ini, fd);

    if (fflush(fd) != 0) {
        FTI_Print("Metadata file could NOT be flushed.", FTI_WARN);

        iniparser_freedict(ini);
        fclose(fd);

        return FTI_NSCS;
    }
    if (fclose(fd) != 0) {
        FTI_Print("Metadata file could NOT be closed.", FTI_WARN);

        iniparser_freedict(ini);

        return FTI_NSCS;
    }

    iniparser_freedict(ini);

    return FTI_SCES;
}

/*-------------------------------------------------------------------------*/
/**
    @brief      It writes the metadata to recover the data after a failure.
    @param      globalTmp       1 if using global temporary directory.
    @return     integer         FTI_SCES if successfull.

    This function gathers information about the checkpoint files in the
    group (name and sizes), and creates the metadata file used to recover in
    case of failure.

 **/
/*-------------------------------------------------------------------------*/
int FTI_CreateMetadata(FTIT_configuration* FTI_Conf, FTIT_execution* FTI_Exec,
                       FTIT_topology* FTI_Topo, int globalTmp)
{
    char* fnl = talloc(char, FTI_Topo->groupSize* FTI_BUFS);
    unsigned long fs[FTI_BUFS], mfs, tmpo;
    char str[FTI_BUFS], buf[FTI_BUFS], checksum[MD5_DIGEST_LENGTH];
    struct stat fileStatus;
    int i, res;
    if (globalTmp) {
        sprintf(buf, "%s/%s", FTI_Conf->gTmpDir, FTI_Exec->ckptFile);
    }
    else {
        sprintf(buf, "%s/%s", FTI_Conf->lTmpDir, FTI_Exec->ckptFile);
    }
    if (stat(buf, &fileStatus) == 0) { // Getting size of files
        fs[FTI_Topo->groupRank] = (unsigned long)fileStatus.st_size;
    }
    else {
        FTI_Print("Error with stat on the checkpoint file.", FTI_WARN);

        free(fnl);

        return FTI_NSCS;
    }
    sprintf(str, "Checkpoint file size : %ld bytes.", fs[FTI_Topo->groupRank]);
    FTI_Print(str, FTI_DBUG);
    sprintf(fnl + (FTI_Topo->groupRank * FTI_BUFS), "%s", FTI_Exec->ckptFile);
    tmpo = fs[FTI_Topo->groupRank]; // Gather all the file sizes
    MPI_Allgather(&tmpo, 1, MPI_UNSIGNED_LONG, fs, 1, MPI_UNSIGNED_LONG, FTI_Exec->groupComm);
    strncpy(str, fnl + (FTI_Topo->groupRank * FTI_BUFS), FTI_BUFS - 1); // Gather all the file names
    MPI_Allgather(str, FTI_BUFS, MPI_CHAR, fnl, FTI_BUFS, MPI_CHAR, FTI_Exec->groupComm);
    mfs = 0;
    for (i = 0; i < FTI_Topo->groupSize; i++) {
        if (fs[i] > mfs) {
            mfs = fs[i]; // Search max. size
        }
    }
    sprintf(str, "Max. file size %ld.", mfs);
    FTI_Print(str, FTI_DBUG);

    res = FTI_Checksum(buf, checksum);
    char* checksums = talloc(char, FTI_Topo->groupSize * MD5_DIGEST_LENGTH);
    MPI_Allgather(checksum, MD5_DIGEST_LENGTH, MPI_CHAR, checksums, MD5_DIGEST_LENGTH, MPI_CHAR, FTI_Exec->groupComm);
    if (res == FTI_NSCS) {
        free(fnl);

        return FTI_NSCS;
    }

    if (FTI_Topo->groupRank == 0) { // Only one process in the group create the metadata
        res = FTI_Try(FTI_WriteMetadata(FTI_Conf, FTI_Topo, fs, mfs, fnl, checksums), "write the metadata.");
        if (res == FTI_NSCS) {
            free(fnl);
            free(checksums);

            return FTI_NSCS;
        }
    }

    free(fnl);
    free(checksums);

    return FTI_SCES;
}
>>>>>>> 3078bfc5
<|MERGE_RESOLUTION|>--- conflicted
+++ resolved
@@ -1,795 +1,526 @@
-<<<<<<< HEAD
-/**
- *  @file   meta.c
- *  @author Leonardo A. Bautista Gomez (leobago@gmail.com)
- *  @date   December, 2013
- *  @brief  Metadata functions for the FTI library.
- */
-
-#include "interface.h"
-
-/*-------------------------------------------------------------------------*/
-/**
-    @brief      It gets the ptner file size from metadata.
-    @param      pfs             Pointer to fill the ptner file size.
-    @param      group           The group in the node.
-    @param      level           The level of the ckpt or 0 if tmp.
-    @return     integer         FTI_SCES if successfull.
-
-    This function read the metadata file created during checkpointing and
-    reads partner file size.
-
- **/
-/*-------------------------------------------------------------------------*/
-int FTI_GetPtnerSize(FTIT_configuration* FTI_Conf, FTIT_topology* FTI_Topo,
-                      FTIT_checkpoint* FTI_Ckpt, unsigned long* pfs, int group, int level)
-{
-    dictionary* ini;
-    char mfn[FTI_BUFS], str[FTI_BUFS], *cfn;
-    if (level == 0) {
-        sprintf(mfn, "%s/sector%d-group%d.fti", FTI_Conf->mTmpDir, FTI_Topo->sectorID, group);
-    }
-    else {
-        sprintf(mfn, "%s/sector%d-group%d.fti", FTI_Ckpt[level].metaDir, FTI_Topo->sectorID, group);
-    }
-
-    sprintf(str, "Getting Ptner file size (%s)...", mfn);
-    FTI_Print(str, FTI_DBUG);
-    if (access(mfn, R_OK) != 0) {
-        FTI_Print("FTI metadata file NOT accessible.", FTI_WARN);
-        return FTI_NSCS;
-    }
-    ini = iniparser_load(mfn);
-    if (ini == NULL) {
-        FTI_Print("Iniparser failed to parse the metadata file.", FTI_WARN);
-        return FTI_NSCS;
-    }
-
-    //get Ptner file size
-    sprintf(str, "%d:Ckpt_file_size", (FTI_Topo->groupRank + FTI_Topo->groupSize - 1) % FTI_Topo->groupSize);
-    *pfs = iniparser_getlint(ini, str, -1);
-    iniparser_freedict(ini);
-
-    return FTI_SCES;
-}
-
-/*-------------------------------------------------------------------------*/
-/**
-    @brief      It gets the metadata to recover the data after a failure.
-    @param      fs              Pointer to fill the checkpoint file size.
-    @param      mfs             Pointer to fill the maximum file size.
-    @param      group           The group in the node.
-    @param      level           The level of the ckpt or 0 if tmp.
-    @return     integer         FTI_SCES if successfull.
-
-    This function read the metadata file created during checkpointing and
-    recover the checkpoint file name, file size and the size of the largest
-    file in the group (for padding if ncessary during decoding).
-
- **/
-/*-------------------------------------------------------------------------*/
-int FTI_GetMeta(FTIT_configuration* FTI_Conf, FTIT_execution* FTI_Exec,
-                FTIT_topology* FTI_Topo, FTIT_checkpoint* FTI_Ckpt,
-                unsigned long* fs, unsigned long* mfs, int group, int level)
-{
-    dictionary* ini;
-    char mfn[FTI_BUFS], str[FTI_BUFS], *cfn;
-    if (level == 0) {
-        sprintf(mfn, "%s/sector%d-group%d.fti", FTI_Conf->mTmpDir, FTI_Topo->sectorID, group);
-    }
-    else {
-        sprintf(mfn, "%s/sector%d-group%d.fti", FTI_Ckpt[level].metaDir, FTI_Topo->sectorID, group);
-    }
-    sprintf(str, "Getting FTI metadata file (%s)...", mfn);
-    FTI_Print(str, FTI_DBUG);
-    if (access(mfn, R_OK) != 0) {
-        FTI_Print("FTI metadata file NOT accessible.", FTI_DBUG);
-        return FTI_NSCS;
-    }
-    ini = iniparser_load(mfn);
-    if (ini == NULL) {
-        FTI_Print("Iniparser failed to parse the metadata file.", FTI_WARN);
-        return FTI_NSCS;
-    }
-    sprintf(str, "%d:Ckpt_file_name", FTI_Topo->groupRank);
-    cfn = iniparser_getstring(ini, str, NULL);
-    snprintf(FTI_Exec->ckptFile, FTI_BUFS, "%s", cfn);
-    sprintf(str, "%d:Ckpt_file_size", FTI_Topo->groupRank);
-    *fs = iniparser_getlint(ini, str, -1);
-    sprintf(str, "%d:Ckpt_file_maxs", FTI_Topo->groupRank);
-    *mfs = iniparser_getlint(ini, str, -1);
-
-    iniparser_freedict(ini);
-
-    return FTI_SCES;
-}
-
-/*-------------------------------------------------------------------------*/
-/**
-    @brief      It writes the metadata to recover the data after a failure.
-    @param      fs              Pointer to the list of checkpoint sizes.
-    @param      mfs             The maximum checkpoint file size.
-    @param      fnl             Pointer to the list of checkpoint names.
-    @return     integer         FTI_SCES if successfull.
-
-    This function should be executed only by one process per group. It
-    writes the metadata file used to recover in case of failure.
-
- **/
-/*-------------------------------------------------------------------------*/
-int FTI_UpdateMetadata(FTIT_configuration* FTI_Conf, FTIT_topology* FTI_Topo,
-                      unsigned long fs, unsigned long mfs, char* fn)
-{
-    char str[FTI_BUFS], buf[FTI_BUFS];
-    dictionary* ini;
-    int i;
-
-    snprintf(buf, FTI_BUFS, "%s/Topology.fti", FTI_Conf->metadDir);
-    sprintf(str, "Temporary load of topology file (%s)...", buf);
-    FTI_Print(str, FTI_DBUG);
-
-    // To bypass iniparser bug while empty dict.
-    ini = iniparser_load(buf);
-    if (ini == NULL) {
-        FTI_Print("Temporary topology file could NOT be parsed", FTI_WARN);
-
-        return FTI_NSCS;
-    }
-
-    // Add metadata to dictionary
-    for (i = 0; i < FTI_Topo->groupSize; i++) {
-        //strncpy(buf, fnl + (i * FTI_BUFS), FTI_BUFS - 1);
-        sprintf(str, "%d", i);
-        iniparser_set(ini, str, NULL);
-        sprintf(str, "%d:Ckpt_file_name", i);
-        iniparser_set(ini, str, fn);
-        sprintf(str, "%d:Ckpt_file_size", i);
-        sprintf(buf, "%ld", fs);
-        iniparser_set(ini, str, buf);
-        sprintf(str, "%d:Ckpt_file_maxs", i);
-        sprintf(buf, "%ld", mfs);
-        iniparser_set(ini, str, buf);
-    }
-
-    // Remove topology section
-    iniparser_unset(ini, "topology");
-    if (mkdir(FTI_Conf->mTmpDir, 0777) == -1) {
-        if (errno != EEXIST)
-            FTI_Print("Cannot create directory", FTI_EROR);
-    }
-
-    sprintf(buf, "%s/sector%d-group%d.fti", FTI_Conf->mTmpDir, FTI_Topo->sectorID, FTI_Topo->groupID);
-    if (remove(buf) == -1)
-        if (errno != ENOENT)
-            FTI_Print("Cannot remove sector-group.fti", FTI_EROR);
-
-    sprintf(str, "Creating metadata file (%s)...", buf);
-    FTI_Print(str, FTI_DBUG);
-
-    FILE* fd = fopen(buf, "w");
-    if (fd == NULL) {
-        FTI_Print("Metadata file could NOT be opened.", FTI_WARN);
-
-        iniparser_freedict(ini);
-
-        return FTI_NSCS;
-    }
-
-    // Write metadata
-    iniparser_dump_ini(ini, fd);
-
-    if (fflush(fd) != 0) {
-        FTI_Print("Metadata file could NOT be flushed.", FTI_WARN);
-
-        iniparser_freedict(ini);
-        fclose(fd);
-
-        return FTI_NSCS;
-    }
-    if (fclose(fd) != 0) {
-        FTI_Print("Metadata file could NOT be closed.", FTI_WARN);
-
-        iniparser_freedict(ini);
-
-        return FTI_NSCS;
-    }
-    iniparser_freedict(ini);
-
-    return FTI_SCES;
-}
-
-
-/*-------------------------------------------------------------------------*/
-/**
-    @brief      It writes the metadata to recover the data after a failure.
-    @param      fs              Pointer to the list of checkpoint sizes.
-    @param      mfs             The maximum checkpoint file size.
-    @param      fnl             Pointer to the list of checkpoint names.
-    @param      member          0 if application process groupID of
-                                respective application process if head.
-    @return     integer         FTI_SCES if successfull.
-
-    This function should be executed only by one process per group. It
-    writes the metadata file used to recover in case of failure.
-
- **/
-/*-------------------------------------------------------------------------*/
-int FTI_WriteMetadata(FTIT_configuration* FTI_Conf, FTIT_topology* FTI_Topo,
-                      unsigned long* fs, unsigned long mfs, char* fnl, int member)
-{
-    char str[FTI_BUFS], buf[FTI_BUFS];
-    dictionary* ini;
-    int i, groupID;
-
-    snprintf(buf, FTI_BUFS, "%s/Topology.fti", FTI_Conf->metadDir);
-    sprintf(str, "Temporary load of topology file (%s)...", buf);
-    FTI_Print(str, FTI_DBUG);
-
-    groupID = (FTI_Topo->amIaHead) ? member + 1 : FTI_Topo->groupID;
-
-    // To bypass iniparser bug while empty dict.
-    ini = iniparser_load(buf);
-    if (ini == NULL) {
-        FTI_Print("Temporary topology file could NOT be parsed", FTI_WARN);
-        return FTI_NSCS;
-    }
-
-    // Add metadata to dictionary
-    for (i = 0; i < FTI_Topo->groupSize; i++) {
-        strncpy(buf, fnl + (i * FTI_BUFS), FTI_BUFS - 1);
-        sprintf(str, "%d", i);
-        iniparser_set(ini, str, NULL);
-        sprintf(str, "%d:Ckpt_file_name", i);
-        iniparser_set(ini, str, buf);
-        sprintf(str, "%d:Ckpt_file_size", i);
-        sprintf(buf, "%ld", fs[i]);
-        iniparser_set(ini, str, buf);
-        sprintf(str, "%d:Ckpt_file_maxs", i);
-        sprintf(buf, "%ld", mfs);
-        iniparser_set(ini, str, buf);
-    }
-
-    // Remove topology section
-    iniparser_unset(ini, "topology");
-    if (mkdir(FTI_Conf->mTmpDir, 0777) == -1) {
-        if (errno != EEXIST) {
-            FTI_Print("Cannot create directory", FTI_EROR);
-        }
-    }
-
-    sprintf(buf, "%s/sector%d-group%d.fti", FTI_Conf->mTmpDir, FTI_Topo->sectorID, groupID);
-    if (remove(buf) == -1) {
-        if (errno != ENOENT) {
-            FTI_Print("Cannot remove sector-group.fti", FTI_EROR);
-        }
-    }
-
-    sprintf(str, "Creating metadata file (%s)...", buf);
-    FTI_Print(str, FTI_DBUG);
-
-    FILE* fd = fopen(buf, "w");
-    if (fd == NULL) {
-        FTI_Print("Metadata file could NOT be opened.", FTI_WARN);
-
-        iniparser_freedict(ini);
-
-        return FTI_NSCS;
-    }
-
-    // Write metadata
-    iniparser_dump_ini(ini, fd);
-
-    if (fflush(fd) != 0) {
-        FTI_Print("Metadata file could NOT be flushed.", FTI_WARN);
-
-        iniparser_freedict(ini);
-        fclose(fd);
-
-        return FTI_NSCS;
-    }
-    if (fclose(fd) != 0) {
-        FTI_Print("Metadata file could NOT be closed.", FTI_WARN);
-
-        iniparser_freedict(ini);
-
-        return FTI_NSCS;
-    }
-
-    iniparser_freedict(ini);
-
-    return FTI_SCES;
-}
-
-/*-------------------------------------------------------------------------*/
-/**
-    @brief      It writes the metadata to recover the data after a failure.
-    @param      globalTmp       1 if using global temporary directory.
-    @param      member          0 if application process groupID of
-                                respective application process if head.
-    @return     integer         FTI_SCES if successfull.
-
-    This function gathers information about the checkpoint files in the
-    group (name and sizes), and creates the metadata file used to recover in
-    case of failure.
-
- **/
-/*-------------------------------------------------------------------------*/
-int FTI_CreateMetadata(FTIT_configuration* FTI_Conf, FTIT_execution* FTI_Exec,
-                       FTIT_topology* FTI_Topo, int globalTmp, int member)
-{
-    char* fnl = talloc(char, FTI_Topo->groupSize* FTI_BUFS);
-    unsigned long fs[FTI_BUFS], mfs, tmpo;
-    char str[FTI_BUFS], buf[FTI_BUFS];
-    struct stat fileStatus;
-    int i;
-    if (globalTmp) {
-        sprintf(buf, "%s/%s", FTI_Conf->gTmpDir, FTI_Exec->ckptFile);
-    }
-    else {
-        sprintf(buf, "%s/%s", FTI_Conf->lTmpDir, FTI_Exec->ckptFile);
-    }
-    // TODO ugly... FTI_Exec->meta
-    if (stat(buf, &fileStatus) == 0) { // Getting size of files
-        fs[FTI_Topo->groupRank] = (unsigned long)FTI_Exec->meta[member].fs;
-    }
-    else {
-        FTI_Print("Error with stat on the checkpoint file.", FTI_WARN);
-
-        free(fnl);
-
-        return FTI_NSCS;
-    }
-    sprintf(str, "Checkpoint file size : %ld bytes.", fs[FTI_Topo->groupRank]);
-    FTI_Print(str, FTI_DBUG);
-    
-    sprintf(fnl + (FTI_Topo->groupRank * FTI_BUFS), "%s", FTI_Exec->ckptFile);
-    tmpo = fs[FTI_Topo->groupRank]; // Gather all the file sizes
-    MPI_Allgather(&tmpo, 1, MPI_UNSIGNED_LONG, fs, 1, MPI_UNSIGNED_LONG, FTI_Exec->groupComm);
-    strncpy(str, fnl + (FTI_Topo->groupRank * FTI_BUFS), FTI_BUFS - 1); // Gather all the file names
-    MPI_Allgather(str, FTI_BUFS, MPI_CHAR, fnl, FTI_BUFS, MPI_CHAR, FTI_Exec->groupComm);
-    mfs = 0;
-    for (i = 0; i < FTI_Topo->groupSize; i++) {
-        if (fs[i] > mfs) {
-            mfs = fs[i]; // Search max. size
-        }
-    }
-    FTI_Exec->meta[0].maxFs; 
-    sprintf(str, "Max. file size %ld.", mfs);
-    FTI_Print(str, FTI_DBUG);
-    if (FTI_Topo->groupRank == 0) { // Only one process in the group create the metadata
-        int res = FTI_Try(FTI_WriteMetadata(FTI_Conf, FTI_Topo, fs, mfs, fnl, member), "write the metadata.");
-        if (res == FTI_NSCS) {
-            free(fnl);
-
-            return FTI_NSCS;
-        }
-    }
-
-    free(fnl);
-
-    return FTI_SCES;
-}
-=======
-/**
- *  @file   meta.c
- *  @author Leonardo A. Bautista Gomez (leobago@gmail.com)
- *  @date   December, 2013
- *  @brief  Metadata functions for the FTI library.
- */
-
-#include "interface.h"
-
-/*-------------------------------------------------------------------------*/
-/**
-    @brief      It gets the checksums from metadata.
-    @param      checksum        Pointer to fill the checkpoint checksum.
-    @param      ptnerChecksum   Pointer to fill the ptner file checksum.
-    @param      rsChecksum      Pointer to fill the RS file checksum.
-    @param      group           The group in the node.
-    @param      level           The level of the ckpt or 0 if tmp.
-    @return     integer         FTI_SCES if successfull.
-
-    This function read the metadata file created during checkpointing and
-    recover the checkpoint checksum. If there is no RS file, rsChecksum
-    string length is 0.
-
- **/
-/*-------------------------------------------------------------------------*/
-int FTI_GetChecksums(FTIT_configuration* FTI_Conf, FTIT_topology* FTI_Topo,
-                    FTIT_checkpoint* FTI_Ckpt, char* checksum, char* ptnerChecksum,
-                    char* rsChecksum, int group, int level)
-{
-    dictionary* ini;
-    char* checksumTemp;
-    char mfn[FTI_BUFS], str[FTI_BUFS];
-    if (level == 0) {
-        sprintf(mfn, "%s/sector%d-group%d.fti", FTI_Conf->mTmpDir, FTI_Topo->sectorID, group);
-    }
-    else {
-        sprintf(mfn, "%s/sector%d-group%d.fti", FTI_Ckpt[level].metaDir, FTI_Topo->sectorID, group);
-    }
-
-    sprintf(str, "Getting FTI metadata file (%s)...", mfn);
-    FTI_Print(str, FTI_DBUG);
-    if (access(mfn, R_OK) != 0) {
-        FTI_Print("FTI metadata file NOT accessible.", FTI_WARN);
-        return FTI_NSCS;
-    }
-    ini = iniparser_load(mfn);
-    if (ini == NULL) {
-        FTI_Print("Iniparser failed to parse the metadata file.", FTI_WARN);
-        return FTI_NSCS;
-    }
-
-    sprintf(str, "%d:Ckpt_checksum", FTI_Topo->groupRank);
-    checksumTemp = iniparser_getstring(ini, str, NULL);
-    strncpy(checksum, checksumTemp, MD5_DIGEST_LENGTH);
-    sprintf(str, "%d:Ckpt_checksum", (FTI_Topo->groupRank + FTI_Topo->groupSize - 1) % FTI_Topo->groupSize);
-    checksumTemp = iniparser_getstring(ini, str, NULL);
-    strncpy(ptnerChecksum, checksumTemp, MD5_DIGEST_LENGTH);
-    sprintf(str, "%d:RSed_checksum", FTI_Topo->groupRank);
-    checksumTemp = iniparser_getstring(ini, str, NULL);
-    if (checksumTemp != NULL) {
-        strncpy(rsChecksum, checksumTemp, MD5_DIGEST_LENGTH);
-    } else {
-        rsChecksum[0] = '\0';
-    }
-
-    iniparser_freedict(ini);
-
-    return FTI_SCES;
-}
-
-/*-------------------------------------------------------------------------*/
-/**
-    @brief      It writes the RSed file checksum to metadata.
-    @param      rank            global rank of the process
-    @param      checksum        Pointer to the checksum.
-    @return     integer         FTI_SCES if successfull.
-
-    This function should be executed only by one process per group. It
-    writes the RSed checksum to the metadata file.
-
- **/
-/*-------------------------------------------------------------------------*/
-int FTI_WriteRSedChecksum(FTIT_configuration* FTI_Conf, FTIT_execution* FTI_Exec,
-                            FTIT_topology* FTI_Topo, FTIT_checkpoint* FTI_Ckpt,
-                             int rank, char* checksum)
-{
-    char str[FTI_BUFS], buf[FTI_BUFS], fileName[FTI_BUFS];
-    dictionary* ini;
-    char* checksums;
-    int i;
-    int sectorID = rank / (FTI_Topo->groupSize * FTI_Topo->nodeSize);
-    int node = rank / FTI_Topo->nodeSize;
-    int rankInGroup = node - (sectorID * FTI_Topo->groupSize);
-    int groupID = rank % FTI_Topo->nodeSize;
-
-    checksums = talloc(char, FTI_Topo->groupSize * MD5_DIGEST_LENGTH);
-    MPI_Allgather(checksum, MD5_DIGEST_LENGTH, MPI_CHAR, checksums, MD5_DIGEST_LENGTH, MPI_CHAR, FTI_Exec->groupComm);
-    if (rankInGroup) {
-        free(checksums);
-        return FTI_SCES;
-    }
-
-    sprintf(fileName, "%s/sector%d-group%d.fti", FTI_Conf->mTmpDir, FTI_Topo->sectorID, groupID);
-    ini = iniparser_load(fileName);
-    if (ini == NULL) {
-        FTI_Print("Temporary metadata file could NOT be parsed", FTI_WARN);
-        return FTI_NSCS;
-    }
-    // Add metadata to dictionary
-    for (i = 0; i < FTI_Topo->groupSize; i++) {
-        strncpy(buf, checksums + (i * MD5_DIGEST_LENGTH), MD5_DIGEST_LENGTH);
-        sprintf(str, "%d:RSed_checksum", i);
-        iniparser_set(ini, str, buf);
-    }
-    free(checksums);
-
-    sprintf(str, "Recreating metadata file (%s)...", buf);
-    FTI_Print(str, FTI_DBUG);
-
-    FILE* fd = fopen(fileName, "w");
-    if (fd == NULL) {
-        FTI_Print("Metadata file could NOT be opened.", FTI_WARN);
-
-        iniparser_freedict(ini);
-
-        return FTI_NSCS;
-    }
-
-    // Write metadata
-    iniparser_dump_ini(ini, fd);
-
-    if (fflush(fd) != 0) {
-        FTI_Print("Metadata file could NOT be flushed.", FTI_WARN);
-
-        iniparser_freedict(ini);
-        fclose(fd);
-
-        return FTI_NSCS;
-    }
-    if (fclose(fd) != 0) {
-        FTI_Print("Metadata file could NOT be closed.", FTI_WARN);
-
-        iniparser_freedict(ini);
-
-        return FTI_NSCS;
-    }
-
-    iniparser_freedict(ini);
-
-    return FTI_SCES;
-}
-    
-/*-------------------------------------------------------------------------*/
-/**
-    @brief      It gets the ptner file size from metadata.
-    @param      pfs             Pointer to fill the ptner file size.
-    @param      group           The group in the node.
-    @param      level           The level of the ckpt or 0 if tmp.
-    @return     integer         FTI_SCES if successfull.
-
-    This function read the metadata file created during checkpointing and
-    reads partner file size.
-
- **/
-/*-------------------------------------------------------------------------*/
-int FTI_GetPtnerSize(FTIT_configuration* FTI_Conf, FTIT_topology* FTI_Topo,
-                      FTIT_checkpoint* FTI_Ckpt, unsigned long* pfs, int group, int level)
-{
-    dictionary* ini;
-    char mfn[FTI_BUFS], str[FTI_BUFS], *cfn;
-    if (level == 0) {
-        sprintf(mfn, "%s/sector%d-group%d.fti", FTI_Conf->mTmpDir, FTI_Topo->sectorID, group);
-    }
-    else {
-        sprintf(mfn, "%s/sector%d-group%d.fti", FTI_Ckpt[level].metaDir, FTI_Topo->sectorID, group);
-    }
-    sprintf(str, "Getting Ptner file size (%s)...", mfn);
-    FTI_Print(str, FTI_DBUG);
-    if (access(mfn, R_OK) != 0) {
-        FTI_Print("FTI metadata file NOT accessible.", FTI_WARN);
-        return FTI_NSCS;
-    }
-    ini = iniparser_load(mfn);
-    if (ini == NULL) {
-        FTI_Print("Iniparser failed to parse the metadata file.", FTI_WARN);
-        return FTI_NSCS;
-    }
-    //get Ptner file size
-    sprintf(str, "%d:Ckpt_file_size", (FTI_Topo->groupRank + FTI_Topo->groupSize - 1) % FTI_Topo->groupSize);
-    *pfs = iniparser_getlint(ini, str, -1);
-    iniparser_freedict(ini);
-
-    return FTI_SCES;
-}
-
-/*-------------------------------------------------------------------------*/
-/**
-    @brief      It gets the metadata to recover the data after a failure.
-    @param      fs              Pointer to fill the checkpoint file size.
-    @param      mfs             Pointer to fill the maximum file size.
-    @param      group           The group in the node.
-    @param      level           The level of the ckpt or 0 if tmp.
-    @return     integer         FTI_SCES if successfull.
-
-    This function read the metadata file created during checkpointing and
-    recover the checkpoint file name, file size and the size of the largest
-    file in the group (for padding if ncessary during decoding).
-
- **/
-/*-------------------------------------------------------------------------*/
-int FTI_GetMeta(FTIT_configuration* FTI_Conf, FTIT_execution* FTI_Exec,
-                FTIT_topology* FTI_Topo, FTIT_checkpoint* FTI_Ckpt,
-                unsigned long* fs, unsigned long* mfs, int group, int level)
-{
-    dictionary* ini;
-    char mfn[FTI_BUFS], str[FTI_BUFS], *cfn;
-    if (level == 0) {
-        sprintf(mfn, "%s/sector%d-group%d.fti", FTI_Conf->mTmpDir, FTI_Topo->sectorID, group);
-    }
-    else {
-        sprintf(mfn, "%s/sector%d-group%d.fti", FTI_Ckpt[level].metaDir, FTI_Topo->sectorID, group);
-    }
-    sprintf(str, "Getting FTI metadata file (%s)...", mfn);
-    FTI_Print(str, FTI_DBUG);
-    if (access(mfn, R_OK) != 0) {
-        FTI_Print("FTI metadata file NOT accessible.", FTI_DBUG);
-        return FTI_NSCS;
-    }
-    ini = iniparser_load(mfn);
-    if (ini == NULL) {
-        FTI_Print("Iniparser failed to parse the metadata file.", FTI_WARN);
-        return FTI_NSCS;
-    }
-    sprintf(str, "%d:Ckpt_file_name", FTI_Topo->groupRank);
-    cfn = iniparser_getstring(ini, str, NULL);
-    snprintf(FTI_Exec->ckptFile, FTI_BUFS, "%s", cfn);
-    sprintf(str, "%d:Ckpt_file_size", FTI_Topo->groupRank);
-    *fs = iniparser_getlint(ini, str, -1);
-    sprintf(str, "%d:Ckpt_file_maxs", FTI_Topo->groupRank);
-    *mfs = iniparser_getlint(ini, str, -1);
-
-    iniparser_freedict(ini);
-
-    return FTI_SCES;
-}
-
-/*-------------------------------------------------------------------------*/
-/**
-    @brief      It writes the metadata to recover the data after a failure.
-    @param      fs              Pointer to the list of checkpoint sizes.
-    @param      mfs             The maximum checkpoint file size.
-    @param      fnl             Pointer to the list of checkpoint names.
-    @return     integer         FTI_SCES if successfull.
-
-    This function should be executed only by one process per group. It
-    writes the metadata file used to recover in case of failure.
-
- **/
-/*-------------------------------------------------------------------------*/
-int FTI_WriteMetadata(FTIT_configuration* FTI_Conf, FTIT_topology* FTI_Topo,
-                      unsigned long* fs, unsigned long mfs, char* fnl, char* checksums)
-{
-    char str[FTI_BUFS], buf[FTI_BUFS];
-    dictionary* ini;
-    int i;
-
-    snprintf(buf, FTI_BUFS, "%s/Topology.fti", FTI_Conf->metadDir);
-    sprintf(str, "Temporary load of topology file (%s)...", buf);
-    FTI_Print(str, FTI_DBUG);
-
-    // To bypass iniparser bug while empty dict.
-    ini = iniparser_load(buf);
-    if (ini == NULL) {
-        FTI_Print("Temporary topology file could NOT be parsed", FTI_WARN);
-        return FTI_NSCS;
-    }
-
-    // Add metadata to dictionary
-    for (i = 0; i < FTI_Topo->groupSize; i++) {
-        strncpy(buf, fnl + (i * FTI_BUFS), FTI_BUFS - 1);
-        sprintf(str, "%d", i);
-        iniparser_set(ini, str, NULL);
-        sprintf(str, "%d:Ckpt_file_name", i);
-        iniparser_set(ini, str, buf);
-        sprintf(str, "%d:Ckpt_file_size", i);
-        sprintf(buf, "%ld", fs[i]);
-        iniparser_set(ini, str, buf);
-        sprintf(str, "%d:Ckpt_file_maxs", i);
-        sprintf(buf, "%ld", mfs);
-        iniparser_set(ini, str, buf);
-        strncpy(buf, checksums + (i * MD5_DIGEST_LENGTH), MD5_DIGEST_LENGTH);
-        sprintf(str, "%d:Ckpt_checksum", i);
-        iniparser_set(ini, str, buf);
-    }
-
-    // Remove topology section
-    iniparser_unset(ini, "topology");
-    if (mkdir(FTI_Conf->mTmpDir, 0777) == -1) {
-        if (errno != EEXIST) {
-            FTI_Print("Cannot create directory", FTI_EROR);
-        }
-    }
-
-    sprintf(buf, "%s/sector%d-group%d.fti", FTI_Conf->mTmpDir, FTI_Topo->sectorID, FTI_Topo->groupID);
-    if (remove(buf) == -1) {
-        if (errno != ENOENT) {
-            FTI_Print("Cannot remove sector-group.fti", FTI_EROR);
-        }
-    }
-
-    sprintf(str, "Creating metadata file (%s)...", buf);
-    FTI_Print(str, FTI_DBUG);
-
-    FILE* fd = fopen(buf, "w");
-    if (fd == NULL) {
-        FTI_Print("Metadata file could NOT be opened.", FTI_WARN);
-
-        iniparser_freedict(ini);
-
-        return FTI_NSCS;
-    }
-
-    // Write metadata
-    iniparser_dump_ini(ini, fd);
-
-    if (fflush(fd) != 0) {
-        FTI_Print("Metadata file could NOT be flushed.", FTI_WARN);
-
-        iniparser_freedict(ini);
-        fclose(fd);
-
-        return FTI_NSCS;
-    }
-    if (fclose(fd) != 0) {
-        FTI_Print("Metadata file could NOT be closed.", FTI_WARN);
-
-        iniparser_freedict(ini);
-
-        return FTI_NSCS;
-    }
-
-    iniparser_freedict(ini);
-
-    return FTI_SCES;
-}
-
-/*-------------------------------------------------------------------------*/
-/**
-    @brief      It writes the metadata to recover the data after a failure.
-    @param      globalTmp       1 if using global temporary directory.
-    @return     integer         FTI_SCES if successfull.
-
-    This function gathers information about the checkpoint files in the
-    group (name and sizes), and creates the metadata file used to recover in
-    case of failure.
-
- **/
-/*-------------------------------------------------------------------------*/
-int FTI_CreateMetadata(FTIT_configuration* FTI_Conf, FTIT_execution* FTI_Exec,
-                       FTIT_topology* FTI_Topo, int globalTmp)
-{
-    char* fnl = talloc(char, FTI_Topo->groupSize* FTI_BUFS);
-    unsigned long fs[FTI_BUFS], mfs, tmpo;
-    char str[FTI_BUFS], buf[FTI_BUFS], checksum[MD5_DIGEST_LENGTH];
-    struct stat fileStatus;
-    int i, res;
-    if (globalTmp) {
-        sprintf(buf, "%s/%s", FTI_Conf->gTmpDir, FTI_Exec->ckptFile);
-    }
-    else {
-        sprintf(buf, "%s/%s", FTI_Conf->lTmpDir, FTI_Exec->ckptFile);
-    }
-    if (stat(buf, &fileStatus) == 0) { // Getting size of files
-        fs[FTI_Topo->groupRank] = (unsigned long)fileStatus.st_size;
-    }
-    else {
-        FTI_Print("Error with stat on the checkpoint file.", FTI_WARN);
-
-        free(fnl);
-
-        return FTI_NSCS;
-    }
-    sprintf(str, "Checkpoint file size : %ld bytes.", fs[FTI_Topo->groupRank]);
-    FTI_Print(str, FTI_DBUG);
-    sprintf(fnl + (FTI_Topo->groupRank * FTI_BUFS), "%s", FTI_Exec->ckptFile);
-    tmpo = fs[FTI_Topo->groupRank]; // Gather all the file sizes
-    MPI_Allgather(&tmpo, 1, MPI_UNSIGNED_LONG, fs, 1, MPI_UNSIGNED_LONG, FTI_Exec->groupComm);
-    strncpy(str, fnl + (FTI_Topo->groupRank * FTI_BUFS), FTI_BUFS - 1); // Gather all the file names
-    MPI_Allgather(str, FTI_BUFS, MPI_CHAR, fnl, FTI_BUFS, MPI_CHAR, FTI_Exec->groupComm);
-    mfs = 0;
-    for (i = 0; i < FTI_Topo->groupSize; i++) {
-        if (fs[i] > mfs) {
-            mfs = fs[i]; // Search max. size
-        }
-    }
-    sprintf(str, "Max. file size %ld.", mfs);
-    FTI_Print(str, FTI_DBUG);
-
-    res = FTI_Checksum(buf, checksum);
-    char* checksums = talloc(char, FTI_Topo->groupSize * MD5_DIGEST_LENGTH);
-    MPI_Allgather(checksum, MD5_DIGEST_LENGTH, MPI_CHAR, checksums, MD5_DIGEST_LENGTH, MPI_CHAR, FTI_Exec->groupComm);
-    if (res == FTI_NSCS) {
-        free(fnl);
-
-        return FTI_NSCS;
-    }
-
-    if (FTI_Topo->groupRank == 0) { // Only one process in the group create the metadata
-        res = FTI_Try(FTI_WriteMetadata(FTI_Conf, FTI_Topo, fs, mfs, fnl, checksums), "write the metadata.");
-        if (res == FTI_NSCS) {
-            free(fnl);
-            free(checksums);
-
-            return FTI_NSCS;
-        }
-    }
-
-    free(fnl);
-    free(checksums);
-
-    return FTI_SCES;
-}
->>>>>>> 3078bfc5
+/**
+ *  @file   meta.c
+ *  @author Leonardo A. Bautista Gomez (leobago@gmail.com)
+ *  @date   December, 2013
+ *  @brief  Metadata functions for the FTI library.
+ */
+
+#include "interface.h"
+
+/*-------------------------------------------------------------------------*/
+/**
+    @brief      It gets the checksums from metadata.
+    @param      checksum        Pointer to fill the checkpoint checksum.
+    @param      ptnerChecksum   Pointer to fill the ptner file checksum.
+    @param      rsChecksum      Pointer to fill the RS file checksum.
+    @param      group           The group in the node.
+    @param      level           The level of the ckpt or 0 if tmp.
+    @return     integer         FTI_SCES if successfull.
+
+    This function read the metadata file created during checkpointing and
+    recover the checkpoint checksum. If there is no RS file, rsChecksum
+    string length is 0.
+
+ **/
+/*-------------------------------------------------------------------------*/
+int FTI_GetChecksums(FTIT_configuration* FTI_Conf, FTIT_topology* FTI_Topo,
+                    FTIT_checkpoint* FTI_Ckpt, char* checksum, char* ptnerChecksum,
+                    char* rsChecksum, int group, int level)
+{
+    dictionary* ini;
+    char* checksumTemp;
+    char mfn[FTI_BUFS], str[FTI_BUFS];
+    if (level == 0) {
+        sprintf(mfn, "%s/sector%d-group%d.fti", FTI_Conf->mTmpDir, FTI_Topo->sectorID, group);
+    }
+    else {
+        sprintf(mfn, "%s/sector%d-group%d.fti", FTI_Ckpt[level].metaDir, FTI_Topo->sectorID, group);
+    }
+
+    sprintf(str, "Getting FTI metadata file (%s)...", mfn);
+    FTI_Print(str, FTI_DBUG);
+    if (access(mfn, R_OK) != 0) {
+        FTI_Print("FTI metadata file NOT accessible.", FTI_WARN);
+        return FTI_NSCS;
+    }
+    ini = iniparser_load(mfn);
+    if (ini == NULL) {
+        FTI_Print("Iniparser failed to parse the metadata file.", FTI_WARN);
+        return FTI_NSCS;
+    }
+
+    sprintf(str, "%d:Ckpt_checksum", FTI_Topo->groupRank);
+    checksumTemp = iniparser_getstring(ini, str, NULL);
+    strncpy(checksum, checksumTemp, MD5_DIGEST_LENGTH);
+    sprintf(str, "%d:Ckpt_checksum", (FTI_Topo->groupRank + FTI_Topo->groupSize - 1) % FTI_Topo->groupSize);
+    checksumTemp = iniparser_getstring(ini, str, NULL);
+    strncpy(ptnerChecksum, checksumTemp, MD5_DIGEST_LENGTH);
+    sprintf(str, "%d:RSed_checksum", FTI_Topo->groupRank);
+    checksumTemp = iniparser_getstring(ini, str, NULL);
+    if (checksumTemp != NULL) {
+        strncpy(rsChecksum, checksumTemp, MD5_DIGEST_LENGTH);
+    } else {
+        rsChecksum[0] = '\0';
+    }
+
+    iniparser_freedict(ini);
+
+    return FTI_SCES;
+}
+
+/*-------------------------------------------------------------------------*/
+/**
+    @brief      It writes the RSed file checksum to metadata.
+    @param      rank            global rank of the process
+    @param      checksum        Pointer to the checksum.
+    @return     integer         FTI_SCES if successfull.
+
+    This function should be executed only by one process per group. It
+    writes the RSed checksum to the metadata file.
+
+ **/
+/*-------------------------------------------------------------------------*/
+int FTI_WriteRSedChecksum(FTIT_configuration* FTI_Conf, FTIT_execution* FTI_Exec,
+                            FTIT_topology* FTI_Topo, FTIT_checkpoint* FTI_Ckpt,
+                             int rank, char* checksum)
+{
+    char str[FTI_BUFS], buf[FTI_BUFS], fileName[FTI_BUFS];
+    dictionary* ini;
+    char* checksums;
+    int i;
+    int sectorID = rank / (FTI_Topo->groupSize * FTI_Topo->nodeSize);
+    int node = rank / FTI_Topo->nodeSize;
+    int rankInGroup = node - (sectorID * FTI_Topo->groupSize);
+    int groupID = rank % FTI_Topo->nodeSize;
+
+    checksums = talloc(char, FTI_Topo->groupSize * MD5_DIGEST_LENGTH);
+    MPI_Allgather(checksum, MD5_DIGEST_LENGTH, MPI_CHAR, checksums, MD5_DIGEST_LENGTH, MPI_CHAR, FTI_Exec->groupComm);
+    if (rankInGroup) {
+        free(checksums);
+        return FTI_SCES;
+    }
+
+    sprintf(fileName, "%s/sector%d-group%d.fti", FTI_Conf->mTmpDir, FTI_Topo->sectorID, groupID);
+    ini = iniparser_load(fileName);
+    if (ini == NULL) {
+        FTI_Print("Temporary metadata file could NOT be parsed", FTI_WARN);
+        return FTI_NSCS;
+    }
+    // Add metadata to dictionary
+    for (i = 0; i < FTI_Topo->groupSize; i++) {
+        strncpy(buf, checksums + (i * MD5_DIGEST_LENGTH), MD5_DIGEST_LENGTH);
+        sprintf(str, "%d:RSed_checksum", i);
+        iniparser_set(ini, str, buf);
+    }
+    free(checksums);
+
+    sprintf(str, "Recreating metadata file (%s)...", buf);
+    FTI_Print(str, FTI_DBUG);
+
+    FILE* fd = fopen(fileName, "w");
+    if (fd == NULL) {
+        FTI_Print("Metadata file could NOT be opened.", FTI_WARN);
+
+        iniparser_freedict(ini);
+
+        return FTI_NSCS;
+    }
+
+    // Write metadata
+    iniparser_dump_ini(ini, fd);
+
+    if (fflush(fd) != 0) {
+        FTI_Print("Metadata file could NOT be flushed.", FTI_WARN);
+
+        iniparser_freedict(ini);
+        fclose(fd);
+
+        return FTI_NSCS;
+    }
+    if (fclose(fd) != 0) {
+        FTI_Print("Metadata file could NOT be closed.", FTI_WARN);
+
+        iniparser_freedict(ini);
+
+        return FTI_NSCS;
+    }
+
+    iniparser_freedict(ini);
+
+    return FTI_SCES;
+}
+    
+/*-------------------------------------------------------------------------*/
+/**
+    @brief      It gets the ptner file size from metadata.
+    @param      pfs             Pointer to fill the ptner file size.
+    @param      group           The group in the node.
+    @param      level           The level of the ckpt or 0 if tmp.
+    @return     integer         FTI_SCES if successfull.
+
+    This function read the metadata file created during checkpointing and
+    reads partner file size.
+
+ **/
+/*-------------------------------------------------------------------------*/
+int FTI_GetPtnerSize(FTIT_configuration* FTI_Conf, FTIT_topology* FTI_Topo,
+                      FTIT_checkpoint* FTI_Ckpt, unsigned long* pfs, int group, int level)
+{
+    dictionary* ini;
+    char mfn[FTI_BUFS], str[FTI_BUFS], *cfn;
+    if (level == 0) {
+        sprintf(mfn, "%s/sector%d-group%d.fti", FTI_Conf->mTmpDir, FTI_Topo->sectorID, group);
+    }
+    else {
+        sprintf(mfn, "%s/sector%d-group%d.fti", FTI_Ckpt[level].metaDir, FTI_Topo->sectorID, group);
+    }
+    sprintf(str, "Getting Ptner file size (%s)...", mfn);
+    FTI_Print(str, FTI_DBUG);
+    if (access(mfn, R_OK) != 0) {
+        FTI_Print("FTI metadata file NOT accessible.", FTI_WARN);
+        return FTI_NSCS;
+    }
+    ini = iniparser_load(mfn);
+    if (ini == NULL) {
+        FTI_Print("Iniparser failed to parse the metadata file.", FTI_WARN);
+        return FTI_NSCS;
+    }
+    //get Ptner file size
+    sprintf(str, "%d:Ckpt_file_size", (FTI_Topo->groupRank + FTI_Topo->groupSize - 1) % FTI_Topo->groupSize);
+    *pfs = iniparser_getlint(ini, str, -1);
+    iniparser_freedict(ini);
+
+    return FTI_SCES;
+}
+
+/*-------------------------------------------------------------------------*/
+/**
+    @brief      It gets the metadata to recover the data after a failure.
+    @param      fs              Pointer to fill the checkpoint file size.
+    @param      mfs             Pointer to fill the maximum file size.
+    @param      group           The group in the node.
+    @param      level           The level of the ckpt or 0 if tmp.
+    @return     integer         FTI_SCES if successfull.
+
+    This function read the metadata file created during checkpointing and
+    recover the checkpoint file name, file size and the size of the largest
+    file in the group (for padding if ncessary during decoding).
+
+ **/
+/*-------------------------------------------------------------------------*/
+int FTI_GetMeta(FTIT_configuration* FTI_Conf, FTIT_execution* FTI_Exec,
+                FTIT_topology* FTI_Topo, FTIT_checkpoint* FTI_Ckpt,
+                unsigned long* fs, unsigned long* mfs, int group, int level)
+{
+    dictionary* ini;
+    char mfn[FTI_BUFS], str[FTI_BUFS], *cfn;
+    if (level == 0) {
+        sprintf(mfn, "%s/sector%d-group%d.fti", FTI_Conf->mTmpDir, FTI_Topo->sectorID, group);
+    }
+    else {
+        sprintf(mfn, "%s/sector%d-group%d.fti", FTI_Ckpt[level].metaDir, FTI_Topo->sectorID, group);
+    }
+    sprintf(str, "Getting FTI metadata file (%s)...", mfn);
+    FTI_Print(str, FTI_DBUG);
+    if (access(mfn, R_OK) != 0) {
+        FTI_Print("FTI metadata file NOT accessible.", FTI_DBUG);
+        return FTI_NSCS;
+    }
+    ini = iniparser_load(mfn);
+    if (ini == NULL) {
+        FTI_Print("Iniparser failed to parse the metadata file.", FTI_WARN);
+        return FTI_NSCS;
+    }
+    sprintf(str, "%d:Ckpt_file_name", FTI_Topo->groupRank);
+    cfn = iniparser_getstring(ini, str, NULL);
+    snprintf(FTI_Exec->ckptFile, FTI_BUFS, "%s", cfn);
+    sprintf(str, "%d:Ckpt_file_size", FTI_Topo->groupRank);
+    *fs = iniparser_getlint(ini, str, -1);
+    sprintf(str, "%d:Ckpt_file_maxs", FTI_Topo->groupRank);
+    *mfs = iniparser_getlint(ini, str, -1);
+
+    iniparser_freedict(ini);
+
+    return FTI_SCES;
+}
+
+/*-------------------------------------------------------------------------*/
+/**
+    @brief      It writes the metadata to recover the data after a failure.
+    @param      fs              Pointer to the list of checkpoint sizes.
+    @param      mfs             The maximum checkpoint file size.
+    @param      fnl             Pointer to the list of checkpoint names.
+    @return     integer         FTI_SCES if successfull.
+
+    This function should be executed only by one process per group. It
+    writes the metadata file used to recover in case of failure.
+
+ **/
+/*-------------------------------------------------------------------------*/
+int FTI_UpdateMetadata(FTIT_configuration* FTI_Conf, FTIT_topology* FTI_Topo,
+                      unsigned long fs, unsigned long mfs, char* fn)
+{
+    char str[FTI_BUFS], buf[FTI_BUFS];
+    dictionary* ini;
+    int i;
+
+    snprintf(buf, FTI_BUFS, "%s/Topology.fti", FTI_Conf->metadDir);
+    sprintf(str, "Temporary load of topology file (%s)...", buf);
+    FTI_Print(str, FTI_DBUG);
+
+    // To bypass iniparser bug while empty dict.
+    ini = iniparser_load(buf);
+    if (ini == NULL) {
+        FTI_Print("Temporary topology file could NOT be parsed", FTI_WARN);
+
+        return FTI_NSCS;
+    }
+
+    // Add metadata to dictionary
+    for (i = 0; i < FTI_Topo->groupSize; i++) {
+        //strncpy(buf, fnl + (i * FTI_BUFS), FTI_BUFS - 1);
+        sprintf(str, "%d", i);
+        iniparser_set(ini, str, NULL);
+        sprintf(str, "%d:Ckpt_file_name", i);
+        iniparser_set(ini, str, fn);
+        sprintf(str, "%d:Ckpt_file_size", i);
+        sprintf(buf, "%ld", fs);
+        iniparser_set(ini, str, buf);
+        sprintf(str, "%d:Ckpt_file_maxs", i);
+        sprintf(buf, "%ld", mfs);
+        iniparser_set(ini, str, buf);
+    }
+
+    // Remove topology section
+    iniparser_unset(ini, "topology");
+    if (mkdir(FTI_Conf->mTmpDir, 0777) == -1) {
+        if (errno != EEXIST)
+            FTI_Print("Cannot create directory", FTI_EROR);
+    }
+
+    sprintf(buf, "%s/sector%d-group%d.fti", FTI_Conf->mTmpDir, FTI_Topo->sectorID, FTI_Topo->groupID);
+    if (remove(buf) == -1)
+        if (errno != ENOENT)
+            FTI_Print("Cannot remove sector-group.fti", FTI_EROR);
+
+    sprintf(str, "Creating metadata file (%s)...", buf);
+    FTI_Print(str, FTI_DBUG);
+
+    FILE* fd = fopen(buf, "w");
+    if (fd == NULL) {
+        FTI_Print("Metadata file could NOT be opened.", FTI_WARN);
+
+        iniparser_freedict(ini);
+
+        return FTI_NSCS;
+    }
+
+    // Write metadata
+    iniparser_dump_ini(ini, fd);
+
+    if (fflush(fd) != 0) {
+        FTI_Print("Metadata file could NOT be flushed.", FTI_WARN);
+
+        iniparser_freedict(ini);
+        fclose(fd);
+
+        return FTI_NSCS;
+    }
+    if (fclose(fd) != 0) {
+        FTI_Print("Metadata file could NOT be closed.", FTI_WARN);
+
+        iniparser_freedict(ini);
+
+        return FTI_NSCS;
+    }
+    iniparser_freedict(ini);
+
+    return FTI_SCES;
+}
+
+
+/*-------------------------------------------------------------------------*/
+/**
+    @brief      It writes the metadata to recover the data after a failure.
+    @param      fs              Pointer to the list of checkpoint sizes.
+    @param      mfs             The maximum checkpoint file size.
+    @param      fnl             Pointer to the list of checkpoint names.
+    @param      member          0 if application process groupID of
+                                respective application process if head.
+    @return     integer         FTI_SCES if successfull.
+
+    This function should be executed only by one process per group. It
+    writes the metadata file used to recover in case of failure.
+
+ **/
+/*-------------------------------------------------------------------------*/
+int FTI_WriteMetadata(FTIT_configuration* FTI_Conf, FTIT_topology* FTI_Topo,
+                      unsigned long* fs, unsigned long mfs, char* fnl, char* checksums, int member)
+{
+    char str[FTI_BUFS], buf[FTI_BUFS];
+    dictionary* ini;
+    int i, groupID;
+
+    snprintf(buf, FTI_BUFS, "%s/Topology.fti", FTI_Conf->metadDir);
+    sprintf(str, "Temporary load of topology file (%s)...", buf);
+    FTI_Print(str, FTI_DBUG);
+
+    groupID = (FTI_Topo->amIaHead) ? member + 1 : FTI_Topo->groupID;
+
+    // To bypass iniparser bug while empty dict.
+    ini = iniparser_load(buf);
+    if (ini == NULL) {
+        FTI_Print("Temporary topology file could NOT be parsed", FTI_WARN);
+        return FTI_NSCS;
+    }
+
+    // Add metadata to dictionary
+    for (i = 0; i < FTI_Topo->groupSize; i++) {
+        strncpy(buf, fnl + (i * FTI_BUFS), FTI_BUFS - 1);
+        sprintf(str, "%d", i);
+        iniparser_set(ini, str, NULL);
+        sprintf(str, "%d:Ckpt_file_name", i);
+        iniparser_set(ini, str, buf);
+        sprintf(str, "%d:Ckpt_file_size", i);
+        sprintf(buf, "%ld", fs[i]);
+        iniparser_set(ini, str, buf);
+        sprintf(str, "%d:Ckpt_file_maxs", i);
+        sprintf(buf, "%ld", mfs);
+        iniparser_set(ini, str, buf);
+        strncpy(buf, checksums + (i * MD5_DIGEST_LENGTH), MD5_DIGEST_LENGTH);
+        sprintf(str, "%d:Ckpt_checksum", i);
+        iniparser_set(ini, str, buf);
+    }
+
+    // Remove topology section
+    iniparser_unset(ini, "topology");
+    if (mkdir(FTI_Conf->mTmpDir, 0777) == -1) {
+        if (errno != EEXIST) {
+            FTI_Print("Cannot create directory", FTI_EROR);
+        }
+    }
+
+    sprintf(buf, "%s/sector%d-group%d.fti", FTI_Conf->mTmpDir, FTI_Topo->sectorID, groupID);
+    if (remove(buf) == -1) {
+        if (errno != ENOENT) {
+            FTI_Print("Cannot remove sector-group.fti", FTI_EROR);
+        }
+    }
+
+    sprintf(str, "Creating metadata file (%s)...", buf);
+    FTI_Print(str, FTI_DBUG);
+
+    FILE* fd = fopen(buf, "w");
+    if (fd == NULL) {
+        FTI_Print("Metadata file could NOT be opened.", FTI_WARN);
+
+        iniparser_freedict(ini);
+
+        return FTI_NSCS;
+    }
+
+    // Write metadata
+    iniparser_dump_ini(ini, fd);
+
+    if (fflush(fd) != 0) {
+        FTI_Print("Metadata file could NOT be flushed.", FTI_WARN);
+
+        iniparser_freedict(ini);
+        fclose(fd);
+
+        return FTI_NSCS;
+    }
+    if (fclose(fd) != 0) {
+        FTI_Print("Metadata file could NOT be closed.", FTI_WARN);
+
+        iniparser_freedict(ini);
+
+        return FTI_NSCS;
+    }
+
+    iniparser_freedict(ini);
+
+    return FTI_SCES;
+}
+
+/*-------------------------------------------------------------------------*/
+/**
+    @brief      It writes the metadata to recover the data after a failure.
+    @param      globalTmp       1 if using global temporary directory.
+    @param      member          0 if application process groupID of
+                                respective application process if head.
+    @return     integer         FTI_SCES if successfull.
+
+    This function gathers information about the checkpoint files in the
+    group (name and sizes), and creates the metadata file used to recover in
+    case of failure.
+
+ **/
+/*-------------------------------------------------------------------------*/
+int FTI_CreateMetadata(FTIT_configuration* FTI_Conf, FTIT_execution* FTI_Exec,
+                       FTIT_topology* FTI_Topo, int globalTmp, int member)
+{
+    char* fnl = talloc(char, FTI_Topo->groupSize* FTI_BUFS);
+    unsigned long fs[FTI_BUFS], mfs, tmpo;
+    char str[FTI_BUFS], buf[FTI_BUFS], checksum[MD5_DIGEST_LENGTH];
+    struct stat fileStatus;
+    int i, res;
+    if (globalTmp) {
+        sprintf(buf, "%s/%s", FTI_Conf->gTmpDir, FTI_Exec->ckptFile);
+    }
+    else {
+        sprintf(buf, "%s/%s", FTI_Conf->lTmpDir, FTI_Exec->ckptFile);
+    }
+    // TODO ugly... FTI_Exec->meta
+    if (stat(buf, &fileStatus) == 0) { // Getting size of files
+        fs[FTI_Topo->groupRank] = (unsigned long)FTI_Exec->meta[member].fs;
+    }
+    else {
+        FTI_Print("Error with stat on the checkpoint file.", FTI_WARN);
+
+        free(fnl);
+
+        return FTI_NSCS;
+    }
+    sprintf(str, "Checkpoint file size : %ld bytes.", fs[FTI_Topo->groupRank]);
+    FTI_Print(str, FTI_DBUG);
+    
+    sprintf(fnl + (FTI_Topo->groupRank * FTI_BUFS), "%s", FTI_Exec->ckptFile);
+    tmpo = fs[FTI_Topo->groupRank]; // Gather all the file sizes
+    MPI_Allgather(&tmpo, 1, MPI_UNSIGNED_LONG, fs, 1, MPI_UNSIGNED_LONG, FTI_Exec->groupComm);
+    strncpy(str, fnl + (FTI_Topo->groupRank * FTI_BUFS), FTI_BUFS - 1); // Gather all the file names
+    MPI_Allgather(str, FTI_BUFS, MPI_CHAR, fnl, FTI_BUFS, MPI_CHAR, FTI_Exec->groupComm);
+    mfs = 0;
+    for (i = 0; i < FTI_Topo->groupSize; i++) {
+        if (fs[i] > mfs) {
+            mfs = fs[i]; // Search max. size
+        }
+    }
+    FTI_Exec->meta[0].maxFs; 
+    sprintf(str, "Max. file size %ld.", mfs);
+    FTI_Print(str, FTI_DBUG);
+
+    res = FTI_Checksum(buf, checksum);
+    char* checksums = talloc(char, FTI_Topo->groupSize * MD5_DIGEST_LENGTH);
+    MPI_Allgather(checksum, MD5_DIGEST_LENGTH, MPI_CHAR, checksums, MD5_DIGEST_LENGTH, MPI_CHAR, FTI_Exec->groupComm);
+    if (res == FTI_NSCS) {
+        free(fnl);
+
+        return FTI_NSCS;
+    }
+
+    if (FTI_Topo->groupRank == 0) { // Only one process in the group create the metadata
+        res = FTI_Try(FTI_WriteMetadata(FTI_Conf, FTI_Topo, fs, mfs, fnl, checksums, member), "write the metadata.");
+        if (res == FTI_NSCS) {
+            free(fnl);
+            free(checksums);
+
+            return FTI_NSCS;
+        }
+    }
+
+    free(fnl);
+    free(checksums);
+
+    return FTI_SCES;
+}