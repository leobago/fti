--- conflicted
+++ resolved
@@ -279,7 +279,6 @@
   @param      FTI_Topo        Topology metadata.
   @param      FTI_Ckpt        Checkpoint metadata.
   @return     integer         FTI_SCES if successful.
-<<<<<<< HEAD
 
   This function reads the metadata file created during checkpointing and
   recovers the checkpoint file name, file size, partner file size and the size
@@ -488,12 +487,6 @@
     return FTI_SCES;
 
 }
-=======
-
-  This function reads the metadata file created during checkpointing and
-  recovers the checkpoint file name, file size, partner file size and the size
-  of the largest file in the group (for padding if necessary during decoding).
->>>>>>> b3fea831
 
 
 /*-------------------------------------------------------------------------*/
@@ -512,7 +505,6 @@
     - dCP enabled/disabled
  **/
 /*-------------------------------------------------------------------------*/
-<<<<<<< HEAD
 int FTI_WriteCkptMetaData(FTIT_configuration* FTI_Conf, FTIT_execution* FTI_Exec,
         FTIT_topology* FTI_Topo, FTIT_checkpoint* FTI_Ckpt )
 {
@@ -616,164 +608,6 @@
     // no metadata files for FTI-FF
     if ( FTI_Conf->ioMode == FTI_IO_FTIFF ) { return FTI_SCES; }
 
-=======
-int FTI_LoadMeta(FTIT_configuration* FTI_Conf, FTIT_execution* FTI_Exec,
-        FTIT_topology* FTI_Topo, FTIT_checkpoint* FTI_Ckpt)
-{
-    // no metadata files for FTI-FF
-    if ( FTI_Conf->ioMode == FTI_IO_FTIFF ) { return FTI_SCES; }
-    if (!FTI_Topo->amIaHead) {
-        int i;
-        for (i = 0; i < 5; i++) { //for each level
-            char metaFileName[FTI_BUFS], str[FTI_BUFS];
-            if (i == 0) {
-                snprintf(metaFileName, FTI_BUFS, "%s/sector%d-group%d.fti", FTI_Conf->mTmpDir, FTI_Topo->sectorID, FTI_Topo->groupID);
-            } else {
-                snprintf(metaFileName, FTI_BUFS, "%s/sector%d-group%d.fti", FTI_Ckpt[i].metaDir, FTI_Topo->sectorID, FTI_Topo->groupID);
-            }
-            snprintf(str, FTI_BUFS, "Getting FTI metadata file (%s)...", metaFileName);
-            FTI_Print(str, FTI_DBUG);
-            if (access(metaFileName, R_OK) == 0) {
-                dictionary* ini = iniparser_load(metaFileName);
-                if (ini == NULL) {
-                    FTI_Print("Iniparser failed to parse the metadata file.", FTI_WARN);
-                    return FTI_NSCS;
-                }
-                else {
-                    snprintf(str, FTI_BUFS, "Meta for level %d exists.", i);
-                    FTI_Print(str, FTI_DBUG);
-                    FTI_Exec->meta[i].exists[0] = 1;
-
-                    snprintf(str, FTI_BUFS, "%d:Ckpt_file_name", FTI_Topo->groupRank);
-                    char* ckptFileName = iniparser_getstring(ini, str, NULL);
-                    snprintf(FTI_Exec->meta[i].ckptFile, FTI_BUFS, "%s", ckptFileName);
-
-                    snprintf(str, FTI_BUFS, "%d:Ckpt_file_size", FTI_Topo->groupRank);
-                    FTI_Exec->meta[i].fs[0] = iniparser_getlint(ini, str, -1);
-
-                    snprintf(str, FTI_BUFS, "%d:Ckpt_file_size", (FTI_Topo->groupRank + FTI_Topo->groupSize - 1) % FTI_Topo->groupSize);
-                    FTI_Exec->meta[i].pfs[0] = iniparser_getlint(ini, str, -1);
-
-                    FTI_Exec->meta[i].maxFs[0] = iniparser_getlint(ini, "0:Ckpt_file_maxs", -1);
-
-                    int k;
-                    for (k = 0; k < FTI_BUFS; k++) {
-                        snprintf(str, FTI_BUFS, "%d:Var%d_id", FTI_Topo->groupRank, k);
-                        int id = iniparser_getint(ini, str, -1);
-                        if (id == -1) {
-                            //No more variables
-                            break;
-                        }
-                        //Variable exists
-                        FTI_Exec->meta[i].varID[k] = id;
-
-                        snprintf(str, FTI_BUFS, "%d:Var%d_size", FTI_Topo->groupRank, k);
-                        FTI_Exec->meta[i].varSize[k] = iniparser_getlint(ini, str, -1);
-                    }
-                    //Save number of variables in metadata
-                    FTI_Exec->meta[i].nbVar[0] = k;
-
-                    iniparser_freedict(ini);
-                }
-            }
-        }
-    }
-    else { //I am a head
-        int biggestCkptID = 0;
-        int i;
-        for (i = 0; i < 5; i++) {        //for each level
-            int j;
-            for (j = 1; j < FTI_Topo->nodeSize; j++) { //for all body processes
-                dictionary* ini;
-                char metaFileName[FTI_BUFS], str[FTI_BUFS];
-                if (i == 0) {
-                    snprintf(metaFileName, FTI_BUFS, "%s/sector%d-group%d.fti", FTI_Conf->mTmpDir, FTI_Topo->sectorID, j);
-                } else {
-                    snprintf(metaFileName, FTI_BUFS, "%s/sector%d-group%d.fti", FTI_Ckpt[i].metaDir, FTI_Topo->sectorID, j);
-                }
-                snprintf(str, FTI_BUFS, "Getting FTI metadata file (%s)...", metaFileName);
-                FTI_Print(str, FTI_DBUG);
-                if (access(metaFileName, R_OK) == 0) {
-                    ini = iniparser_load(metaFileName);
-                    if (ini == NULL) {
-                        FTI_Print("Iniparser failed to parse the metadata file.", FTI_WARN);
-                        return FTI_NSCS;
-                    }
-                    else {
-                        snprintf(str, FTI_BUFS, "Meta for level %d exists.", i);
-                        FTI_Print(str, FTI_DBUG);
-                        FTI_Exec->meta[i].exists[j] = 1;
-
-                        snprintf(str, FTI_BUFS, "%d:Ckpt_file_name", FTI_Topo->groupRank);
-                        char* ckptFileName = iniparser_getstring(ini, str, NULL);
-                        snprintf(&FTI_Exec->meta[i].ckptFile[j * FTI_BUFS], FTI_BUFS, "%s", ckptFileName);
-
-                        //update heads ckptID
-                        sscanf(&FTI_Exec->meta[i].ckptFile[j * FTI_BUFS], "Ckpt%d", &FTI_Exec->ckptID);
-                        if (FTI_Exec->ckptID < biggestCkptID) {
-                            FTI_Exec->ckptID = biggestCkptID;
-                        }
-
-                        snprintf(str, FTI_BUFS, "%d:Ckpt_file_size", FTI_Topo->groupRank);
-                        FTI_Exec->meta[i].fs[j] = iniparser_getlint(ini, str, -1);
-
-                        snprintf(str, FTI_BUFS, "%d:Ckpt_file_size", (FTI_Topo->groupRank + FTI_Topo->groupSize - 1) % FTI_Topo->groupSize);
-                        FTI_Exec->meta[i].pfs[j] = iniparser_getlint(ini, str, -1);
-
-                        FTI_Exec->meta[i].maxFs[j] = iniparser_getlint(ini, "0:Ckpt_file_maxs", -1);
-                        int k;
-                        for (k = 0; k < FTI_BUFS; k++) {
-                            snprintf(str, FTI_BUFS, "%d:Var%d_id", FTI_Topo->groupRank, k);
-                            int id = iniparser_getint(ini, str, -1);
-                            if (id == -1) {
-                                //No more variables
-                                break;
-                            }
-                            //Variable exists
-                            FTI_Exec->meta[i].varID[j * FTI_BUFS + k] = id;
-
-                            snprintf(str, FTI_BUFS, "%d:Var%d_size", FTI_Topo->groupRank, k);
-                            FTI_Exec->meta[i].varSize[j * FTI_BUFS + k] = iniparser_getlint(ini, str, -1);
-                        }
-                        //Save number of variables in metadata
-                        FTI_Exec->meta[i].nbVar[j] = k;
-
-                        iniparser_freedict(ini);
-                    }
-                }
-            }
-        }
-    }
-    return FTI_SCES;
-}
-
-/*-------------------------------------------------------------------------*/
-/**
-  @brief      It writes the metadata to recover the data after a failure.
-  @param      FTI_Conf        Configuration metadata.
-  @param      FTI_Exec        Execution metadata.
-  @param      FTI_Topo        Topology metadata.
-  @param      fs              Pointer to the list of checkpoint sizes.
-  @param      mfs             The maximum checkpoint file size.
-  @param      fnl             Pointer to the list of checkpoint names.
-  @param      checksums       Checksums array.
-  @param      allVarIDs       IDs of vars from all processes in group.
-  @param      allVarSizes     Sizes of vars from all processes in group.
-  @return     integer         FTI_SCES if successful.
-
-  This function should be executed only by one process per group. It
-  writes the metadata file used to recover in case of failure.
-
- **/
-/*-------------------------------------------------------------------------*/
-int FTI_WriteMetadata(FTIT_configuration* FTI_Conf, FTIT_execution* FTI_Exec,
-        FTIT_topology* FTI_Topo, long* fs, long mfs, char* fnl,
-        char* checksums, int* allVarIDs, long* allVarSizes)
-{
-    // no metadata files for FTI-FF
-    if ( FTI_Conf->ioMode == FTI_IO_FTIFF ) { return FTI_SCES; }
-
->>>>>>> b3fea831
 	char str[FTI_BUFS], buf[FTI_BUFS];
     snprintf(buf, FTI_BUFS, "%s/Topology.fti", FTI_Conf->metadDir);
     snprintf(str, FTI_BUFS, "Temporary load of topology file (%s)...", buf);
@@ -1007,4 +841,4 @@
     }
 
     return FTI_SCES;
-}
+}