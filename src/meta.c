/**
 *  Copyright (c) 2017 Leonardo A. Bautista-Gomez
 *  All rights reserved
 *
 *  FTI - A multi-level checkpointing library for C/C++/Fortran applications
 *
 *  Revision 1.0 : Fault Tolerance Interface (FTI)
 *
 *  Redistribution and use in source and binary forms, with or without
 *  modification, are permitted provided that the following conditions are met:
 *
 *  1. Redistributions of source code must retain the above copyright notice, this
 *  list of conditions and the following disclaimer.
 *
 *  2. Redistributions in binary form must reproduce the above copyright notice,
 *  this list of conditions and the following disclaimer in the documentation
 *  and/or other materials provided with the distribution.
 *
 *  3. Neither the name of the copyright holder nor the names of its contributors
 *  may be used to endorse or promote products derived from this software without
 *  specific prior written permission.
 *
 *  THIS SOFTWARE IS PROVIDED BY THE COPYRIGHT HOLDERS AND CONTRIBUTORS "AS IS" AND
 *  ANY EXPRESS OR IMPLIED WARRANTIES, INCLUDING, BUT NOT LIMITED TO, THE IMPLIED
 *  WARRANTIES OF MERCHANTABILITY AND FITNESS FOR A PARTICULAR PURPOSE ARE
 *  DISCLAIMED. IN NO EVENT SHALL THE COPYRIGHT HOLDER OR CONTRIBUTORS BE LIABLE
 *  FOR ANY DIRECT, INDIRECT, INCIDENTAL, SPECIAL, EXEMPLARY, OR CONSEQUENTIAL
 *  DAMAGES (INCLUDING, BUT NOT LIMITED TO, PROCUREMENT OF SUBSTITUTE GOODS OR
 *  SERVICES; LOSS OF USE, DATA, OR PROFITS; OR BUSINESS INTERRUPTION) HOWEVER
 *  CAUSED AND ON ANY THEORY OF LIABILITY, WHETHER IN CONTRACT, STRICT LIABILITY,
 *  OR TORT (INCLUDING NEGLIGENCE OR OTHERWISE) ARISING IN ANY WAY OUT OF THE USE
 *  OF THIS SOFTWARE, EVEN IF ADVISED OF THE POSSIBILITY OF SUCH DAMAGE.
 *
 *  @file   meta.c
 *  @date   October, 2017
 *  @brief  Metadata functions for the FTI library.
 */

#include "interface.h"

/*-------------------------------------------------------------------------*/
/**
  @brief      It gets the checksums from metadata.
  @param      FTI_Conf        Configuration metadata.
  @param      FTI_Exec        Execution metadata.
  @param      FTI_Topo        Topology metadata.
  @param      FTI_Ckpt        Checkpoint metadata.
  @param      checksum        Pointer to fill the checkpoint checksum.
  @param      ptnerChecksum   Pointer to fill the ptner file checksum.
  @param      rsChecksum      Pointer to fill the RS file checksum.
  @return     integer         FTI_SCES if successful.

  This function reads the metadata file created during checkpointing and
  recovers the checkpoint checksum. If there is no RS file, rsChecksum
  string length is 0.

 **/
/*-------------------------------------------------------------------------*/
int FTI_GetChecksums(FTIT_configuration* FTI_Conf, FTIT_execution* FTI_Exec,
        FTIT_topology* FTI_Topo, FTIT_checkpoint* FTI_Ckpt,
        char* checksum, char* ptnerChecksum, char* rsChecksum)
{

    char mfn[FTI_BUFS]; //Path to the metadata file
    char str[FTI_BUFS]; //For console output
    if (FTI_Exec->ckptLvel == 0) {
        snprintf(mfn, FTI_BUFS, "%s/sector%d-group%d.fti", FTI_Conf->mTmpDir, FTI_Topo->sectorID, FTI_Topo->groupID);
    }
    else {
        snprintf(mfn, FTI_BUFS, "%s/sector%d-group%d.fti", FTI_Ckpt[FTI_Exec->ckptLvel].metaDir, FTI_Topo->sectorID, FTI_Topo->groupID);
    }

    snprintf(str, FTI_BUFS, "Getting FTI metadata file (%s)...", mfn);
    FTI_Print(str, FTI_DBUG);
    if (access(mfn, R_OK) != 0) {
        FTI_Print("FTI metadata file NOT accessible.", FTI_WARN);
        return FTI_NSCS;
    }
    dictionary* ini = iniparser_load(mfn);
    if (ini == NULL) {
        FTI_Print("Iniparser failed to parse the metadata file.", FTI_WARN);
        return FTI_NSCS;
    }

    //Get checksum of checkpoint file
    snprintf(str, FTI_BUFS, "%d:Ckpt_checksum", FTI_Topo->groupRank);
    char* checksumTemp = iniparser_getstring(ini, str, "");
    strncpy(checksum, checksumTemp, MD5_DIGEST_STRING_LENGTH);

    //Get checksum of partner checkpoint file
    snprintf(str, FTI_BUFS, "%d:Ckpt_checksum", (FTI_Topo->groupRank + FTI_Topo->groupSize - 1) % FTI_Topo->groupSize);
    checksumTemp = iniparser_getstring(ini, str, "");
    strncpy(ptnerChecksum, checksumTemp, MD5_DIGEST_STRING_LENGTH);

    //Get checksum of Reed-Salomon file
    snprintf(str, FTI_BUFS, "%d:RSed_checksum", FTI_Topo->groupRank);
    checksumTemp = iniparser_getstring(ini, str, "");
    strncpy(rsChecksum, checksumTemp, MD5_DIGEST_STRING_LENGTH);

    iniparser_freedict(ini);

    return FTI_SCES;
}

/*-------------------------------------------------------------------------*/
/**
  @brief      It writes the RSed file checksum to metadata.
  @param      FTI_Conf        Configuration metadata.
  @param      FTI_Exec        Execution metadata.
  @param      FTI_Topo        Topology metadata.
  @param      FTI_Ckpt        Checkpoint metadata.
  @param      rank            global rank of the process
  @param      checksum        Pointer to the checksum.
  @return     integer         FTI_SCES if successful.

  This function should be executed only by one process per group. It
  writes the RSed checksum to the metadata file.

 **/
/*-------------------------------------------------------------------------*/
int FTI_WriteRSedChecksum(FTIT_configuration* FTI_Conf, FTIT_execution* FTI_Exec,
        FTIT_topology* FTI_Topo, FTIT_checkpoint* FTI_Ckpt,
        int rank, char* checksum)
{
    // Fake call for FTI-FF. checksum is done for the datasets.
    if (FTI_Conf->ioMode == FTI_IO_FTIFF) {return FTI_SCES;}

    char str[FTI_BUFS], fileName[FTI_BUFS];

    //Calcuate which groupID rank belongs
    int sectorID = rank / (FTI_Topo->groupSize * FTI_Topo->nodeSize);
    int node = rank / FTI_Topo->nodeSize;
    int rankInGroup = node - (sectorID * FTI_Topo->groupSize);
    int groupID = rank % FTI_Topo->nodeSize;

    char* checksums = talloc(char, FTI_Topo->groupSize * MD5_DIGEST_STRING_LENGTH);
    MPI_Allgather(checksum, MD5_DIGEST_STRING_LENGTH, MPI_CHAR, checksums, MD5_DIGEST_STRING_LENGTH, MPI_CHAR, FTI_Exec->groupComm);

    //Only first process in group save RS checksum
    if (rankInGroup) {
        free(checksums);
        return FTI_SCES;
    }

    snprintf(fileName, FTI_BUFS, "%s/sector%d-group%d.fti", FTI_Conf->mTmpDir, FTI_Topo->sectorID, groupID);
    dictionary* ini = iniparser_load(fileName);
    if (ini == NULL) {
        FTI_Print("Temporary metadata file could NOT be parsed", FTI_WARN);
        free(checksums);
        return FTI_NSCS;
    }
    // Add metadata to dictionary
    int i;
    for (i = 0; i < FTI_Topo->groupSize; i++) {
        char buf[FTI_BUFS];
        strncpy(buf, checksums + (i * MD5_DIGEST_STRING_LENGTH), MD5_DIGEST_STRING_LENGTH);
        snprintf(str, FTI_BUFS, "%d:RSed_checksum", i);
        iniparser_set(ini, str, buf);
    }
    free(checksums);

    snprintf(str, FTI_BUFS, "Recreating metadata file (%s)...", fileName);
    FTI_Print(str, FTI_DBUG);

    FILE* fd = fopen(fileName, "w");
    if (fd == NULL) {
        FTI_Print("Metadata file could NOT be opened.", FTI_WARN);

        iniparser_freedict(ini);

        return FTI_NSCS;
    }

    // Write metadata
    iniparser_dump_ini(ini, fd);

    if (fclose(fd) != 0) {
        FTI_Print("Metadata file could NOT be closed.", FTI_WARN);

        iniparser_freedict(ini);

        return FTI_NSCS;
    }

    iniparser_freedict(ini);

    return FTI_SCES;
}

/*-------------------------------------------------------------------------*/
/**
  @brief      It gets the temporary metadata.
  @param      FTI_Conf        Configuration metadata.
  @param      FTI_Exec        Execution metadata.
  @param      FTI_Topo        Topology metadata.
  @param      FTI_Ckpt        Checkpoint metadata.
  @return     integer         FTI_SCES if successful.

  This function reads the temporary metadata file created during checkpointing and
  recovers the checkpoint file name, file size, partner file size and the size
  of the largest file in the group (for padding if necessary during decoding).

 **/
/*-------------------------------------------------------------------------*/
int FTI_LoadTmpMeta(FTIT_configuration* FTI_Conf, FTIT_execution* FTI_Exec,
        FTIT_topology* FTI_Topo, FTIT_checkpoint* FTI_Ckpt)
{
    // no metadata files for FTI-FF
    if ( FTI_Conf->ioMode == FTI_IO_FTIFF ) { return FTI_SCES; }
    if (FTI_Topo->amIaHead) { //I am a head
        int j, biggestCkptID = 0; //Need to find biggest CkptID
        for (j = 1; j < FTI_Topo->nodeSize; j++) { //all body processes
            char metaFileName[FTI_BUFS], str[FTI_BUFS];
            snprintf(metaFileName, FTI_BUFS, "%s/sector%d-group%d.fti", FTI_Conf->mTmpDir, FTI_Topo->sectorID, j);
            snprintf(str, FTI_BUFS, "Getting FTI metadata file (%s)...", metaFileName);
            FTI_Print(str, FTI_DBUG);
            if (access(metaFileName, R_OK) == 0) {
                dictionary* ini = iniparser_load(metaFileName);
                if (ini == NULL) {
                    FTI_Print("Iniparser failed to parse the metadata file.", FTI_WARN);
                    return FTI_NSCS;
                }
                else {
                    FTI_Exec->meta[0].exists[j] = 1;

                    snprintf(str, FTI_BUFS, "%d:Ckpt_file_name", FTI_Topo->groupRank);
                    char* ckptFileName = iniparser_getstring(ini, str, NULL);
                    snprintf(&FTI_Exec->meta[0].ckptFile[j * FTI_BUFS], FTI_BUFS, "%s", ckptFileName);

                    //update head's ckptID
                    sscanf(&FTI_Exec->meta[0].ckptFile[j * FTI_BUFS], "Ckpt%d", &FTI_Exec->ckptID);
                    if (FTI_Exec->ckptID < biggestCkptID) {
                        FTI_Exec->ckptID = biggestCkptID;
                    }

                    snprintf(str, FTI_BUFS, "%d:Ckpt_file_size", FTI_Topo->groupRank);
                    FTI_Exec->meta[0].fs[j] = iniparser_getlint(ini, str, -1);

                    snprintf(str, FTI_BUFS, "%d:Ckpt_file_size", (FTI_Topo->groupRank + FTI_Topo->groupSize - 1) % FTI_Topo->groupSize);
                    FTI_Exec->meta[0].pfs[j] = iniparser_getlint(ini, str, -1);

                    FTI_Exec->meta[0].maxFs[j] = iniparser_getlint(ini, "0:Ckpt_file_maxs", -1);

                    int k;
                    for (k = 0; k < FTI_BUFS; k++) {
                        snprintf(str, FTI_BUFS, "%d:Var%d_id", FTI_Topo->groupRank, k);
                        int id = iniparser_getint(ini, str, -1);
                        if (id == -1) {
                            //No more variables
                            break;
                        }
                        //Variable exists
                        FTI_Exec->meta[0].varID[j * FTI_BUFS + k] = id;

                        snprintf(str, FTI_BUFS, "%d:Var%d_size", FTI_Topo->groupRank, k);
                        FTI_Exec->meta[0].varSize[j * FTI_BUFS + k] = iniparser_getlint(ini, str, -1);
                    }
                    //Save number of variables in metadata
                    FTI_Exec->meta[0].nbVar[j] = k;

                    iniparser_freedict(ini);
                }
            }
            else {
                snprintf(str, FTI_BUFS, "Temporary metadata do not exist for node process %d.", j);
                FTI_Print(str, FTI_WARN);
                return FTI_NSCS;
            }
        }
    }
    return FTI_SCES;
}

/*-------------------------------------------------------------------------*/
/**
  @brief      It gets the metadata to recover the data after a failure.
  @param      FTI_Conf        Configuration metadata.
  @param      FTI_Exec        Execution metadata.
  @param      FTI_Topo        Topology metadata.
  @param      FTI_Ckpt        Checkpoint metadata.
  @return     integer         FTI_SCES if successful.

  This function reads the metadata file created during checkpointing and
  recovers the checkpoint file name, file size, partner file size and the size
  of the largest file in the group (for padding if necessary during decoding).

 **/
/*-------------------------------------------------------------------------*/
int FTI_LoadMeta(FTIT_configuration* FTI_Conf, FTIT_execution* FTI_Exec,
        FTIT_topology* FTI_Topo, FTIT_checkpoint* FTI_Ckpt)
{
    // no metadata files for FTI-FF
    if ( FTI_Conf->ioMode == FTI_IO_FTIFF ) { return FTI_SCES; }
    if (!FTI_Topo->amIaHead) {
        int i;
        for (i = 0; i < 5; i++) { //for each level
            char metaFileName[FTI_BUFS], str[FTI_BUFS];
            if (i == 0) {
                snprintf(metaFileName, FTI_BUFS, "%s/sector%d-group%d.fti", FTI_Conf->mTmpDir, FTI_Topo->sectorID, FTI_Topo->groupID);
            } else {
                snprintf(metaFileName, FTI_BUFS, "%s/sector%d-group%d.fti", FTI_Ckpt[i].metaDir, FTI_Topo->sectorID, FTI_Topo->groupID);
            }
            snprintf(str, FTI_BUFS, "Getting FTI metadata file (%s)...", metaFileName);
            FTI_Print(str, FTI_DBUG);
            if (access(metaFileName, R_OK) == 0) {
                dictionary* ini = iniparser_load(metaFileName);
                if (ini == NULL) {
                    FTI_Print("Iniparser failed to parse the metadata file.", FTI_WARN);
                    return FTI_NSCS;
                }
                else {
                    snprintf(str, FTI_BUFS, "Meta for level %d exists.", i);
                    FTI_Print(str, FTI_DBUG);
                    FTI_Exec->meta[i].exists[0] = 1;

                    snprintf(str, FTI_BUFS, "%d:Ckpt_file_name", FTI_Topo->groupRank);
                    char* ckptFileName = iniparser_getstring(ini, str, NULL);
                    snprintf(FTI_Exec->meta[i].ckptFile, FTI_BUFS, "%s", ckptFileName);

                    snprintf(str, FTI_BUFS, "%d:Ckpt_file_size", FTI_Topo->groupRank);
                    FTI_Exec->meta[i].fs[0] = iniparser_getlint(ini, str, -1);

                    snprintf(str, FTI_BUFS, "%d:Ckpt_file_size", (FTI_Topo->groupRank + FTI_Topo->groupSize - 1) % FTI_Topo->groupSize);
                    FTI_Exec->meta[i].pfs[0] = iniparser_getlint(ini, str, -1);

                    FTI_Exec->meta[i].maxFs[0] = iniparser_getlint(ini, "0:Ckpt_file_maxs", -1);

                    int k;
                    for (k = 0; k < FTI_BUFS; k++) {
                        snprintf(str, FTI_BUFS, "%d:Var%d_id", FTI_Topo->groupRank, k);
                        int id = iniparser_getint(ini, str, -1);
                        if (id == -1) {
                            //No more variables
                            break;
                        }
                        //Variable exists
                        FTI_Exec->meta[i].varID[k] = id;

                        snprintf(str, FTI_BUFS, "%d:Var%d_size", FTI_Topo->groupRank, k);
                        FTI_Exec->meta[i].varSize[k] = iniparser_getlint(ini, str, -1);
                    }
                    //Save number of variables in metadata
                    FTI_Exec->meta[i].nbVar[0] = k;

                    iniparser_freedict(ini);
                }
            }
        }
    }
    else { //I am a head
        int biggestCkptID = 0;
        int i;
        for (i = 0; i < 5; i++) {        //for each level
            int j;
            for (j = 1; j < FTI_Topo->nodeSize; j++) { //for all body processes
                dictionary* ini;
                char metaFileName[FTI_BUFS], str[FTI_BUFS];
                if (i == 0) {
                    snprintf(metaFileName, FTI_BUFS, "%s/sector%d-group%d.fti", FTI_Conf->mTmpDir, FTI_Topo->sectorID, j);
                } else {
                    snprintf(metaFileName, FTI_BUFS, "%s/sector%d-group%d.fti", FTI_Ckpt[i].metaDir, FTI_Topo->sectorID, j);
                }
                snprintf(str, FTI_BUFS, "Getting FTI metadata file (%s)...", metaFileName);
                FTI_Print(str, FTI_DBUG);
                if (access(metaFileName, R_OK) == 0) {
                    ini = iniparser_load(metaFileName);
                    if (ini == NULL) {
                        FTI_Print("Iniparser failed to parse the metadata file.", FTI_WARN);
                        return FTI_NSCS;
                    }
                    else {
                        snprintf(str, FTI_BUFS, "Meta for level %d exists.", i);
                        FTI_Print(str, FTI_DBUG);
                        FTI_Exec->meta[i].exists[j] = 1;

                        snprintf(str, FTI_BUFS, "%d:Ckpt_file_name", FTI_Topo->groupRank);
                        char* ckptFileName = iniparser_getstring(ini, str, NULL);
                        snprintf(&FTI_Exec->meta[i].ckptFile[j * FTI_BUFS], FTI_BUFS, "%s", ckptFileName);

                        //update heads ckptID
                        sscanf(&FTI_Exec->meta[i].ckptFile[j * FTI_BUFS], "Ckpt%d", &FTI_Exec->ckptID);
                        if (FTI_Exec->ckptID < biggestCkptID) {
                            FTI_Exec->ckptID = biggestCkptID;
                        }

                        snprintf(str, FTI_BUFS, "%d:Ckpt_file_size", FTI_Topo->groupRank);
                        FTI_Exec->meta[i].fs[j] = iniparser_getlint(ini, str, -1);

                        snprintf(str, FTI_BUFS, "%d:Ckpt_file_size", (FTI_Topo->groupRank + FTI_Topo->groupSize - 1) % FTI_Topo->groupSize);
                        FTI_Exec->meta[i].pfs[j] = iniparser_getlint(ini, str, -1);

                        FTI_Exec->meta[i].maxFs[j] = iniparser_getlint(ini, "0:Ckpt_file_maxs", -1);
                        int k;
                        for (k = 0; k < FTI_BUFS; k++) {
                            snprintf(str, FTI_BUFS, "%d:Var%d_id", FTI_Topo->groupRank, k);
                            int id = iniparser_getint(ini, str, -1);
                            if (id == -1) {
                                //No more variables
                                break;
                            }
                            //Variable exists
                            FTI_Exec->meta[i].varID[j * FTI_BUFS + k] = id;

                            snprintf(str, FTI_BUFS, "%d:Var%d_size", FTI_Topo->groupRank, k);
                            FTI_Exec->meta[i].varSize[j * FTI_BUFS + k] = iniparser_getlint(ini, str, -1);
                        }
                        //Save number of variables in metadata
                        FTI_Exec->meta[i].nbVar[j] = k;

                        iniparser_freedict(ini);
                    }
                }
            }
        }
    }
    return FTI_SCES;
}

<<<<<<< HEAD

/*-------------------------------------------------------------------------*/
/**
  @brief      Loads relevant data from checkpoint meta data 
  @param      FTI_Conf        Configuration metadata.
  @param      FTI_Exec        Execution metadata.
  @param      FTI_Topo        Topology metadata.
  @param      FTI_Ckpt        Checkpoint metadata.

 **/
/*-------------------------------------------------------------------------*/
int FTI_LoadCkptMetaData(FTIT_configuration* FTI_Conf, FTIT_execution* FTI_Exec,
        FTIT_topology* FTI_Topo, FTIT_checkpoint* FTI_Ckpt )
{
	char str[FTI_BUFS], fn[FTI_BUFS];
    snprintf(fn, FTI_BUFS, "%s/Checkpoint.fti", FTI_Conf->metadDir);
   
    dictionary* ini;

    if ( access( fn, F_OK ) != 0 ) { 
        snprintf(str, FTI_BUFS, "Could not access checkpoint metadata file (%s)...", fn);
        FTI_Print(str, FTI_EROR);
    }     
    
    // initialize dictionary
    ini = iniparser_load(fn);
    if ( ini == NULL ) {
        FTI_Print("Failed to load dictionary for checkpoint meta data file.", FTI_EROR);
        return FTI_NSCS;
    }
    
    char lastCkpt[FTI_BUFS];
    if ( ((int)(ini->n)-6) < 0 ) {
        FTI_Print("Unexpected checkpoint meta data file structure.", FTI_EROR);
        return FTI_NSCS;
    }
    
    memset( lastCkpt, 0x0, FTI_BUFS );
    strncpy( lastCkpt, ini->key[ini->n-6], FTI_BUFS-1);
    
    int ckptID;
    sscanf(lastCkpt, "checkpoint_id.%d", &ckptID ); 

    char key[FTI_BUFS];
    snprintf( key, FTI_BUFS, "%s:level", lastCkpt );
    int ckptLvel = iniparser_getint( ini, key, -1);
    
    if ( ckptLvel == -1 ) {
        FTI_Print( "Unable to read checkpoint level from checkpoint meta data file", FTI_EROR );
        dictionary_del(ini);
        return FTI_NSCS;
    }

    if ( ckptLvel == 4 ) {
        snprintf( key, FTI_BUFS, "%s:is_dcp", lastCkpt );
        int isDcp = iniparser_getboolean( ini, key, -1);
        if ( isDcp == -1 ) {
            FTI_Print( "Unable to identify if dCP from checkpoint meta data file", FTI_EROR );
            dictionary_del(ini);
            return FTI_NSCS;
        } else {    
            FTI_Ckpt[4].isDcp = (bool) isDcp;
        }
    }

    //FTI_Exec->ckptLvel = ckptLvel;
    FTI_Exec->ckptID = ckptID;

    return FTI_SCES;

}


/*-------------------------------------------------------------------------*/
/**
  @brief      Creates or updates checkpoint meta data 
  @param      FTI_Conf        Configuration metadata.
  @param      FTI_Exec        Execution metadata.
  @param      FTI_Topo        Topology metadata.
  @param      FTI_Ckpt        Checkpoint metadata.

  Writes checkpoint meta data in checkpoint meta data file.
    - timestamp
    - level
    - number of processes participating in the checkpoint
    - I/O mode
    - dCP enabled/disabled
 **/
/*-------------------------------------------------------------------------*/
int FTI_WriteCkptMetaData(FTIT_configuration* FTI_Conf, FTIT_execution* FTI_Exec,
        FTIT_topology* FTI_Topo, FTIT_checkpoint* FTI_Ckpt )
{

	char str[FTI_BUFS], fn[FTI_BUFS], strErr[FTI_BUFS];
    snprintf(fn, FTI_BUFS, "%s/Checkpoint.fti", FTI_Conf->metadDir);
   
    FILE* fstream;
    dictionary* ini;

    // initialize dictionary
    // [A] - create empty if no ckpt meta file exists
    if ( access( fn, F_OK ) != 0 ) { 
        snprintf(str, FTI_BUFS, "Creating checkpoint metadata file (%s)...", fn);
        FTI_Print(str, FTI_DBUG);
        ini = dictionary_new(0);
        if ( ini == NULL ) {
            FTI_Print("Failed to allocate dictionary for checkpoint meta data file.", FTI_EROR);
            return FTI_NSCS;
        }
    // [B] - initialize with data from ckpt meta file
    } else {
        snprintf(str, FTI_BUFS, "Updating checkpoint metadata file (%s)...", fn);
        FTI_Print(str, FTI_DBUG);
        ini = iniparser_load(fn);
        if ( ini == NULL ) {
            FTI_Print("Failed to load dictionary for checkpoint meta data file.", FTI_EROR);
            return FTI_NSCS;
        }
    }
    
    char section[FTI_BUFS], key[FTI_BUFS], value[FTI_BUFS];
    snprintf( section, FTI_BUFS, "checkpoint_id.%d", FTI_Exec->ckptID );
    iniparser_set( ini, section, NULL ); 
    time_t time_ctx;
    struct tm * time_info;
    time( &time_ctx );
    time_info = localtime( &time_ctx );
    char timestr[FTI_BUFS];
    strftime(timestr,FTI_BUFS,"%A %x - %H:%M:%S", time_info);
    snprintf( key, FTI_BUFS, "%s:timestamp", section );
    snprintf( value, FTI_BUFS, "%s", timestr );
    iniparser_set( ini, key, value ); 
    snprintf( key, FTI_BUFS, "%s:level", section );
    snprintf( value, FTI_BUFS, "%d", FTI_Exec->ckptLvel );
    iniparser_set( ini, key, value ); 
    snprintf( key, FTI_BUFS, "%s:nb_procs", section );
    snprintf( value, FTI_BUFS, "%d", FTI_Topo->nbApprocs * FTI_Topo->nbNodes );
    iniparser_set( ini, key, value ); 
    snprintf( key, FTI_BUFS, "%s:io_mode", section );
    snprintf( value, FTI_BUFS, "%d", FTI_Conf->ioMode );
    iniparser_set( ini, key, value ); 
    snprintf( key, FTI_BUFS, "%s:is_dcp", section );
    snprintf( value, FTI_BUFS, "%s", (FTI_Ckpt[FTI_Exec->ckptLvel].isDcp) ? "true" : "false" );
    iniparser_set( ini, key, value ); 

    fstream = fopen( fn, "w" );
    if ( fstream == NULL ) {
        snprintf( strErr, FTI_BUFS, "Failed to write checkpoint meta data to file (%s).",fn );
        FTI_Print( strErr, FTI_EROR );
        dictionary_del(ini);
    }
    
    iniparser_dump_ini( ini, fstream );

    if ( fclose( fstream ) != 0 ) {
        snprintf( strErr, FTI_BUFS, "Failed to close checkpoint meta data file (%s)", fn );
        FTI_Print( strErr, FTI_WARN );
    }

    dictionary_del(ini);

    return FTI_SCES;

}


=======
>>>>>>> 7e7897a7
/*-------------------------------------------------------------------------*/
/**
  @brief      It writes the metadata to recover the data after a failure.
  @param      FTI_Conf        Configuration metadata.
  @param      FTI_Exec        Execution metadata.
  @param      FTI_Topo        Topology metadata.
  @param      fs              Pointer to the list of checkpoint sizes.
  @param      mfs             The maximum checkpoint file size.
  @param      fnl             Pointer to the list of checkpoint names.
  @param      checksums       Checksums array.
  @param      allVarIDs       IDs of vars from all processes in group.
  @param      allVarSizes     Sizes of vars from all processes in group.
  @return     integer         FTI_SCES if successful.

  This function should be executed only by one process per group. It
  writes the metadata file used to recover in case of failure.

 **/
/*-------------------------------------------------------------------------*/
int FTI_WriteMetadata(FTIT_configuration* FTI_Conf, FTIT_execution* FTI_Exec,
        FTIT_topology* FTI_Topo, long* fs, long mfs, char* fnl,
        char* checksums, int* allVarIDs, long* allVarSizes)
{
    // no metadata files for FTI-FF
    if ( FTI_Conf->ioMode == FTI_IO_FTIFF ) { return FTI_SCES; }

	char str[FTI_BUFS], buf[FTI_BUFS];
    snprintf(buf, FTI_BUFS, "%s/Topology.fti", FTI_Conf->metadDir);
    snprintf(str, FTI_BUFS, "Temporary load of topology file (%s)...", buf);
    FTI_Print(str, FTI_DBUG);

    // To bypass iniparser bug while empty dict.
    dictionary* ini = iniparser_load(buf);
    if (ini == NULL) {
        FTI_Print("Temporary topology file could NOT be parsed", FTI_WARN);
        return FTI_NSCS;
    }

    // Add metadata to dictionary
    int i;
    for (i = 0; i < FTI_Topo->groupSize; i++) {
        strncpy(buf, fnl + (i * FTI_BUFS), FTI_BUFS - 1);
        snprintf(str, FTI_BUFS, "%d", i);
        iniparser_set(ini, str, NULL);
        snprintf(str, FTI_BUFS, "%d:Ckpt_file_name", i);
        iniparser_set(ini, str, buf);
        snprintf(str, FTI_BUFS, "%d:Ckpt_file_size", i);
        snprintf(buf, FTI_BUFS, "%lu", fs[i]);
        iniparser_set(ini, str, buf);
        snprintf(str, FTI_BUFS, "%d:Ckpt_file_maxs", i);
        snprintf(buf, FTI_BUFS, "%lu", mfs);
        iniparser_set(ini, str, buf);
        strncpy(buf, checksums + (i * MD5_DIGEST_STRING_LENGTH), MD5_DIGEST_STRING_LENGTH);
        snprintf(str, FTI_BUFS, "%d:Ckpt_checksum", i);
        iniparser_set(ini, str, buf);
        int j;
        for (j = 0; j < FTI_Exec->nbVar; j++) {
            //Save id of variable
            snprintf(str, FTI_BUFS, "%d:Var%d_id", i, j);
            snprintf(buf, FTI_BUFS, "%d", allVarIDs[i * FTI_Exec->nbVar + j]);
            iniparser_set(ini, str, buf);

            //Save size of variable
            snprintf(str, FTI_BUFS, "%d:Var%d_size", i, j);
            snprintf(buf, FTI_BUFS, "%ld", allVarSizes[i * FTI_Exec->nbVar + j]);
            iniparser_set(ini, str, buf);
        }
    }

    // Remove topology section
    iniparser_unset(ini, "topology");
    if (mkdir(FTI_Conf->mTmpDir, 0777) == -1) {
        if (errno != EEXIST) {
            FTI_Print("Cannot create directory", FTI_EROR);
        }
    }

    snprintf(buf, FTI_BUFS, "%s/sector%d-group%d.fti", FTI_Conf->mTmpDir, FTI_Topo->sectorID, FTI_Topo->groupID);
    if (remove(buf) == -1) {
        if (errno != ENOENT) {
            FTI_Print("Cannot remove sector-group.fti", FTI_EROR);
        }
    }

    snprintf(str, FTI_BUFS, "Creating metadata file (%s)...", buf);
    FTI_Print(str, FTI_DBUG);

    FILE* fd = fopen(buf, "w");
    if (fd == NULL) {
        FTI_Print("Metadata file could NOT be opened.", FTI_WARN);

        iniparser_freedict(ini);

        return FTI_NSCS;
    }

    // Write metadata
    iniparser_dump_ini(ini, fd);

    if (fclose(fd) != 0) {
        FTI_Print("Metadata file could NOT be closed.", FTI_WARN);

        iniparser_freedict(ini);

        return FTI_NSCS;
    }

    iniparser_freedict(ini);

    return FTI_SCES;
}

/*-------------------------------------------------------------------------*/
/**
  @brief      It writes the metadata to recover the data after a failure.
  @param      FTI_Conf        Configuration metadata.
  @param      FTI_Exec        Execution metadata.
  @param      FTI_Topo        Topology metadata.
  @param      FTI_Ckpt        Checkpoint metadata.
  @param      FTI_Data        Dataset metadata.
  @return     integer         FTI_SCES if successful.

  This function gathers information about the checkpoint files in the
  group (name and sizes), and creates the metadata file used to recover in
  case of failure.

 **/
/*-------------------------------------------------------------------------*/
int FTI_CreateMetadata(FTIT_configuration* FTI_Conf, FTIT_execution* FTI_Exec,
        FTIT_topology* FTI_Topo, FTIT_checkpoint* FTI_Ckpt,
        FTIT_dataset* FTI_Data)
{
    // metadata is created before for FTI-FF
    if ( FTI_Conf->ioMode == FTI_IO_FTIFF ) { return FTI_SCES; }

    FTI_Exec->meta[0].fs[0] = FTI_Exec->ckptSize;
    FTI_Exec->meta[0].nbVar[0] = FTI_Exec->nbVar;

#ifdef ENABLE_HDF5
    char fn[FTI_BUFS];
    if (FTI_Exec->ckptLvel == 4 && FTI_Ckpt[4].isInline) { //If inline L4 save directly to global directory
        snprintf(fn, FTI_BUFS, "%s/%s", FTI_Conf->gTmpDir, FTI_Exec->meta[0].ckptFile);
    }
    else {
        snprintf(fn, FTI_BUFS, "%s/%s", FTI_Conf->lTmpDir, FTI_Exec->meta[0].ckptFile);
    }
    if (access(fn, F_OK) == 0) {
        struct stat fileStatus;
        if (stat(fn, &fileStatus) == 0) {
            FTI_Exec->meta[0].fs[0] = fileStatus.st_size;
        }
        else {
            char str[FTI_BUFS];
            snprintf(str, FTI_BUFS, "FTI couldn't get ckpt file size. (%s)", fn);
            FTI_Print(str, FTI_WARN);
        }
    }
    else {
        char str[FTI_BUFS];
        snprintf(str, FTI_BUFS, "FTI couldn't access file ckpt file. (%s)", fn);
        snprintf(str, FTI_BUFS, "FTI couldn't acces file ckpt file. (%s)", fn);
        FTI_Print(str, FTI_WARN);
    }
#endif

    long fs = FTI_Exec->meta[0].fs[0]; // Gather all the file sizes
    long fileSizes[FTI_BUFS];
    MPI_Allgather(&fs, 1, MPI_LONG, fileSizes, 1, MPI_LONG, FTI_Exec->groupComm);

    //update partner file size:
    if (FTI_Exec->ckptLvel == 2) {
        int ptnerGroupRank = (FTI_Topo->groupRank + FTI_Topo->groupSize - 1) % FTI_Topo->groupSize;
        FTI_Exec->meta[0].pfs[0] = fileSizes[ptnerGroupRank];
    }

    long mfs = 0; //Max file size in group
    int i;
    for (i = 0; i < FTI_Topo->groupSize; i++) {
        if (fileSizes[i] > mfs) {
            mfs = fileSizes[i]; // Search max. size
        }
    }
    FTI_Exec->meta[0].maxFs[0] = mfs;
    char str[FTI_BUFS]; //For console output
    snprintf(str, FTI_BUFS, "Max. file size in group %lu.", mfs);
    FTI_Print(str, FTI_DBUG);

    char* ckptFileNames;
    if (FTI_Topo->groupRank == 0) {
        ckptFileNames = talloc(char, FTI_Topo->groupSize * FTI_BUFS);
    }
    strncpy(str, FTI_Exec->meta[0].ckptFile, FTI_BUFS); // Gather all the file names
    MPI_Gather(str, FTI_BUFS, MPI_CHAR, ckptFileNames, FTI_BUFS, MPI_CHAR, 0, FTI_Exec->groupComm);

    char checksum[MD5_DIGEST_STRING_LENGTH];
    FTI_Checksum(FTI_Exec, FTI_Data, FTI_Conf, checksum);

    //TODO checksums of HDF5 files
#ifdef ENABLE_HDF5
    if (FTI_Conf->ioMode == FTI_IO_HDF5) {
        checksum[0] = '\0';
    }
#endif

    char* checksums;
    if (FTI_Topo->groupRank == 0) {
        checksums = talloc(char, FTI_Topo->groupSize * MD5_DIGEST_STRING_LENGTH);
    }
    MPI_Gather(checksum, MD5_DIGEST_STRING_LENGTH, MPI_CHAR, checksums, MD5_DIGEST_STRING_LENGTH, MPI_CHAR, 0, FTI_Exec->groupComm);


    //Every process has the same number of protected variables

    int* allVarIDs;
    long* allVarSizes;
    if (FTI_Topo->groupRank == 0) {
        allVarIDs = talloc(int, FTI_Topo->groupSize * FTI_Exec->nbVar);
        allVarSizes = talloc(long, FTI_Topo->groupSize * FTI_Exec->nbVar);
    }
    int* myVarIDs = talloc(int, FTI_Exec->nbVar);
    long* myVarSizes = talloc(long, FTI_Exec->nbVar);
    for (i = 0; i < FTI_Exec->nbVar; i++) {
        myVarIDs[i] = FTI_Data[i].id;
        myVarSizes[i] =  FTI_Data[i].size;
    }
    //Gather variables IDs
    MPI_Gather(myVarIDs, FTI_Exec->nbVar, MPI_INT, allVarIDs, FTI_Exec->nbVar, MPI_INT, 0, FTI_Exec->groupComm);
    //Gather variables sizes
    MPI_Gather(myVarSizes, FTI_Exec->nbVar, MPI_LONG, allVarSizes, FTI_Exec->nbVar, MPI_LONG, 0, FTI_Exec->groupComm);

    free(myVarIDs);
    free(myVarSizes);

    if (FTI_Topo->groupRank == 0) { // Only one process in the group create the metadata
        int res = FTI_Try(FTI_WriteMetadata(FTI_Conf, FTI_Exec, FTI_Topo, fileSizes, mfs,
                    ckptFileNames, checksums, allVarIDs, allVarSizes), "write the metadata.");
        free(allVarIDs);
        free(allVarSizes);
        free(ckptFileNames);
        free(checksums);
        if (res == FTI_NSCS) {
            return FTI_NSCS;
        }
    }

    //Flush metadata in case postCkpt done inline
    FTI_Exec->meta[FTI_Exec->ckptLvel].fs[0] = FTI_Exec->meta[0].fs[0];
    FTI_Exec->meta[FTI_Exec->ckptLvel].pfs[0] = FTI_Exec->meta[0].pfs[0];
    FTI_Exec->meta[FTI_Exec->ckptLvel].maxFs[0] = FTI_Exec->meta[0].maxFs[0];
    FTI_Exec->meta[FTI_Exec->ckptLvel].nbVar[0] = FTI_Exec->meta[0].nbVar[0];
    strncpy(FTI_Exec->meta[FTI_Exec->ckptLvel].ckptFile, FTI_Exec->meta[0].ckptFile, FTI_BUFS);
    for (i = 0; i < FTI_Exec->nbVar; i++) {
        FTI_Exec->meta[0].varID[i] = FTI_Data[i].id;
        FTI_Exec->meta[0].varSize[i] = FTI_Data[i].size;
        FTI_Exec->meta[FTI_Exec->ckptLvel].varID[i] = FTI_Data[i].id;
        FTI_Exec->meta[FTI_Exec->ckptLvel].varSize[i] = FTI_Data[i].size;
    }

    return FTI_SCES;
}<|MERGE_RESOLUTION|>--- conflicted
+++ resolved
@@ -1,847 +1,844 @@
-/**
- *  Copyright (c) 2017 Leonardo A. Bautista-Gomez
- *  All rights reserved
- *
- *  FTI - A multi-level checkpointing library for C/C++/Fortran applications
- *
- *  Revision 1.0 : Fault Tolerance Interface (FTI)
- *
- *  Redistribution and use in source and binary forms, with or without
- *  modification, are permitted provided that the following conditions are met:
- *
- *  1. Redistributions of source code must retain the above copyright notice, this
- *  list of conditions and the following disclaimer.
- *
- *  2. Redistributions in binary form must reproduce the above copyright notice,
- *  this list of conditions and the following disclaimer in the documentation
- *  and/or other materials provided with the distribution.
- *
- *  3. Neither the name of the copyright holder nor the names of its contributors
- *  may be used to endorse or promote products derived from this software without
- *  specific prior written permission.
- *
- *  THIS SOFTWARE IS PROVIDED BY THE COPYRIGHT HOLDERS AND CONTRIBUTORS "AS IS" AND
- *  ANY EXPRESS OR IMPLIED WARRANTIES, INCLUDING, BUT NOT LIMITED TO, THE IMPLIED
- *  WARRANTIES OF MERCHANTABILITY AND FITNESS FOR A PARTICULAR PURPOSE ARE
- *  DISCLAIMED. IN NO EVENT SHALL THE COPYRIGHT HOLDER OR CONTRIBUTORS BE LIABLE
- *  FOR ANY DIRECT, INDIRECT, INCIDENTAL, SPECIAL, EXEMPLARY, OR CONSEQUENTIAL
- *  DAMAGES (INCLUDING, BUT NOT LIMITED TO, PROCUREMENT OF SUBSTITUTE GOODS OR
- *  SERVICES; LOSS OF USE, DATA, OR PROFITS; OR BUSINESS INTERRUPTION) HOWEVER
- *  CAUSED AND ON ANY THEORY OF LIABILITY, WHETHER IN CONTRACT, STRICT LIABILITY,
- *  OR TORT (INCLUDING NEGLIGENCE OR OTHERWISE) ARISING IN ANY WAY OUT OF THE USE
- *  OF THIS SOFTWARE, EVEN IF ADVISED OF THE POSSIBILITY OF SUCH DAMAGE.
- *
- *  @file   meta.c
- *  @date   October, 2017
- *  @brief  Metadata functions for the FTI library.
- */
-
-#include "interface.h"
-
-/*-------------------------------------------------------------------------*/
-/**
-  @brief      It gets the checksums from metadata.
-  @param      FTI_Conf        Configuration metadata.
-  @param      FTI_Exec        Execution metadata.
-  @param      FTI_Topo        Topology metadata.
-  @param      FTI_Ckpt        Checkpoint metadata.
-  @param      checksum        Pointer to fill the checkpoint checksum.
-  @param      ptnerChecksum   Pointer to fill the ptner file checksum.
-  @param      rsChecksum      Pointer to fill the RS file checksum.
-  @return     integer         FTI_SCES if successful.
-
-  This function reads the metadata file created during checkpointing and
-  recovers the checkpoint checksum. If there is no RS file, rsChecksum
-  string length is 0.
-
- **/
-/*-------------------------------------------------------------------------*/
-int FTI_GetChecksums(FTIT_configuration* FTI_Conf, FTIT_execution* FTI_Exec,
-        FTIT_topology* FTI_Topo, FTIT_checkpoint* FTI_Ckpt,
-        char* checksum, char* ptnerChecksum, char* rsChecksum)
-{
-
-    char mfn[FTI_BUFS]; //Path to the metadata file
-    char str[FTI_BUFS]; //For console output
-    if (FTI_Exec->ckptLvel == 0) {
-        snprintf(mfn, FTI_BUFS, "%s/sector%d-group%d.fti", FTI_Conf->mTmpDir, FTI_Topo->sectorID, FTI_Topo->groupID);
-    }
-    else {
-        snprintf(mfn, FTI_BUFS, "%s/sector%d-group%d.fti", FTI_Ckpt[FTI_Exec->ckptLvel].metaDir, FTI_Topo->sectorID, FTI_Topo->groupID);
-    }
-
-    snprintf(str, FTI_BUFS, "Getting FTI metadata file (%s)...", mfn);
-    FTI_Print(str, FTI_DBUG);
-    if (access(mfn, R_OK) != 0) {
-        FTI_Print("FTI metadata file NOT accessible.", FTI_WARN);
-        return FTI_NSCS;
-    }
-    dictionary* ini = iniparser_load(mfn);
-    if (ini == NULL) {
-        FTI_Print("Iniparser failed to parse the metadata file.", FTI_WARN);
-        return FTI_NSCS;
-    }
-
-    //Get checksum of checkpoint file
-    snprintf(str, FTI_BUFS, "%d:Ckpt_checksum", FTI_Topo->groupRank);
-    char* checksumTemp = iniparser_getstring(ini, str, "");
-    strncpy(checksum, checksumTemp, MD5_DIGEST_STRING_LENGTH);
-
-    //Get checksum of partner checkpoint file
-    snprintf(str, FTI_BUFS, "%d:Ckpt_checksum", (FTI_Topo->groupRank + FTI_Topo->groupSize - 1) % FTI_Topo->groupSize);
-    checksumTemp = iniparser_getstring(ini, str, "");
-    strncpy(ptnerChecksum, checksumTemp, MD5_DIGEST_STRING_LENGTH);
-
-    //Get checksum of Reed-Salomon file
-    snprintf(str, FTI_BUFS, "%d:RSed_checksum", FTI_Topo->groupRank);
-    checksumTemp = iniparser_getstring(ini, str, "");
-    strncpy(rsChecksum, checksumTemp, MD5_DIGEST_STRING_LENGTH);
-
-    iniparser_freedict(ini);
-
-    return FTI_SCES;
-}
-
-/*-------------------------------------------------------------------------*/
-/**
-  @brief      It writes the RSed file checksum to metadata.
-  @param      FTI_Conf        Configuration metadata.
-  @param      FTI_Exec        Execution metadata.
-  @param      FTI_Topo        Topology metadata.
-  @param      FTI_Ckpt        Checkpoint metadata.
-  @param      rank            global rank of the process
-  @param      checksum        Pointer to the checksum.
-  @return     integer         FTI_SCES if successful.
-
-  This function should be executed only by one process per group. It
-  writes the RSed checksum to the metadata file.
-
- **/
-/*-------------------------------------------------------------------------*/
-int FTI_WriteRSedChecksum(FTIT_configuration* FTI_Conf, FTIT_execution* FTI_Exec,
-        FTIT_topology* FTI_Topo, FTIT_checkpoint* FTI_Ckpt,
-        int rank, char* checksum)
-{
-    // Fake call for FTI-FF. checksum is done for the datasets.
-    if (FTI_Conf->ioMode == FTI_IO_FTIFF) {return FTI_SCES;}
-
-    char str[FTI_BUFS], fileName[FTI_BUFS];
-
-    //Calcuate which groupID rank belongs
-    int sectorID = rank / (FTI_Topo->groupSize * FTI_Topo->nodeSize);
-    int node = rank / FTI_Topo->nodeSize;
-    int rankInGroup = node - (sectorID * FTI_Topo->groupSize);
-    int groupID = rank % FTI_Topo->nodeSize;
-
-    char* checksums = talloc(char, FTI_Topo->groupSize * MD5_DIGEST_STRING_LENGTH);
-    MPI_Allgather(checksum, MD5_DIGEST_STRING_LENGTH, MPI_CHAR, checksums, MD5_DIGEST_STRING_LENGTH, MPI_CHAR, FTI_Exec->groupComm);
-
-    //Only first process in group save RS checksum
-    if (rankInGroup) {
-        free(checksums);
-        return FTI_SCES;
-    }
-
-    snprintf(fileName, FTI_BUFS, "%s/sector%d-group%d.fti", FTI_Conf->mTmpDir, FTI_Topo->sectorID, groupID);
-    dictionary* ini = iniparser_load(fileName);
-    if (ini == NULL) {
-        FTI_Print("Temporary metadata file could NOT be parsed", FTI_WARN);
-        free(checksums);
-        return FTI_NSCS;
-    }
-    // Add metadata to dictionary
-    int i;
-    for (i = 0; i < FTI_Topo->groupSize; i++) {
-        char buf[FTI_BUFS];
-        strncpy(buf, checksums + (i * MD5_DIGEST_STRING_LENGTH), MD5_DIGEST_STRING_LENGTH);
-        snprintf(str, FTI_BUFS, "%d:RSed_checksum", i);
-        iniparser_set(ini, str, buf);
-    }
-    free(checksums);
-
-    snprintf(str, FTI_BUFS, "Recreating metadata file (%s)...", fileName);
-    FTI_Print(str, FTI_DBUG);
-
-    FILE* fd = fopen(fileName, "w");
-    if (fd == NULL) {
-        FTI_Print("Metadata file could NOT be opened.", FTI_WARN);
-
-        iniparser_freedict(ini);
-
-        return FTI_NSCS;
-    }
-
-    // Write metadata
-    iniparser_dump_ini(ini, fd);
-
-    if (fclose(fd) != 0) {
-        FTI_Print("Metadata file could NOT be closed.", FTI_WARN);
-
-        iniparser_freedict(ini);
-
-        return FTI_NSCS;
-    }
-
-    iniparser_freedict(ini);
-
-    return FTI_SCES;
-}
-
-/*-------------------------------------------------------------------------*/
-/**
-  @brief      It gets the temporary metadata.
-  @param      FTI_Conf        Configuration metadata.
-  @param      FTI_Exec        Execution metadata.
-  @param      FTI_Topo        Topology metadata.
-  @param      FTI_Ckpt        Checkpoint metadata.
-  @return     integer         FTI_SCES if successful.
-
-  This function reads the temporary metadata file created during checkpointing and
-  recovers the checkpoint file name, file size, partner file size and the size
-  of the largest file in the group (for padding if necessary during decoding).
-
- **/
-/*-------------------------------------------------------------------------*/
-int FTI_LoadTmpMeta(FTIT_configuration* FTI_Conf, FTIT_execution* FTI_Exec,
-        FTIT_topology* FTI_Topo, FTIT_checkpoint* FTI_Ckpt)
-{
-    // no metadata files for FTI-FF
-    if ( FTI_Conf->ioMode == FTI_IO_FTIFF ) { return FTI_SCES; }
-    if (FTI_Topo->amIaHead) { //I am a head
-        int j, biggestCkptID = 0; //Need to find biggest CkptID
-        for (j = 1; j < FTI_Topo->nodeSize; j++) { //all body processes
-            char metaFileName[FTI_BUFS], str[FTI_BUFS];
-            snprintf(metaFileName, FTI_BUFS, "%s/sector%d-group%d.fti", FTI_Conf->mTmpDir, FTI_Topo->sectorID, j);
-            snprintf(str, FTI_BUFS, "Getting FTI metadata file (%s)...", metaFileName);
-            FTI_Print(str, FTI_DBUG);
-            if (access(metaFileName, R_OK) == 0) {
-                dictionary* ini = iniparser_load(metaFileName);
-                if (ini == NULL) {
-                    FTI_Print("Iniparser failed to parse the metadata file.", FTI_WARN);
-                    return FTI_NSCS;
-                }
-                else {
-                    FTI_Exec->meta[0].exists[j] = 1;
-
-                    snprintf(str, FTI_BUFS, "%d:Ckpt_file_name", FTI_Topo->groupRank);
-                    char* ckptFileName = iniparser_getstring(ini, str, NULL);
-                    snprintf(&FTI_Exec->meta[0].ckptFile[j * FTI_BUFS], FTI_BUFS, "%s", ckptFileName);
-
-                    //update head's ckptID
-                    sscanf(&FTI_Exec->meta[0].ckptFile[j * FTI_BUFS], "Ckpt%d", &FTI_Exec->ckptID);
-                    if (FTI_Exec->ckptID < biggestCkptID) {
-                        FTI_Exec->ckptID = biggestCkptID;
-                    }
-
-                    snprintf(str, FTI_BUFS, "%d:Ckpt_file_size", FTI_Topo->groupRank);
-                    FTI_Exec->meta[0].fs[j] = iniparser_getlint(ini, str, -1);
-
-                    snprintf(str, FTI_BUFS, "%d:Ckpt_file_size", (FTI_Topo->groupRank + FTI_Topo->groupSize - 1) % FTI_Topo->groupSize);
-                    FTI_Exec->meta[0].pfs[j] = iniparser_getlint(ini, str, -1);
-
-                    FTI_Exec->meta[0].maxFs[j] = iniparser_getlint(ini, "0:Ckpt_file_maxs", -1);
-
-                    int k;
-                    for (k = 0; k < FTI_BUFS; k++) {
-                        snprintf(str, FTI_BUFS, "%d:Var%d_id", FTI_Topo->groupRank, k);
-                        int id = iniparser_getint(ini, str, -1);
-                        if (id == -1) {
-                            //No more variables
-                            break;
-                        }
-                        //Variable exists
-                        FTI_Exec->meta[0].varID[j * FTI_BUFS + k] = id;
-
-                        snprintf(str, FTI_BUFS, "%d:Var%d_size", FTI_Topo->groupRank, k);
-                        FTI_Exec->meta[0].varSize[j * FTI_BUFS + k] = iniparser_getlint(ini, str, -1);
-                    }
-                    //Save number of variables in metadata
-                    FTI_Exec->meta[0].nbVar[j] = k;
-
-                    iniparser_freedict(ini);
-                }
-            }
-            else {
-                snprintf(str, FTI_BUFS, "Temporary metadata do not exist for node process %d.", j);
-                FTI_Print(str, FTI_WARN);
-                return FTI_NSCS;
-            }
-        }
-    }
-    return FTI_SCES;
-}
-
-/*-------------------------------------------------------------------------*/
-/**
-  @brief      It gets the metadata to recover the data after a failure.
-  @param      FTI_Conf        Configuration metadata.
-  @param      FTI_Exec        Execution metadata.
-  @param      FTI_Topo        Topology metadata.
-  @param      FTI_Ckpt        Checkpoint metadata.
-  @return     integer         FTI_SCES if successful.
-
-  This function reads the metadata file created during checkpointing and
-  recovers the checkpoint file name, file size, partner file size and the size
-  of the largest file in the group (for padding if necessary during decoding).
-
- **/
-/*-------------------------------------------------------------------------*/
-int FTI_LoadMeta(FTIT_configuration* FTI_Conf, FTIT_execution* FTI_Exec,
-        FTIT_topology* FTI_Topo, FTIT_checkpoint* FTI_Ckpt)
-{
-    // no metadata files for FTI-FF
-    if ( FTI_Conf->ioMode == FTI_IO_FTIFF ) { return FTI_SCES; }
-    if (!FTI_Topo->amIaHead) {
-        int i;
-        for (i = 0; i < 5; i++) { //for each level
-            char metaFileName[FTI_BUFS], str[FTI_BUFS];
-            if (i == 0) {
-                snprintf(metaFileName, FTI_BUFS, "%s/sector%d-group%d.fti", FTI_Conf->mTmpDir, FTI_Topo->sectorID, FTI_Topo->groupID);
-            } else {
-                snprintf(metaFileName, FTI_BUFS, "%s/sector%d-group%d.fti", FTI_Ckpt[i].metaDir, FTI_Topo->sectorID, FTI_Topo->groupID);
-            }
-            snprintf(str, FTI_BUFS, "Getting FTI metadata file (%s)...", metaFileName);
-            FTI_Print(str, FTI_DBUG);
-            if (access(metaFileName, R_OK) == 0) {
-                dictionary* ini = iniparser_load(metaFileName);
-                if (ini == NULL) {
-                    FTI_Print("Iniparser failed to parse the metadata file.", FTI_WARN);
-                    return FTI_NSCS;
-                }
-                else {
-                    snprintf(str, FTI_BUFS, "Meta for level %d exists.", i);
-                    FTI_Print(str, FTI_DBUG);
-                    FTI_Exec->meta[i].exists[0] = 1;
-
-                    snprintf(str, FTI_BUFS, "%d:Ckpt_file_name", FTI_Topo->groupRank);
-                    char* ckptFileName = iniparser_getstring(ini, str, NULL);
-                    snprintf(FTI_Exec->meta[i].ckptFile, FTI_BUFS, "%s", ckptFileName);
-
-                    snprintf(str, FTI_BUFS, "%d:Ckpt_file_size", FTI_Topo->groupRank);
-                    FTI_Exec->meta[i].fs[0] = iniparser_getlint(ini, str, -1);
-
-                    snprintf(str, FTI_BUFS, "%d:Ckpt_file_size", (FTI_Topo->groupRank + FTI_Topo->groupSize - 1) % FTI_Topo->groupSize);
-                    FTI_Exec->meta[i].pfs[0] = iniparser_getlint(ini, str, -1);
-
-                    FTI_Exec->meta[i].maxFs[0] = iniparser_getlint(ini, "0:Ckpt_file_maxs", -1);
-
-                    int k;
-                    for (k = 0; k < FTI_BUFS; k++) {
-                        snprintf(str, FTI_BUFS, "%d:Var%d_id", FTI_Topo->groupRank, k);
-                        int id = iniparser_getint(ini, str, -1);
-                        if (id == -1) {
-                            //No more variables
-                            break;
-                        }
-                        //Variable exists
-                        FTI_Exec->meta[i].varID[k] = id;
-
-                        snprintf(str, FTI_BUFS, "%d:Var%d_size", FTI_Topo->groupRank, k);
-                        FTI_Exec->meta[i].varSize[k] = iniparser_getlint(ini, str, -1);
-                    }
-                    //Save number of variables in metadata
-                    FTI_Exec->meta[i].nbVar[0] = k;
-
-                    iniparser_freedict(ini);
-                }
-            }
-        }
-    }
-    else { //I am a head
-        int biggestCkptID = 0;
-        int i;
-        for (i = 0; i < 5; i++) {        //for each level
-            int j;
-            for (j = 1; j < FTI_Topo->nodeSize; j++) { //for all body processes
-                dictionary* ini;
-                char metaFileName[FTI_BUFS], str[FTI_BUFS];
-                if (i == 0) {
-                    snprintf(metaFileName, FTI_BUFS, "%s/sector%d-group%d.fti", FTI_Conf->mTmpDir, FTI_Topo->sectorID, j);
-                } else {
-                    snprintf(metaFileName, FTI_BUFS, "%s/sector%d-group%d.fti", FTI_Ckpt[i].metaDir, FTI_Topo->sectorID, j);
-                }
-                snprintf(str, FTI_BUFS, "Getting FTI metadata file (%s)...", metaFileName);
-                FTI_Print(str, FTI_DBUG);
-                if (access(metaFileName, R_OK) == 0) {
-                    ini = iniparser_load(metaFileName);
-                    if (ini == NULL) {
-                        FTI_Print("Iniparser failed to parse the metadata file.", FTI_WARN);
-                        return FTI_NSCS;
-                    }
-                    else {
-                        snprintf(str, FTI_BUFS, "Meta for level %d exists.", i);
-                        FTI_Print(str, FTI_DBUG);
-                        FTI_Exec->meta[i].exists[j] = 1;
-
-                        snprintf(str, FTI_BUFS, "%d:Ckpt_file_name", FTI_Topo->groupRank);
-                        char* ckptFileName = iniparser_getstring(ini, str, NULL);
-                        snprintf(&FTI_Exec->meta[i].ckptFile[j * FTI_BUFS], FTI_BUFS, "%s", ckptFileName);
-
-                        //update heads ckptID
-                        sscanf(&FTI_Exec->meta[i].ckptFile[j * FTI_BUFS], "Ckpt%d", &FTI_Exec->ckptID);
-                        if (FTI_Exec->ckptID < biggestCkptID) {
-                            FTI_Exec->ckptID = biggestCkptID;
-                        }
-
-                        snprintf(str, FTI_BUFS, "%d:Ckpt_file_size", FTI_Topo->groupRank);
-                        FTI_Exec->meta[i].fs[j] = iniparser_getlint(ini, str, -1);
-
-                        snprintf(str, FTI_BUFS, "%d:Ckpt_file_size", (FTI_Topo->groupRank + FTI_Topo->groupSize - 1) % FTI_Topo->groupSize);
-                        FTI_Exec->meta[i].pfs[j] = iniparser_getlint(ini, str, -1);
-
-                        FTI_Exec->meta[i].maxFs[j] = iniparser_getlint(ini, "0:Ckpt_file_maxs", -1);
-                        int k;
-                        for (k = 0; k < FTI_BUFS; k++) {
-                            snprintf(str, FTI_BUFS, "%d:Var%d_id", FTI_Topo->groupRank, k);
-                            int id = iniparser_getint(ini, str, -1);
-                            if (id == -1) {
-                                //No more variables
-                                break;
-                            }
-                            //Variable exists
-                            FTI_Exec->meta[i].varID[j * FTI_BUFS + k] = id;
-
-                            snprintf(str, FTI_BUFS, "%d:Var%d_size", FTI_Topo->groupRank, k);
-                            FTI_Exec->meta[i].varSize[j * FTI_BUFS + k] = iniparser_getlint(ini, str, -1);
-                        }
-                        //Save number of variables in metadata
-                        FTI_Exec->meta[i].nbVar[j] = k;
-
-                        iniparser_freedict(ini);
-                    }
-                }
-            }
-        }
-    }
-    return FTI_SCES;
-}
-
-<<<<<<< HEAD
-
-/*-------------------------------------------------------------------------*/
-/**
-  @brief      Loads relevant data from checkpoint meta data 
-  @param      FTI_Conf        Configuration metadata.
-  @param      FTI_Exec        Execution metadata.
-  @param      FTI_Topo        Topology metadata.
-  @param      FTI_Ckpt        Checkpoint metadata.
-
- **/
-/*-------------------------------------------------------------------------*/
-int FTI_LoadCkptMetaData(FTIT_configuration* FTI_Conf, FTIT_execution* FTI_Exec,
-        FTIT_topology* FTI_Topo, FTIT_checkpoint* FTI_Ckpt )
-{
-	char str[FTI_BUFS], fn[FTI_BUFS];
-    snprintf(fn, FTI_BUFS, "%s/Checkpoint.fti", FTI_Conf->metadDir);
-   
-    dictionary* ini;
-
-    if ( access( fn, F_OK ) != 0 ) { 
-        snprintf(str, FTI_BUFS, "Could not access checkpoint metadata file (%s)...", fn);
-        FTI_Print(str, FTI_EROR);
-    }     
-    
-    // initialize dictionary
-    ini = iniparser_load(fn);
-    if ( ini == NULL ) {
-        FTI_Print("Failed to load dictionary for checkpoint meta data file.", FTI_EROR);
-        return FTI_NSCS;
-    }
-    
-    char lastCkpt[FTI_BUFS];
-    if ( ((int)(ini->n)-6) < 0 ) {
-        FTI_Print("Unexpected checkpoint meta data file structure.", FTI_EROR);
-        return FTI_NSCS;
-    }
-    
-    memset( lastCkpt, 0x0, FTI_BUFS );
-    strncpy( lastCkpt, ini->key[ini->n-6], FTI_BUFS-1);
-    
-    int ckptID;
-    sscanf(lastCkpt, "checkpoint_id.%d", &ckptID ); 
-
-    char key[FTI_BUFS];
-    snprintf( key, FTI_BUFS, "%s:level", lastCkpt );
-    int ckptLvel = iniparser_getint( ini, key, -1);
-    
-    if ( ckptLvel == -1 ) {
-        FTI_Print( "Unable to read checkpoint level from checkpoint meta data file", FTI_EROR );
-        dictionary_del(ini);
-        return FTI_NSCS;
-    }
-
-    if ( ckptLvel == 4 ) {
-        snprintf( key, FTI_BUFS, "%s:is_dcp", lastCkpt );
-        int isDcp = iniparser_getboolean( ini, key, -1);
-        if ( isDcp == -1 ) {
-            FTI_Print( "Unable to identify if dCP from checkpoint meta data file", FTI_EROR );
-            dictionary_del(ini);
-            return FTI_NSCS;
-        } else {    
-            FTI_Ckpt[4].isDcp = (bool) isDcp;
-        }
-    }
-
-    //FTI_Exec->ckptLvel = ckptLvel;
-    FTI_Exec->ckptID = ckptID;
-
-    return FTI_SCES;
-
-}
-
-
-/*-------------------------------------------------------------------------*/
-/**
-  @brief      Creates or updates checkpoint meta data 
-  @param      FTI_Conf        Configuration metadata.
-  @param      FTI_Exec        Execution metadata.
-  @param      FTI_Topo        Topology metadata.
-  @param      FTI_Ckpt        Checkpoint metadata.
-
-  Writes checkpoint meta data in checkpoint meta data file.
-    - timestamp
-    - level
-    - number of processes participating in the checkpoint
-    - I/O mode
-    - dCP enabled/disabled
- **/
-/*-------------------------------------------------------------------------*/
-int FTI_WriteCkptMetaData(FTIT_configuration* FTI_Conf, FTIT_execution* FTI_Exec,
-        FTIT_topology* FTI_Topo, FTIT_checkpoint* FTI_Ckpt )
-{
-
-	char str[FTI_BUFS], fn[FTI_BUFS], strErr[FTI_BUFS];
-    snprintf(fn, FTI_BUFS, "%s/Checkpoint.fti", FTI_Conf->metadDir);
-   
-    FILE* fstream;
-    dictionary* ini;
-
-    // initialize dictionary
-    // [A] - create empty if no ckpt meta file exists
-    if ( access( fn, F_OK ) != 0 ) { 
-        snprintf(str, FTI_BUFS, "Creating checkpoint metadata file (%s)...", fn);
-        FTI_Print(str, FTI_DBUG);
-        ini = dictionary_new(0);
-        if ( ini == NULL ) {
-            FTI_Print("Failed to allocate dictionary for checkpoint meta data file.", FTI_EROR);
-            return FTI_NSCS;
-        }
-    // [B] - initialize with data from ckpt meta file
-    } else {
-        snprintf(str, FTI_BUFS, "Updating checkpoint metadata file (%s)...", fn);
-        FTI_Print(str, FTI_DBUG);
-        ini = iniparser_load(fn);
-        if ( ini == NULL ) {
-            FTI_Print("Failed to load dictionary for checkpoint meta data file.", FTI_EROR);
-            return FTI_NSCS;
-        }
-    }
-    
-    char section[FTI_BUFS], key[FTI_BUFS], value[FTI_BUFS];
-    snprintf( section, FTI_BUFS, "checkpoint_id.%d", FTI_Exec->ckptID );
-    iniparser_set( ini, section, NULL ); 
-    time_t time_ctx;
-    struct tm * time_info;
-    time( &time_ctx );
-    time_info = localtime( &time_ctx );
-    char timestr[FTI_BUFS];
-    strftime(timestr,FTI_BUFS,"%A %x - %H:%M:%S", time_info);
-    snprintf( key, FTI_BUFS, "%s:timestamp", section );
-    snprintf( value, FTI_BUFS, "%s", timestr );
-    iniparser_set( ini, key, value ); 
-    snprintf( key, FTI_BUFS, "%s:level", section );
-    snprintf( value, FTI_BUFS, "%d", FTI_Exec->ckptLvel );
-    iniparser_set( ini, key, value ); 
-    snprintf( key, FTI_BUFS, "%s:nb_procs", section );
-    snprintf( value, FTI_BUFS, "%d", FTI_Topo->nbApprocs * FTI_Topo->nbNodes );
-    iniparser_set( ini, key, value ); 
-    snprintf( key, FTI_BUFS, "%s:io_mode", section );
-    snprintf( value, FTI_BUFS, "%d", FTI_Conf->ioMode );
-    iniparser_set( ini, key, value ); 
-    snprintf( key, FTI_BUFS, "%s:is_dcp", section );
-    snprintf( value, FTI_BUFS, "%s", (FTI_Ckpt[FTI_Exec->ckptLvel].isDcp) ? "true" : "false" );
-    iniparser_set( ini, key, value ); 
-
-    fstream = fopen( fn, "w" );
-    if ( fstream == NULL ) {
-        snprintf( strErr, FTI_BUFS, "Failed to write checkpoint meta data to file (%s).",fn );
-        FTI_Print( strErr, FTI_EROR );
-        dictionary_del(ini);
-    }
-    
-    iniparser_dump_ini( ini, fstream );
-
-    if ( fclose( fstream ) != 0 ) {
-        snprintf( strErr, FTI_BUFS, "Failed to close checkpoint meta data file (%s)", fn );
-        FTI_Print( strErr, FTI_WARN );
-    }
-
-    dictionary_del(ini);
-
-    return FTI_SCES;
-
-}
-
-
-=======
->>>>>>> 7e7897a7
-/*-------------------------------------------------------------------------*/
-/**
-  @brief      It writes the metadata to recover the data after a failure.
-  @param      FTI_Conf        Configuration metadata.
-  @param      FTI_Exec        Execution metadata.
-  @param      FTI_Topo        Topology metadata.
-  @param      fs              Pointer to the list of checkpoint sizes.
-  @param      mfs             The maximum checkpoint file size.
-  @param      fnl             Pointer to the list of checkpoint names.
-  @param      checksums       Checksums array.
-  @param      allVarIDs       IDs of vars from all processes in group.
-  @param      allVarSizes     Sizes of vars from all processes in group.
-  @return     integer         FTI_SCES if successful.
-
-  This function should be executed only by one process per group. It
-  writes the metadata file used to recover in case of failure.
-
- **/
-/*-------------------------------------------------------------------------*/
-int FTI_WriteMetadata(FTIT_configuration* FTI_Conf, FTIT_execution* FTI_Exec,
-        FTIT_topology* FTI_Topo, long* fs, long mfs, char* fnl,
-        char* checksums, int* allVarIDs, long* allVarSizes)
-{
-    // no metadata files for FTI-FF
-    if ( FTI_Conf->ioMode == FTI_IO_FTIFF ) { return FTI_SCES; }
-
-	char str[FTI_BUFS], buf[FTI_BUFS];
-    snprintf(buf, FTI_BUFS, "%s/Topology.fti", FTI_Conf->metadDir);
-    snprintf(str, FTI_BUFS, "Temporary load of topology file (%s)...", buf);
-    FTI_Print(str, FTI_DBUG);
-
-    // To bypass iniparser bug while empty dict.
-    dictionary* ini = iniparser_load(buf);
-    if (ini == NULL) {
-        FTI_Print("Temporary topology file could NOT be parsed", FTI_WARN);
-        return FTI_NSCS;
-    }
-
-    // Add metadata to dictionary
-    int i;
-    for (i = 0; i < FTI_Topo->groupSize; i++) {
-        strncpy(buf, fnl + (i * FTI_BUFS), FTI_BUFS - 1);
-        snprintf(str, FTI_BUFS, "%d", i);
-        iniparser_set(ini, str, NULL);
-        snprintf(str, FTI_BUFS, "%d:Ckpt_file_name", i);
-        iniparser_set(ini, str, buf);
-        snprintf(str, FTI_BUFS, "%d:Ckpt_file_size", i);
-        snprintf(buf, FTI_BUFS, "%lu", fs[i]);
-        iniparser_set(ini, str, buf);
-        snprintf(str, FTI_BUFS, "%d:Ckpt_file_maxs", i);
-        snprintf(buf, FTI_BUFS, "%lu", mfs);
-        iniparser_set(ini, str, buf);
-        strncpy(buf, checksums + (i * MD5_DIGEST_STRING_LENGTH), MD5_DIGEST_STRING_LENGTH);
-        snprintf(str, FTI_BUFS, "%d:Ckpt_checksum", i);
-        iniparser_set(ini, str, buf);
-        int j;
-        for (j = 0; j < FTI_Exec->nbVar; j++) {
-            //Save id of variable
-            snprintf(str, FTI_BUFS, "%d:Var%d_id", i, j);
-            snprintf(buf, FTI_BUFS, "%d", allVarIDs[i * FTI_Exec->nbVar + j]);
-            iniparser_set(ini, str, buf);
-
-            //Save size of variable
-            snprintf(str, FTI_BUFS, "%d:Var%d_size", i, j);
-            snprintf(buf, FTI_BUFS, "%ld", allVarSizes[i * FTI_Exec->nbVar + j]);
-            iniparser_set(ini, str, buf);
-        }
-    }
-
-    // Remove topology section
-    iniparser_unset(ini, "topology");
-    if (mkdir(FTI_Conf->mTmpDir, 0777) == -1) {
-        if (errno != EEXIST) {
-            FTI_Print("Cannot create directory", FTI_EROR);
-        }
-    }
-
-    snprintf(buf, FTI_BUFS, "%s/sector%d-group%d.fti", FTI_Conf->mTmpDir, FTI_Topo->sectorID, FTI_Topo->groupID);
-    if (remove(buf) == -1) {
-        if (errno != ENOENT) {
-            FTI_Print("Cannot remove sector-group.fti", FTI_EROR);
-        }
-    }
-
-    snprintf(str, FTI_BUFS, "Creating metadata file (%s)...", buf);
-    FTI_Print(str, FTI_DBUG);
-
-    FILE* fd = fopen(buf, "w");
-    if (fd == NULL) {
-        FTI_Print("Metadata file could NOT be opened.", FTI_WARN);
-
-        iniparser_freedict(ini);
-
-        return FTI_NSCS;
-    }
-
-    // Write metadata
-    iniparser_dump_ini(ini, fd);
-
-    if (fclose(fd) != 0) {
-        FTI_Print("Metadata file could NOT be closed.", FTI_WARN);
-
-        iniparser_freedict(ini);
-
-        return FTI_NSCS;
-    }
-
-    iniparser_freedict(ini);
-
-    return FTI_SCES;
-}
-
-/*-------------------------------------------------------------------------*/
-/**
-  @brief      It writes the metadata to recover the data after a failure.
-  @param      FTI_Conf        Configuration metadata.
-  @param      FTI_Exec        Execution metadata.
-  @param      FTI_Topo        Topology metadata.
-  @param      FTI_Ckpt        Checkpoint metadata.
-  @param      FTI_Data        Dataset metadata.
-  @return     integer         FTI_SCES if successful.
-
-  This function gathers information about the checkpoint files in the
-  group (name and sizes), and creates the metadata file used to recover in
-  case of failure.
-
- **/
-/*-------------------------------------------------------------------------*/
-int FTI_CreateMetadata(FTIT_configuration* FTI_Conf, FTIT_execution* FTI_Exec,
-        FTIT_topology* FTI_Topo, FTIT_checkpoint* FTI_Ckpt,
-        FTIT_dataset* FTI_Data)
-{
-    // metadata is created before for FTI-FF
-    if ( FTI_Conf->ioMode == FTI_IO_FTIFF ) { return FTI_SCES; }
-
-    FTI_Exec->meta[0].fs[0] = FTI_Exec->ckptSize;
-    FTI_Exec->meta[0].nbVar[0] = FTI_Exec->nbVar;
-
-#ifdef ENABLE_HDF5
-    char fn[FTI_BUFS];
-    if (FTI_Exec->ckptLvel == 4 && FTI_Ckpt[4].isInline) { //If inline L4 save directly to global directory
-        snprintf(fn, FTI_BUFS, "%s/%s", FTI_Conf->gTmpDir, FTI_Exec->meta[0].ckptFile);
-    }
-    else {
-        snprintf(fn, FTI_BUFS, "%s/%s", FTI_Conf->lTmpDir, FTI_Exec->meta[0].ckptFile);
-    }
-    if (access(fn, F_OK) == 0) {
-        struct stat fileStatus;
-        if (stat(fn, &fileStatus) == 0) {
-            FTI_Exec->meta[0].fs[0] = fileStatus.st_size;
-        }
-        else {
-            char str[FTI_BUFS];
-            snprintf(str, FTI_BUFS, "FTI couldn't get ckpt file size. (%s)", fn);
-            FTI_Print(str, FTI_WARN);
-        }
-    }
-    else {
-        char str[FTI_BUFS];
-        snprintf(str, FTI_BUFS, "FTI couldn't access file ckpt file. (%s)", fn);
-        snprintf(str, FTI_BUFS, "FTI couldn't acces file ckpt file. (%s)", fn);
-        FTI_Print(str, FTI_WARN);
-    }
-#endif
-
-    long fs = FTI_Exec->meta[0].fs[0]; // Gather all the file sizes
-    long fileSizes[FTI_BUFS];
-    MPI_Allgather(&fs, 1, MPI_LONG, fileSizes, 1, MPI_LONG, FTI_Exec->groupComm);
-
-    //update partner file size:
-    if (FTI_Exec->ckptLvel == 2) {
-        int ptnerGroupRank = (FTI_Topo->groupRank + FTI_Topo->groupSize - 1) % FTI_Topo->groupSize;
-        FTI_Exec->meta[0].pfs[0] = fileSizes[ptnerGroupRank];
-    }
-
-    long mfs = 0; //Max file size in group
-    int i;
-    for (i = 0; i < FTI_Topo->groupSize; i++) {
-        if (fileSizes[i] > mfs) {
-            mfs = fileSizes[i]; // Search max. size
-        }
-    }
-    FTI_Exec->meta[0].maxFs[0] = mfs;
-    char str[FTI_BUFS]; //For console output
-    snprintf(str, FTI_BUFS, "Max. file size in group %lu.", mfs);
-    FTI_Print(str, FTI_DBUG);
-
-    char* ckptFileNames;
-    if (FTI_Topo->groupRank == 0) {
-        ckptFileNames = talloc(char, FTI_Topo->groupSize * FTI_BUFS);
-    }
-    strncpy(str, FTI_Exec->meta[0].ckptFile, FTI_BUFS); // Gather all the file names
-    MPI_Gather(str, FTI_BUFS, MPI_CHAR, ckptFileNames, FTI_BUFS, MPI_CHAR, 0, FTI_Exec->groupComm);
-
-    char checksum[MD5_DIGEST_STRING_LENGTH];
-    FTI_Checksum(FTI_Exec, FTI_Data, FTI_Conf, checksum);
-
-    //TODO checksums of HDF5 files
-#ifdef ENABLE_HDF5
-    if (FTI_Conf->ioMode == FTI_IO_HDF5) {
-        checksum[0] = '\0';
-    }
-#endif
-
-    char* checksums;
-    if (FTI_Topo->groupRank == 0) {
-        checksums = talloc(char, FTI_Topo->groupSize * MD5_DIGEST_STRING_LENGTH);
-    }
-    MPI_Gather(checksum, MD5_DIGEST_STRING_LENGTH, MPI_CHAR, checksums, MD5_DIGEST_STRING_LENGTH, MPI_CHAR, 0, FTI_Exec->groupComm);
-
-
-    //Every process has the same number of protected variables
-
-    int* allVarIDs;
-    long* allVarSizes;
-    if (FTI_Topo->groupRank == 0) {
-        allVarIDs = talloc(int, FTI_Topo->groupSize * FTI_Exec->nbVar);
-        allVarSizes = talloc(long, FTI_Topo->groupSize * FTI_Exec->nbVar);
-    }
-    int* myVarIDs = talloc(int, FTI_Exec->nbVar);
-    long* myVarSizes = talloc(long, FTI_Exec->nbVar);
-    for (i = 0; i < FTI_Exec->nbVar; i++) {
-        myVarIDs[i] = FTI_Data[i].id;
-        myVarSizes[i] =  FTI_Data[i].size;
-    }
-    //Gather variables IDs
-    MPI_Gather(myVarIDs, FTI_Exec->nbVar, MPI_INT, allVarIDs, FTI_Exec->nbVar, MPI_INT, 0, FTI_Exec->groupComm);
-    //Gather variables sizes
-    MPI_Gather(myVarSizes, FTI_Exec->nbVar, MPI_LONG, allVarSizes, FTI_Exec->nbVar, MPI_LONG, 0, FTI_Exec->groupComm);
-
-    free(myVarIDs);
-    free(myVarSizes);
-
-    if (FTI_Topo->groupRank == 0) { // Only one process in the group create the metadata
-        int res = FTI_Try(FTI_WriteMetadata(FTI_Conf, FTI_Exec, FTI_Topo, fileSizes, mfs,
-                    ckptFileNames, checksums, allVarIDs, allVarSizes), "write the metadata.");
-        free(allVarIDs);
-        free(allVarSizes);
-        free(ckptFileNames);
-        free(checksums);
-        if (res == FTI_NSCS) {
-            return FTI_NSCS;
-        }
-    }
-
-    //Flush metadata in case postCkpt done inline
-    FTI_Exec->meta[FTI_Exec->ckptLvel].fs[0] = FTI_Exec->meta[0].fs[0];
-    FTI_Exec->meta[FTI_Exec->ckptLvel].pfs[0] = FTI_Exec->meta[0].pfs[0];
-    FTI_Exec->meta[FTI_Exec->ckptLvel].maxFs[0] = FTI_Exec->meta[0].maxFs[0];
-    FTI_Exec->meta[FTI_Exec->ckptLvel].nbVar[0] = FTI_Exec->meta[0].nbVar[0];
-    strncpy(FTI_Exec->meta[FTI_Exec->ckptLvel].ckptFile, FTI_Exec->meta[0].ckptFile, FTI_BUFS);
-    for (i = 0; i < FTI_Exec->nbVar; i++) {
-        FTI_Exec->meta[0].varID[i] = FTI_Data[i].id;
-        FTI_Exec->meta[0].varSize[i] = FTI_Data[i].size;
-        FTI_Exec->meta[FTI_Exec->ckptLvel].varID[i] = FTI_Data[i].id;
-        FTI_Exec->meta[FTI_Exec->ckptLvel].varSize[i] = FTI_Data[i].size;
-    }
-
-    return FTI_SCES;
-}+/**
+ *  Copyright (c) 2017 Leonardo A. Bautista-Gomez
+ *  All rights reserved
+ *
+ *  FTI - A multi-level checkpointing library for C/C++/Fortran applications
+ *
+ *  Revision 1.0 : Fault Tolerance Interface (FTI)
+ *
+ *  Redistribution and use in source and binary forms, with or without
+ *  modification, are permitted provided that the following conditions are met:
+ *
+ *  1. Redistributions of source code must retain the above copyright notice, this
+ *  list of conditions and the following disclaimer.
+ *
+ *  2. Redistributions in binary form must reproduce the above copyright notice,
+ *  this list of conditions and the following disclaimer in the documentation
+ *  and/or other materials provided with the distribution.
+ *
+ *  3. Neither the name of the copyright holder nor the names of its contributors
+ *  may be used to endorse or promote products derived from this software without
+ *  specific prior written permission.
+ *
+ *  THIS SOFTWARE IS PROVIDED BY THE COPYRIGHT HOLDERS AND CONTRIBUTORS "AS IS" AND
+ *  ANY EXPRESS OR IMPLIED WARRANTIES, INCLUDING, BUT NOT LIMITED TO, THE IMPLIED
+ *  WARRANTIES OF MERCHANTABILITY AND FITNESS FOR A PARTICULAR PURPOSE ARE
+ *  DISCLAIMED. IN NO EVENT SHALL THE COPYRIGHT HOLDER OR CONTRIBUTORS BE LIABLE
+ *  FOR ANY DIRECT, INDIRECT, INCIDENTAL, SPECIAL, EXEMPLARY, OR CONSEQUENTIAL
+ *  DAMAGES (INCLUDING, BUT NOT LIMITED TO, PROCUREMENT OF SUBSTITUTE GOODS OR
+ *  SERVICES; LOSS OF USE, DATA, OR PROFITS; OR BUSINESS INTERRUPTION) HOWEVER
+ *  CAUSED AND ON ANY THEORY OF LIABILITY, WHETHER IN CONTRACT, STRICT LIABILITY,
+ *  OR TORT (INCLUDING NEGLIGENCE OR OTHERWISE) ARISING IN ANY WAY OUT OF THE USE
+ *  OF THIS SOFTWARE, EVEN IF ADVISED OF THE POSSIBILITY OF SUCH DAMAGE.
+ *
+ *  @file   meta.c
+ *  @date   October, 2017
+ *  @brief  Metadata functions for the FTI library.
+ */
+
+#include "interface.h"
+
+/*-------------------------------------------------------------------------*/
+/**
+  @brief      It gets the checksums from metadata.
+  @param      FTI_Conf        Configuration metadata.
+  @param      FTI_Exec        Execution metadata.
+  @param      FTI_Topo        Topology metadata.
+  @param      FTI_Ckpt        Checkpoint metadata.
+  @param      checksum        Pointer to fill the checkpoint checksum.
+  @param      ptnerChecksum   Pointer to fill the ptner file checksum.
+  @param      rsChecksum      Pointer to fill the RS file checksum.
+  @return     integer         FTI_SCES if successful.
+
+  This function reads the metadata file created during checkpointing and
+  recovers the checkpoint checksum. If there is no RS file, rsChecksum
+  string length is 0.
+
+ **/
+/*-------------------------------------------------------------------------*/
+int FTI_GetChecksums(FTIT_configuration* FTI_Conf, FTIT_execution* FTI_Exec,
+        FTIT_topology* FTI_Topo, FTIT_checkpoint* FTI_Ckpt,
+        char* checksum, char* ptnerChecksum, char* rsChecksum)
+{
+
+    char mfn[FTI_BUFS]; //Path to the metadata file
+    char str[FTI_BUFS]; //For console output
+    if (FTI_Exec->ckptLvel == 0) {
+        snprintf(mfn, FTI_BUFS, "%s/sector%d-group%d.fti", FTI_Conf->mTmpDir, FTI_Topo->sectorID, FTI_Topo->groupID);
+    }
+    else {
+        snprintf(mfn, FTI_BUFS, "%s/sector%d-group%d.fti", FTI_Ckpt[FTI_Exec->ckptLvel].metaDir, FTI_Topo->sectorID, FTI_Topo->groupID);
+    }
+
+    snprintf(str, FTI_BUFS, "Getting FTI metadata file (%s)...", mfn);
+    FTI_Print(str, FTI_DBUG);
+    if (access(mfn, R_OK) != 0) {
+        FTI_Print("FTI metadata file NOT accessible.", FTI_WARN);
+        return FTI_NSCS;
+    }
+    dictionary* ini = iniparser_load(mfn);
+    if (ini == NULL) {
+        FTI_Print("Iniparser failed to parse the metadata file.", FTI_WARN);
+        return FTI_NSCS;
+    }
+
+    //Get checksum of checkpoint file
+    snprintf(str, FTI_BUFS, "%d:Ckpt_checksum", FTI_Topo->groupRank);
+    char* checksumTemp = iniparser_getstring(ini, str, "");
+    strncpy(checksum, checksumTemp, MD5_DIGEST_STRING_LENGTH);
+
+    //Get checksum of partner checkpoint file
+    snprintf(str, FTI_BUFS, "%d:Ckpt_checksum", (FTI_Topo->groupRank + FTI_Topo->groupSize - 1) % FTI_Topo->groupSize);
+    checksumTemp = iniparser_getstring(ini, str, "");
+    strncpy(ptnerChecksum, checksumTemp, MD5_DIGEST_STRING_LENGTH);
+
+    //Get checksum of Reed-Salomon file
+    snprintf(str, FTI_BUFS, "%d:RSed_checksum", FTI_Topo->groupRank);
+    checksumTemp = iniparser_getstring(ini, str, "");
+    strncpy(rsChecksum, checksumTemp, MD5_DIGEST_STRING_LENGTH);
+
+    iniparser_freedict(ini);
+
+    return FTI_SCES;
+}
+
+/*-------------------------------------------------------------------------*/
+/**
+  @brief      It writes the RSed file checksum to metadata.
+  @param      FTI_Conf        Configuration metadata.
+  @param      FTI_Exec        Execution metadata.
+  @param      FTI_Topo        Topology metadata.
+  @param      FTI_Ckpt        Checkpoint metadata.
+  @param      rank            global rank of the process
+  @param      checksum        Pointer to the checksum.
+  @return     integer         FTI_SCES if successful.
+
+  This function should be executed only by one process per group. It
+  writes the RSed checksum to the metadata file.
+
+ **/
+/*-------------------------------------------------------------------------*/
+int FTI_WriteRSedChecksum(FTIT_configuration* FTI_Conf, FTIT_execution* FTI_Exec,
+        FTIT_topology* FTI_Topo, FTIT_checkpoint* FTI_Ckpt,
+        int rank, char* checksum)
+{
+    // Fake call for FTI-FF. checksum is done for the datasets.
+    if (FTI_Conf->ioMode == FTI_IO_FTIFF) {return FTI_SCES;}
+
+    char str[FTI_BUFS], fileName[FTI_BUFS];
+
+    //Calcuate which groupID rank belongs
+    int sectorID = rank / (FTI_Topo->groupSize * FTI_Topo->nodeSize);
+    int node = rank / FTI_Topo->nodeSize;
+    int rankInGroup = node - (sectorID * FTI_Topo->groupSize);
+    int groupID = rank % FTI_Topo->nodeSize;
+
+    char* checksums = talloc(char, FTI_Topo->groupSize * MD5_DIGEST_STRING_LENGTH);
+    MPI_Allgather(checksum, MD5_DIGEST_STRING_LENGTH, MPI_CHAR, checksums, MD5_DIGEST_STRING_LENGTH, MPI_CHAR, FTI_Exec->groupComm);
+
+    //Only first process in group save RS checksum
+    if (rankInGroup) {
+        free(checksums);
+        return FTI_SCES;
+    }
+
+    snprintf(fileName, FTI_BUFS, "%s/sector%d-group%d.fti", FTI_Conf->mTmpDir, FTI_Topo->sectorID, groupID);
+    dictionary* ini = iniparser_load(fileName);
+    if (ini == NULL) {
+        FTI_Print("Temporary metadata file could NOT be parsed", FTI_WARN);
+        free(checksums);
+        return FTI_NSCS;
+    }
+    // Add metadata to dictionary
+    int i;
+    for (i = 0; i < FTI_Topo->groupSize; i++) {
+        char buf[FTI_BUFS];
+        strncpy(buf, checksums + (i * MD5_DIGEST_STRING_LENGTH), MD5_DIGEST_STRING_LENGTH);
+        snprintf(str, FTI_BUFS, "%d:RSed_checksum", i);
+        iniparser_set(ini, str, buf);
+    }
+    free(checksums);
+
+    snprintf(str, FTI_BUFS, "Recreating metadata file (%s)...", fileName);
+    FTI_Print(str, FTI_DBUG);
+
+    FILE* fd = fopen(fileName, "w");
+    if (fd == NULL) {
+        FTI_Print("Metadata file could NOT be opened.", FTI_WARN);
+
+        iniparser_freedict(ini);
+
+        return FTI_NSCS;
+    }
+
+    // Write metadata
+    iniparser_dump_ini(ini, fd);
+
+    if (fclose(fd) != 0) {
+        FTI_Print("Metadata file could NOT be closed.", FTI_WARN);
+
+        iniparser_freedict(ini);
+
+        return FTI_NSCS;
+    }
+
+    iniparser_freedict(ini);
+
+    return FTI_SCES;
+}
+
+/*-------------------------------------------------------------------------*/
+/**
+  @brief      It gets the temporary metadata.
+  @param      FTI_Conf        Configuration metadata.
+  @param      FTI_Exec        Execution metadata.
+  @param      FTI_Topo        Topology metadata.
+  @param      FTI_Ckpt        Checkpoint metadata.
+  @return     integer         FTI_SCES if successful.
+
+  This function reads the temporary metadata file created during checkpointing and
+  recovers the checkpoint file name, file size, partner file size and the size
+  of the largest file in the group (for padding if necessary during decoding).
+
+ **/
+/*-------------------------------------------------------------------------*/
+int FTI_LoadTmpMeta(FTIT_configuration* FTI_Conf, FTIT_execution* FTI_Exec,
+        FTIT_topology* FTI_Topo, FTIT_checkpoint* FTI_Ckpt)
+{
+    // no metadata files for FTI-FF
+    if ( FTI_Conf->ioMode == FTI_IO_FTIFF ) { return FTI_SCES; }
+    if (FTI_Topo->amIaHead) { //I am a head
+        int j, biggestCkptID = 0; //Need to find biggest CkptID
+        for (j = 1; j < FTI_Topo->nodeSize; j++) { //all body processes
+            char metaFileName[FTI_BUFS], str[FTI_BUFS];
+            snprintf(metaFileName, FTI_BUFS, "%s/sector%d-group%d.fti", FTI_Conf->mTmpDir, FTI_Topo->sectorID, j);
+            snprintf(str, FTI_BUFS, "Getting FTI metadata file (%s)...", metaFileName);
+            FTI_Print(str, FTI_DBUG);
+            if (access(metaFileName, R_OK) == 0) {
+                dictionary* ini = iniparser_load(metaFileName);
+                if (ini == NULL) {
+                    FTI_Print("Iniparser failed to parse the metadata file.", FTI_WARN);
+                    return FTI_NSCS;
+                }
+                else {
+                    FTI_Exec->meta[0].exists[j] = 1;
+
+                    snprintf(str, FTI_BUFS, "%d:Ckpt_file_name", FTI_Topo->groupRank);
+                    char* ckptFileName = iniparser_getstring(ini, str, NULL);
+                    snprintf(&FTI_Exec->meta[0].ckptFile[j * FTI_BUFS], FTI_BUFS, "%s", ckptFileName);
+
+                    //update head's ckptID
+                    sscanf(&FTI_Exec->meta[0].ckptFile[j * FTI_BUFS], "Ckpt%d", &FTI_Exec->ckptID);
+                    if (FTI_Exec->ckptID < biggestCkptID) {
+                        FTI_Exec->ckptID = biggestCkptID;
+                    }
+
+                    snprintf(str, FTI_BUFS, "%d:Ckpt_file_size", FTI_Topo->groupRank);
+                    FTI_Exec->meta[0].fs[j] = iniparser_getlint(ini, str, -1);
+
+                    snprintf(str, FTI_BUFS, "%d:Ckpt_file_size", (FTI_Topo->groupRank + FTI_Topo->groupSize - 1) % FTI_Topo->groupSize);
+                    FTI_Exec->meta[0].pfs[j] = iniparser_getlint(ini, str, -1);
+
+                    FTI_Exec->meta[0].maxFs[j] = iniparser_getlint(ini, "0:Ckpt_file_maxs", -1);
+
+                    int k;
+                    for (k = 0; k < FTI_BUFS; k++) {
+                        snprintf(str, FTI_BUFS, "%d:Var%d_id", FTI_Topo->groupRank, k);
+                        int id = iniparser_getint(ini, str, -1);
+                        if (id == -1) {
+                            //No more variables
+                            break;
+                        }
+                        //Variable exists
+                        FTI_Exec->meta[0].varID[j * FTI_BUFS + k] = id;
+
+                        snprintf(str, FTI_BUFS, "%d:Var%d_size", FTI_Topo->groupRank, k);
+                        FTI_Exec->meta[0].varSize[j * FTI_BUFS + k] = iniparser_getlint(ini, str, -1);
+                    }
+                    //Save number of variables in metadata
+                    FTI_Exec->meta[0].nbVar[j] = k;
+
+                    iniparser_freedict(ini);
+                }
+            }
+            else {
+                snprintf(str, FTI_BUFS, "Temporary metadata do not exist for node process %d.", j);
+                FTI_Print(str, FTI_WARN);
+                return FTI_NSCS;
+            }
+        }
+    }
+    return FTI_SCES;
+}
+
+/*-------------------------------------------------------------------------*/
+/**
+  @brief      It gets the metadata to recover the data after a failure.
+  @param      FTI_Conf        Configuration metadata.
+  @param      FTI_Exec        Execution metadata.
+  @param      FTI_Topo        Topology metadata.
+  @param      FTI_Ckpt        Checkpoint metadata.
+  @return     integer         FTI_SCES if successful.
+
+  This function reads the metadata file created during checkpointing and
+  recovers the checkpoint file name, file size, partner file size and the size
+  of the largest file in the group (for padding if necessary during decoding).
+
+ **/
+/*-------------------------------------------------------------------------*/
+int FTI_LoadMeta(FTIT_configuration* FTI_Conf, FTIT_execution* FTI_Exec,
+        FTIT_topology* FTI_Topo, FTIT_checkpoint* FTI_Ckpt)
+{
+    // no metadata files for FTI-FF
+    if ( FTI_Conf->ioMode == FTI_IO_FTIFF ) { return FTI_SCES; }
+    if (!FTI_Topo->amIaHead) {
+        int i;
+        for (i = 0; i < 5; i++) { //for each level
+            char metaFileName[FTI_BUFS], str[FTI_BUFS];
+            if (i == 0) {
+                snprintf(metaFileName, FTI_BUFS, "%s/sector%d-group%d.fti", FTI_Conf->mTmpDir, FTI_Topo->sectorID, FTI_Topo->groupID);
+            } else {
+                snprintf(metaFileName, FTI_BUFS, "%s/sector%d-group%d.fti", FTI_Ckpt[i].metaDir, FTI_Topo->sectorID, FTI_Topo->groupID);
+            }
+            snprintf(str, FTI_BUFS, "Getting FTI metadata file (%s)...", metaFileName);
+            FTI_Print(str, FTI_DBUG);
+            if (access(metaFileName, R_OK) == 0) {
+                dictionary* ini = iniparser_load(metaFileName);
+                if (ini == NULL) {
+                    FTI_Print("Iniparser failed to parse the metadata file.", FTI_WARN);
+                    return FTI_NSCS;
+                }
+                else {
+                    snprintf(str, FTI_BUFS, "Meta for level %d exists.", i);
+                    FTI_Print(str, FTI_DBUG);
+                    FTI_Exec->meta[i].exists[0] = 1;
+
+                    snprintf(str, FTI_BUFS, "%d:Ckpt_file_name", FTI_Topo->groupRank);
+                    char* ckptFileName = iniparser_getstring(ini, str, NULL);
+                    snprintf(FTI_Exec->meta[i].ckptFile, FTI_BUFS, "%s", ckptFileName);
+
+                    snprintf(str, FTI_BUFS, "%d:Ckpt_file_size", FTI_Topo->groupRank);
+                    FTI_Exec->meta[i].fs[0] = iniparser_getlint(ini, str, -1);
+
+                    snprintf(str, FTI_BUFS, "%d:Ckpt_file_size", (FTI_Topo->groupRank + FTI_Topo->groupSize - 1) % FTI_Topo->groupSize);
+                    FTI_Exec->meta[i].pfs[0] = iniparser_getlint(ini, str, -1);
+
+                    FTI_Exec->meta[i].maxFs[0] = iniparser_getlint(ini, "0:Ckpt_file_maxs", -1);
+
+                    int k;
+                    for (k = 0; k < FTI_BUFS; k++) {
+                        snprintf(str, FTI_BUFS, "%d:Var%d_id", FTI_Topo->groupRank, k);
+                        int id = iniparser_getint(ini, str, -1);
+                        if (id == -1) {
+                            //No more variables
+                            break;
+                        }
+                        //Variable exists
+                        FTI_Exec->meta[i].varID[k] = id;
+
+                        snprintf(str, FTI_BUFS, "%d:Var%d_size", FTI_Topo->groupRank, k);
+                        FTI_Exec->meta[i].varSize[k] = iniparser_getlint(ini, str, -1);
+                    }
+                    //Save number of variables in metadata
+                    FTI_Exec->meta[i].nbVar[0] = k;
+
+                    iniparser_freedict(ini);
+                }
+            }
+        }
+    }
+    else { //I am a head
+        int biggestCkptID = 0;
+        int i;
+        for (i = 0; i < 5; i++) {        //for each level
+            int j;
+            for (j = 1; j < FTI_Topo->nodeSize; j++) { //for all body processes
+                dictionary* ini;
+                char metaFileName[FTI_BUFS], str[FTI_BUFS];
+                if (i == 0) {
+                    snprintf(metaFileName, FTI_BUFS, "%s/sector%d-group%d.fti", FTI_Conf->mTmpDir, FTI_Topo->sectorID, j);
+                } else {
+                    snprintf(metaFileName, FTI_BUFS, "%s/sector%d-group%d.fti", FTI_Ckpt[i].metaDir, FTI_Topo->sectorID, j);
+                }
+                snprintf(str, FTI_BUFS, "Getting FTI metadata file (%s)...", metaFileName);
+                FTI_Print(str, FTI_DBUG);
+                if (access(metaFileName, R_OK) == 0) {
+                    ini = iniparser_load(metaFileName);
+                    if (ini == NULL) {
+                        FTI_Print("Iniparser failed to parse the metadata file.", FTI_WARN);
+                        return FTI_NSCS;
+                    }
+                    else {
+                        snprintf(str, FTI_BUFS, "Meta for level %d exists.", i);
+                        FTI_Print(str, FTI_DBUG);
+                        FTI_Exec->meta[i].exists[j] = 1;
+
+                        snprintf(str, FTI_BUFS, "%d:Ckpt_file_name", FTI_Topo->groupRank);
+                        char* ckptFileName = iniparser_getstring(ini, str, NULL);
+                        snprintf(&FTI_Exec->meta[i].ckptFile[j * FTI_BUFS], FTI_BUFS, "%s", ckptFileName);
+
+                        //update heads ckptID
+                        sscanf(&FTI_Exec->meta[i].ckptFile[j * FTI_BUFS], "Ckpt%d", &FTI_Exec->ckptID);
+                        if (FTI_Exec->ckptID < biggestCkptID) {
+                            FTI_Exec->ckptID = biggestCkptID;
+                        }
+
+                        snprintf(str, FTI_BUFS, "%d:Ckpt_file_size", FTI_Topo->groupRank);
+                        FTI_Exec->meta[i].fs[j] = iniparser_getlint(ini, str, -1);
+
+                        snprintf(str, FTI_BUFS, "%d:Ckpt_file_size", (FTI_Topo->groupRank + FTI_Topo->groupSize - 1) % FTI_Topo->groupSize);
+                        FTI_Exec->meta[i].pfs[j] = iniparser_getlint(ini, str, -1);
+
+                        FTI_Exec->meta[i].maxFs[j] = iniparser_getlint(ini, "0:Ckpt_file_maxs", -1);
+                        int k;
+                        for (k = 0; k < FTI_BUFS; k++) {
+                            snprintf(str, FTI_BUFS, "%d:Var%d_id", FTI_Topo->groupRank, k);
+                            int id = iniparser_getint(ini, str, -1);
+                            if (id == -1) {
+                                //No more variables
+                                break;
+                            }
+                            //Variable exists
+                            FTI_Exec->meta[i].varID[j * FTI_BUFS + k] = id;
+
+                            snprintf(str, FTI_BUFS, "%d:Var%d_size", FTI_Topo->groupRank, k);
+                            FTI_Exec->meta[i].varSize[j * FTI_BUFS + k] = iniparser_getlint(ini, str, -1);
+                        }
+                        //Save number of variables in metadata
+                        FTI_Exec->meta[i].nbVar[j] = k;
+
+                        iniparser_freedict(ini);
+                    }
+                }
+            }
+        }
+    }
+    return FTI_SCES;
+}
+
+
+/*-------------------------------------------------------------------------*/
+/**
+  @brief      Loads relevant data from checkpoint meta data 
+  @param      FTI_Conf        Configuration metadata.
+  @param      FTI_Exec        Execution metadata.
+  @param      FTI_Topo        Topology metadata.
+  @param      FTI_Ckpt        Checkpoint metadata.
+
+ **/
+/*-------------------------------------------------------------------------*/
+int FTI_LoadCkptMetaData(FTIT_configuration* FTI_Conf, FTIT_execution* FTI_Exec,
+        FTIT_topology* FTI_Topo, FTIT_checkpoint* FTI_Ckpt )
+{
+	char str[FTI_BUFS], fn[FTI_BUFS];
+    snprintf(fn, FTI_BUFS, "%s/Checkpoint.fti", FTI_Conf->metadDir);
+   
+    dictionary* ini;
+
+    if ( access( fn, F_OK ) != 0 ) { 
+        snprintf(str, FTI_BUFS, "Could not access checkpoint metadata file (%s)...", fn);
+        FTI_Print(str, FTI_EROR);
+    }     
+    
+    // initialize dictionary
+    ini = iniparser_load(fn);
+    if ( ini == NULL ) {
+        FTI_Print("Failed to load dictionary for checkpoint meta data file.", FTI_EROR);
+        return FTI_NSCS;
+    }
+    
+    char lastCkpt[FTI_BUFS];
+    if ( ((int)(ini->n)-6) < 0 ) {
+        FTI_Print("Unexpected checkpoint meta data file structure.", FTI_EROR);
+        return FTI_NSCS;
+    }
+    
+    memset( lastCkpt, 0x0, FTI_BUFS );
+    strncpy( lastCkpt, ini->key[ini->n-6], FTI_BUFS-1);
+    
+    int ckptID;
+    sscanf(lastCkpt, "checkpoint_id.%d", &ckptID ); 
+
+    char key[FTI_BUFS];
+    snprintf( key, FTI_BUFS, "%s:level", lastCkpt );
+    int ckptLvel = iniparser_getint( ini, key, -1);
+    
+    if ( ckptLvel == -1 ) {
+        FTI_Print( "Unable to read checkpoint level from checkpoint meta data file", FTI_EROR );
+        dictionary_del(ini);
+        return FTI_NSCS;
+    }
+
+    if ( ckptLvel == 4 ) {
+        snprintf( key, FTI_BUFS, "%s:is_dcp", lastCkpt );
+        int isDcp = iniparser_getboolean( ini, key, -1);
+        if ( isDcp == -1 ) {
+            FTI_Print( "Unable to identify if dCP from checkpoint meta data file", FTI_EROR );
+            dictionary_del(ini);
+            return FTI_NSCS;
+        } else {    
+            FTI_Ckpt[4].isDcp = (bool) isDcp;
+        }
+    }
+
+    //FTI_Exec->ckptLvel = ckptLvel;
+    FTI_Exec->ckptID = ckptID;
+
+    return FTI_SCES;
+
+}
+
+
+/*-------------------------------------------------------------------------*/
+/**
+  @brief      Creates or updates checkpoint meta data 
+  @param      FTI_Conf        Configuration metadata.
+  @param      FTI_Exec        Execution metadata.
+  @param      FTI_Topo        Topology metadata.
+  @param      FTI_Ckpt        Checkpoint metadata.
+
+  Writes checkpoint meta data in checkpoint meta data file.
+    - timestamp
+    - level
+    - number of processes participating in the checkpoint
+    - I/O mode
+    - dCP enabled/disabled
+ **/
+/*-------------------------------------------------------------------------*/
+int FTI_WriteCkptMetaData(FTIT_configuration* FTI_Conf, FTIT_execution* FTI_Exec,
+        FTIT_topology* FTI_Topo, FTIT_checkpoint* FTI_Ckpt )
+{
+
+	char str[FTI_BUFS], fn[FTI_BUFS], strErr[FTI_BUFS];
+    snprintf(fn, FTI_BUFS, "%s/Checkpoint.fti", FTI_Conf->metadDir);
+   
+    FILE* fstream;
+    dictionary* ini;
+
+    // initialize dictionary
+    // [A] - create empty if no ckpt meta file exists
+    if ( access( fn, F_OK ) != 0 ) { 
+        snprintf(str, FTI_BUFS, "Creating checkpoint metadata file (%s)...", fn);
+        FTI_Print(str, FTI_DBUG);
+        ini = dictionary_new(0);
+        if ( ini == NULL ) {
+            FTI_Print("Failed to allocate dictionary for checkpoint meta data file.", FTI_EROR);
+            return FTI_NSCS;
+        }
+    // [B] - initialize with data from ckpt meta file
+    } else {
+        snprintf(str, FTI_BUFS, "Updating checkpoint metadata file (%s)...", fn);
+        FTI_Print(str, FTI_DBUG);
+        ini = iniparser_load(fn);
+        if ( ini == NULL ) {
+            FTI_Print("Failed to load dictionary for checkpoint meta data file.", FTI_EROR);
+            return FTI_NSCS;
+        }
+    }
+    
+    char section[FTI_BUFS], key[FTI_BUFS], value[FTI_BUFS];
+    snprintf( section, FTI_BUFS, "checkpoint_id.%d", FTI_Exec->ckptID );
+    iniparser_set( ini, section, NULL ); 
+    time_t time_ctx;
+    struct tm * time_info;
+    time( &time_ctx );
+    time_info = localtime( &time_ctx );
+    char timestr[FTI_BUFS];
+    strftime(timestr,FTI_BUFS,"%A %x - %H:%M:%S", time_info);
+    snprintf( key, FTI_BUFS, "%s:timestamp", section );
+    snprintf( value, FTI_BUFS, "%s", timestr );
+    iniparser_set( ini, key, value ); 
+    snprintf( key, FTI_BUFS, "%s:level", section );
+    snprintf( value, FTI_BUFS, "%d", FTI_Exec->ckptLvel );
+    iniparser_set( ini, key, value ); 
+    snprintf( key, FTI_BUFS, "%s:nb_procs", section );
+    snprintf( value, FTI_BUFS, "%d", FTI_Topo->nbApprocs * FTI_Topo->nbNodes );
+    iniparser_set( ini, key, value ); 
+    snprintf( key, FTI_BUFS, "%s:io_mode", section );
+    snprintf( value, FTI_BUFS, "%d", FTI_Conf->ioMode );
+    iniparser_set( ini, key, value ); 
+    snprintf( key, FTI_BUFS, "%s:is_dcp", section );
+    snprintf( value, FTI_BUFS, "%s", (FTI_Ckpt[FTI_Exec->ckptLvel].isDcp) ? "true" : "false" );
+    iniparser_set( ini, key, value ); 
+
+    fstream = fopen( fn, "w" );
+    if ( fstream == NULL ) {
+        snprintf( strErr, FTI_BUFS, "Failed to write checkpoint meta data to file (%s).",fn );
+        FTI_Print( strErr, FTI_EROR );
+        dictionary_del(ini);
+    }
+    
+    iniparser_dump_ini( ini, fstream );
+
+    if ( fclose( fstream ) != 0 ) {
+        snprintf( strErr, FTI_BUFS, "Failed to close checkpoint meta data file (%s)", fn );
+        FTI_Print( strErr, FTI_WARN );
+    }
+
+    dictionary_del(ini);
+
+    return FTI_SCES;
+
+}
+
+
+/*-------------------------------------------------------------------------*/
+/**
+  @brief      It writes the metadata to recover the data after a failure.
+  @param      FTI_Conf        Configuration metadata.
+  @param      FTI_Exec        Execution metadata.
+  @param      FTI_Topo        Topology metadata.
+  @param      fs              Pointer to the list of checkpoint sizes.
+  @param      mfs             The maximum checkpoint file size.
+  @param      fnl             Pointer to the list of checkpoint names.
+  @param      checksums       Checksums array.
+  @param      allVarIDs       IDs of vars from all processes in group.
+  @param      allVarSizes     Sizes of vars from all processes in group.
+  @return     integer         FTI_SCES if successful.
+
+  This function should be executed only by one process per group. It
+  writes the metadata file used to recover in case of failure.
+
+ **/
+/*-------------------------------------------------------------------------*/
+int FTI_WriteMetadata(FTIT_configuration* FTI_Conf, FTIT_execution* FTI_Exec,
+        FTIT_topology* FTI_Topo, long* fs, long mfs, char* fnl,
+        char* checksums, int* allVarIDs, long* allVarSizes)
+{
+    // no metadata files for FTI-FF
+    if ( FTI_Conf->ioMode == FTI_IO_FTIFF ) { return FTI_SCES; }
+
+	char str[FTI_BUFS], buf[FTI_BUFS];
+    snprintf(buf, FTI_BUFS, "%s/Topology.fti", FTI_Conf->metadDir);
+    snprintf(str, FTI_BUFS, "Temporary load of topology file (%s)...", buf);
+    FTI_Print(str, FTI_DBUG);
+
+    // To bypass iniparser bug while empty dict.
+    dictionary* ini = iniparser_load(buf);
+    if (ini == NULL) {
+        FTI_Print("Temporary topology file could NOT be parsed", FTI_WARN);
+        return FTI_NSCS;
+    }
+
+    // Add metadata to dictionary
+    int i;
+    for (i = 0; i < FTI_Topo->groupSize; i++) {
+        strncpy(buf, fnl + (i * FTI_BUFS), FTI_BUFS - 1);
+        snprintf(str, FTI_BUFS, "%d", i);
+        iniparser_set(ini, str, NULL);
+        snprintf(str, FTI_BUFS, "%d:Ckpt_file_name", i);
+        iniparser_set(ini, str, buf);
+        snprintf(str, FTI_BUFS, "%d:Ckpt_file_size", i);
+        snprintf(buf, FTI_BUFS, "%lu", fs[i]);
+        iniparser_set(ini, str, buf);
+        snprintf(str, FTI_BUFS, "%d:Ckpt_file_maxs", i);
+        snprintf(buf, FTI_BUFS, "%lu", mfs);
+        iniparser_set(ini, str, buf);
+        strncpy(buf, checksums + (i * MD5_DIGEST_STRING_LENGTH), MD5_DIGEST_STRING_LENGTH);
+        snprintf(str, FTI_BUFS, "%d:Ckpt_checksum", i);
+        iniparser_set(ini, str, buf);
+        int j;
+        for (j = 0; j < FTI_Exec->nbVar; j++) {
+            //Save id of variable
+            snprintf(str, FTI_BUFS, "%d:Var%d_id", i, j);
+            snprintf(buf, FTI_BUFS, "%d", allVarIDs[i * FTI_Exec->nbVar + j]);
+            iniparser_set(ini, str, buf);
+
+            //Save size of variable
+            snprintf(str, FTI_BUFS, "%d:Var%d_size", i, j);
+            snprintf(buf, FTI_BUFS, "%ld", allVarSizes[i * FTI_Exec->nbVar + j]);
+            iniparser_set(ini, str, buf);
+        }
+    }
+
+    // Remove topology section
+    iniparser_unset(ini, "topology");
+    if (mkdir(FTI_Conf->mTmpDir, 0777) == -1) {
+        if (errno != EEXIST) {
+            FTI_Print("Cannot create directory", FTI_EROR);
+        }
+    }
+
+    snprintf(buf, FTI_BUFS, "%s/sector%d-group%d.fti", FTI_Conf->mTmpDir, FTI_Topo->sectorID, FTI_Topo->groupID);
+    if (remove(buf) == -1) {
+        if (errno != ENOENT) {
+            FTI_Print("Cannot remove sector-group.fti", FTI_EROR);
+        }
+    }
+
+    snprintf(str, FTI_BUFS, "Creating metadata file (%s)...", buf);
+    FTI_Print(str, FTI_DBUG);
+
+    FILE* fd = fopen(buf, "w");
+    if (fd == NULL) {
+        FTI_Print("Metadata file could NOT be opened.", FTI_WARN);
+
+        iniparser_freedict(ini);
+
+        return FTI_NSCS;
+    }
+
+    // Write metadata
+    iniparser_dump_ini(ini, fd);
+
+    if (fclose(fd) != 0) {
+        FTI_Print("Metadata file could NOT be closed.", FTI_WARN);
+
+        iniparser_freedict(ini);
+
+        return FTI_NSCS;
+    }
+
+    iniparser_freedict(ini);
+
+    return FTI_SCES;
+}
+
+/*-------------------------------------------------------------------------*/
+/**
+  @brief      It writes the metadata to recover the data after a failure.
+  @param      FTI_Conf        Configuration metadata.
+  @param      FTI_Exec        Execution metadata.
+  @param      FTI_Topo        Topology metadata.
+  @param      FTI_Ckpt        Checkpoint metadata.
+  @param      FTI_Data        Dataset metadata.
+  @return     integer         FTI_SCES if successful.
+
+  This function gathers information about the checkpoint files in the
+  group (name and sizes), and creates the metadata file used to recover in
+  case of failure.
+
+ **/
+/*-------------------------------------------------------------------------*/
+int FTI_CreateMetadata(FTIT_configuration* FTI_Conf, FTIT_execution* FTI_Exec,
+        FTIT_topology* FTI_Topo, FTIT_checkpoint* FTI_Ckpt,
+        FTIT_dataset* FTI_Data)
+{
+    // metadata is created before for FTI-FF
+    if ( FTI_Conf->ioMode == FTI_IO_FTIFF ) { return FTI_SCES; }
+
+    FTI_Exec->meta[0].fs[0] = FTI_Exec->ckptSize;
+    FTI_Exec->meta[0].nbVar[0] = FTI_Exec->nbVar;
+
+#ifdef ENABLE_HDF5
+    char fn[FTI_BUFS];
+    if (FTI_Exec->ckptLvel == 4 && FTI_Ckpt[4].isInline) { //If inline L4 save directly to global directory
+        snprintf(fn, FTI_BUFS, "%s/%s", FTI_Conf->gTmpDir, FTI_Exec->meta[0].ckptFile);
+    }
+    else {
+        snprintf(fn, FTI_BUFS, "%s/%s", FTI_Conf->lTmpDir, FTI_Exec->meta[0].ckptFile);
+    }
+    if (access(fn, F_OK) == 0) {
+        struct stat fileStatus;
+        if (stat(fn, &fileStatus) == 0) {
+            FTI_Exec->meta[0].fs[0] = fileStatus.st_size;
+        }
+        else {
+            char str[FTI_BUFS];
+            snprintf(str, FTI_BUFS, "FTI couldn't get ckpt file size. (%s)", fn);
+            FTI_Print(str, FTI_WARN);
+        }
+    }
+    else {
+        char str[FTI_BUFS];
+        snprintf(str, FTI_BUFS, "FTI couldn't access file ckpt file. (%s)", fn);
+        snprintf(str, FTI_BUFS, "FTI couldn't acces file ckpt file. (%s)", fn);
+        FTI_Print(str, FTI_WARN);
+    }
+#endif
+
+    long fs = FTI_Exec->meta[0].fs[0]; // Gather all the file sizes
+    long fileSizes[FTI_BUFS];
+    MPI_Allgather(&fs, 1, MPI_LONG, fileSizes, 1, MPI_LONG, FTI_Exec->groupComm);
+
+    //update partner file size:
+    if (FTI_Exec->ckptLvel == 2) {
+        int ptnerGroupRank = (FTI_Topo->groupRank + FTI_Topo->groupSize - 1) % FTI_Topo->groupSize;
+        FTI_Exec->meta[0].pfs[0] = fileSizes[ptnerGroupRank];
+    }
+
+    long mfs = 0; //Max file size in group
+    int i;
+    for (i = 0; i < FTI_Topo->groupSize; i++) {
+        if (fileSizes[i] > mfs) {
+            mfs = fileSizes[i]; // Search max. size
+        }
+    }
+    FTI_Exec->meta[0].maxFs[0] = mfs;
+    char str[FTI_BUFS]; //For console output
+    snprintf(str, FTI_BUFS, "Max. file size in group %lu.", mfs);
+    FTI_Print(str, FTI_DBUG);
+
+    char* ckptFileNames;
+    if (FTI_Topo->groupRank == 0) {
+        ckptFileNames = talloc(char, FTI_Topo->groupSize * FTI_BUFS);
+    }
+    strncpy(str, FTI_Exec->meta[0].ckptFile, FTI_BUFS); // Gather all the file names
+    MPI_Gather(str, FTI_BUFS, MPI_CHAR, ckptFileNames, FTI_BUFS, MPI_CHAR, 0, FTI_Exec->groupComm);
+
+    char checksum[MD5_DIGEST_STRING_LENGTH];
+    FTI_Checksum(FTI_Exec, FTI_Data, FTI_Conf, checksum);
+
+    //TODO checksums of HDF5 files
+#ifdef ENABLE_HDF5
+    if (FTI_Conf->ioMode == FTI_IO_HDF5) {
+        checksum[0] = '\0';
+    }
+#endif
+
+    char* checksums;
+    if (FTI_Topo->groupRank == 0) {
+        checksums = talloc(char, FTI_Topo->groupSize * MD5_DIGEST_STRING_LENGTH);
+    }
+    MPI_Gather(checksum, MD5_DIGEST_STRING_LENGTH, MPI_CHAR, checksums, MD5_DIGEST_STRING_LENGTH, MPI_CHAR, 0, FTI_Exec->groupComm);
+
+
+    //Every process has the same number of protected variables
+
+    int* allVarIDs;
+    long* allVarSizes;
+    if (FTI_Topo->groupRank == 0) {
+        allVarIDs = talloc(int, FTI_Topo->groupSize * FTI_Exec->nbVar);
+        allVarSizes = talloc(long, FTI_Topo->groupSize * FTI_Exec->nbVar);
+    }
+    int* myVarIDs = talloc(int, FTI_Exec->nbVar);
+    long* myVarSizes = talloc(long, FTI_Exec->nbVar);
+    for (i = 0; i < FTI_Exec->nbVar; i++) {
+        myVarIDs[i] = FTI_Data[i].id;
+        myVarSizes[i] =  FTI_Data[i].size;
+    }
+    //Gather variables IDs
+    MPI_Gather(myVarIDs, FTI_Exec->nbVar, MPI_INT, allVarIDs, FTI_Exec->nbVar, MPI_INT, 0, FTI_Exec->groupComm);
+    //Gather variables sizes
+    MPI_Gather(myVarSizes, FTI_Exec->nbVar, MPI_LONG, allVarSizes, FTI_Exec->nbVar, MPI_LONG, 0, FTI_Exec->groupComm);
+
+    free(myVarIDs);
+    free(myVarSizes);
+
+    if (FTI_Topo->groupRank == 0) { // Only one process in the group create the metadata
+        int res = FTI_Try(FTI_WriteMetadata(FTI_Conf, FTI_Exec, FTI_Topo, fileSizes, mfs,
+                    ckptFileNames, checksums, allVarIDs, allVarSizes), "write the metadata.");
+        free(allVarIDs);
+        free(allVarSizes);
+        free(ckptFileNames);
+        free(checksums);
+        if (res == FTI_NSCS) {
+            return FTI_NSCS;
+        }
+    }
+
+    //Flush metadata in case postCkpt done inline
+    FTI_Exec->meta[FTI_Exec->ckptLvel].fs[0] = FTI_Exec->meta[0].fs[0];
+    FTI_Exec->meta[FTI_Exec->ckptLvel].pfs[0] = FTI_Exec->meta[0].pfs[0];
+    FTI_Exec->meta[FTI_Exec->ckptLvel].maxFs[0] = FTI_Exec->meta[0].maxFs[0];
+    FTI_Exec->meta[FTI_Exec->ckptLvel].nbVar[0] = FTI_Exec->meta[0].nbVar[0];
+    strncpy(FTI_Exec->meta[FTI_Exec->ckptLvel].ckptFile, FTI_Exec->meta[0].ckptFile, FTI_BUFS);
+    for (i = 0; i < FTI_Exec->nbVar; i++) {
+        FTI_Exec->meta[0].varID[i] = FTI_Data[i].id;
+        FTI_Exec->meta[0].varSize[i] = FTI_Data[i].size;
+        FTI_Exec->meta[FTI_Exec->ckptLvel].varID[i] = FTI_Data[i].id;
+        FTI_Exec->meta[FTI_Exec->ckptLvel].varSize[i] = FTI_Data[i].size;
+    }
+
+    return FTI_SCES;
+}