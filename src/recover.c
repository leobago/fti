--- conflicted
+++ resolved
@@ -73,40 +73,6 @@
     sprintf(fn, "Checking file %s and its erasures.", FTI_Exec->ckptFile);
     FTI_Print(fn, FTI_DBUG);
     switch (level) {
-<<<<<<< HEAD
-    case 1: {
-        sprintf(fn, "%s/%s", FTI_Ckpt[1].dir, FTI_Exec->ckptFile);
-        buf = FTI_CheckFile(fn, *fs);
-        MPI_Allgather(&buf, 1, MPI_INT, erased, 1, MPI_INT, FTI_Exec->groupComm);
-        break;
-    }
-    case 2: {
-        sprintf(fn, "%s/%s", FTI_Ckpt[2].dir, FTI_Exec->ckptFile);
-        buf = FTI_CheckFile(fn, *fs);
-        MPI_Allgather(&buf, 1, MPI_INT, erased, 1, MPI_INT, FTI_Exec->groupComm);
-        sscanf(FTI_Exec->ckptFile, "Ckpt%d-Rank%d.fti", &FTI_Exec->ckptID, &buf);
-        sprintf(fn, "%s/Ckpt%d-Pcof%d.fti", FTI_Ckpt[2].dir, FTI_Exec->ckptID, buf);
-        buf = FTI_CheckFile(fn, *fs);
-        MPI_Allgather(&buf, 1, MPI_INT, erased + FTI_Topo->groupSize, 1, MPI_INT, FTI_Exec->groupComm);
-        break;
-    }
-    case 3: {
-        sprintf(fn, "%s/%s", FTI_Ckpt[3].dir, FTI_Exec->ckptFile);
-        buf = FTI_CheckFile(fn, *fs);
-        MPI_Allgather(&buf, 1, MPI_INT, erased, 1, MPI_INT, FTI_Exec->groupComm);
-        sscanf(FTI_Exec->ckptFile, "Ckpt%d-Rank%d.fti", &FTI_Exec->ckptID, &buf);
-        sprintf(fn, "%s/Ckpt%d-RSed%d.fti", FTI_Ckpt[3].dir, FTI_Exec->ckptID, buf);
-        buf = FTI_CheckFile(fn, *fs);
-        MPI_Allgather(&buf, 1, MPI_INT, erased + FTI_Topo->groupSize, 1, MPI_INT, FTI_Exec->groupComm);
-        break;
-    }
-    case 4: {
-        sprintf(fn, "%s/%s", FTI_Ckpt[4].dir, FTI_Exec->ckptFile);
-        buf = FTI_CheckFile(fn, *fs);
-        MPI_Allgather(&buf, 1, MPI_INT, erased, 1, MPI_INT, FTI_Exec->groupComm);
-        break;
-    }    
-=======
         case 1:
             sprintf(fn, "%s/%s", FTI_Ckpt[1].dir, FTI_Exec->ckptFile);
             buf = FTI_CheckFile(fn, *fs);
@@ -135,8 +101,7 @@
             buf = FTI_CheckFile(fn, *fs);
             MPI_Allgather(&buf, 1, MPI_INT, erased, 1, MPI_INT, FTI_Exec->groupComm);
             break;
->>>>>>> da686229
-    }
+    }    
     return FTI_SCES;
 }
 
@@ -193,6 +158,7 @@
                         case 4:
                             FTI_Clean(FTI_Conf, FTI_Topo, FTI_Ckpt, 1, FTI_Topo->groupID, FTI_Topo->myRank);
                             MPI_Barrier(FTI_COMM_WORLD);
+                        sscanf(FTI_Exec->ckptFile, "Ckpt%d-sionlib.fti", &id);
                             r = FTI_RecoverL4(FTI_Conf, FTI_Exec, FTI_Topo, FTI_Ckpt, FTI_Topo->groupID);
                             break;
                         case 3:
@@ -205,18 +171,6 @@
                             r = FTI_RecoverL1(FTI_Conf, FTI_Exec, FTI_Topo, FTI_Ckpt, FTI_Topo->groupID);
                             break;
                     }
-<<<<<<< HEAD
-                    if (FTI_Exec->ckptLvel == 4)
-                        sscanf(FTI_Exec->ckptFile, "Ckpt%d-sionlib.fti", &id);
-                        r = FTI_RecoverL4(FTI_Conf, FTI_Exec, FTI_Topo, FTI_Ckpt, FTI_Topo->groupID);
-                    if (FTI_Exec->ckptLvel == 3)
-                        r = FTI_RecoverL3(FTI_Conf, FTI_Exec, FTI_Topo, FTI_Ckpt, FTI_Topo->groupID);
-                    if (FTI_Exec->ckptLvel == 2)
-                        r = FTI_RecoverL2(FTI_Conf, FTI_Exec, FTI_Topo, FTI_Ckpt, FTI_Topo->groupID);
-                    if (FTI_Exec->ckptLvel == 1)
-                        r = FTI_RecoverL1(FTI_Conf, FTI_Exec, FTI_Topo, FTI_Ckpt, FTI_Topo->groupID);
-=======
->>>>>>> da686229
                     MPI_Allreduce(&r, &tres, 1, MPI_INT, MPI_SUM, FTI_COMM_WORLD);
                 }
             }
