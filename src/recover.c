--- conflicted
+++ resolved
@@ -170,12 +170,9 @@
 int FTI_RecoverFiles(FTIT_configuration* FTI_Conf, FTIT_execution* FTI_Exec,
         FTIT_topology* FTI_Topo, FTIT_checkpoint* FTI_Ckpt)
 {
-<<<<<<< HEAD
 
     FTI_LoadCkptMetaData( FTI_Conf, FTI_Exec, FTI_Topo, FTI_Ckpt );
     
-=======
->>>>>>> b3fea831
     if (!FTI_Topo->amIaHead) {
         //FTI_LoadMeta(FTI_Conf, FTI_Exec, FTI_Topo, FTI_Ckpt);
         int level;
@@ -184,7 +181,6 @@
                 //Get ckptID from checkpoint file name
 
                 int ckptID;
-<<<<<<< HEAD
                 if ( FTI_Conf->ioMode != FTI_IO_FTIFF ) {
                     sscanf(FTI_Exec->meta[level].ckptFile, "Ckpt%d", &ckptID);
 
@@ -195,13 +191,6 @@
                     ckptID = FTI_Exec->ckptID;
                     FTI_Exec->ckptLvel = level;
                 }
-=======
-                sscanf(FTI_Exec->meta[level].ckptFile, "Ckpt%d", &ckptID);
-
-                //Temporary for Recover functions
-                FTI_Exec->ckptLvel = level;
-                FTI_Exec->ckptID = ckptID;
->>>>>>> b3fea831
 
                 char str[FTI_BUFS];
                 snprintf(str, FTI_BUFS, "Trying recovery with Ckpt. %d at level %d.", ckptID, level);
@@ -212,7 +201,6 @@
                     case 4:
                         FTI_Clean(FTI_Conf, FTI_Topo, FTI_Ckpt, 1);
                         MPI_Barrier(FTI_COMM_WORLD);
-<<<<<<< HEAD
                         if ( FTI_Ckpt[4].isDcp ) {
                             res = FTI_RecoverL4(FTI_Conf, FTI_Exec, FTI_Topo, FTI_Ckpt);
                             FTI_Ckpt[4].isDcp = false;
@@ -223,8 +211,6 @@
                             snprintf(str, FTI_BUFS, "Recover failed from level %d_dCP with Ckpt. %d.", level, ckptID);
                             FTI_Print(str, FTI_INFO);
                         }
-=======
->>>>>>> b3fea831
                         res = FTI_RecoverL4(FTI_Conf, FTI_Exec, FTI_Topo, FTI_Ckpt);
                         break;
                     case 3:
@@ -252,16 +238,10 @@
                     snprintf(str, FTI_BUFS, "Recovering successfully from level %d with Ckpt. %d.", level, ckptID);
                     FTI_Print(str, FTI_INFO);
 
-<<<<<<< HEAD
                     //Update ckptID and ckptLevel
                     FTI_Exec->ckptID = ckptID;
                     FTI_Exec->ckptLvel = level;
-=======
-                    //Update ckptID and ckptLevel and lastCkptLvel
-                    FTI_Exec->ckptID = ckptID;
-                    FTI_Exec->ckptLvel = level;
                     FTI_Exec->lastCkptLvel = level;
->>>>>>> b3fea831
                     return FTI_SCES; //Recovered successfully
                 }
                 else {
