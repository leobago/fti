/**
 *  Copyright (c) 2017 Leonardo A. Bautista-Gomez
 *  All rights reserved
 *
 *  FTI - A multi-level checkpointing library for C/C++/Fortran applications
 *
 *  Revision 1.0 : Fault Tolerance Interface (FTI)
 *
 *  Redistribution and use in source and binary forms, with or without
 *  modification, are permitted provided that the following conditions are met:
 *
 *  1. Redistributions of source code must retain the above copyright notice, this
 *  list of conditions and the following disclaimer.
 *
 *  2. Redistributions in binary form must reproduce the above copyright notice,
 *  this list of conditions and the following disclaimer in the documentation
 *  and/or other materials provided with the distribution.
 *
 *  3. Neither the name of the copyright holder nor the names of its contributors
 *  may be used to endorse or promote products derived from this software without
 *  specific prior written permission.
 *
 *  THIS SOFTWARE IS PROVIDED BY THE COPYRIGHT HOLDERS AND CONTRIBUTORS "AS IS" AND
 *  ANY EXPRESS OR IMPLIED WARRANTIES, INCLUDING, BUT NOT LIMITED TO, THE IMPLIED
 *  WARRANTIES OF MERCHANTABILITY AND FITNESS FOR A PARTICULAR PURPOSE ARE
 *  DISCLAIMED. IN NO EVENT SHALL THE COPYRIGHT HOLDER OR CONTRIBUTORS BE LIABLE
 *  FOR ANY DIRECT, INDIRECT, INCIDENTAL, SPECIAL, EXEMPLARY, OR CONSEQUENTIAL
 *  DAMAGES (INCLUDING, BUT NOT LIMITED TO, PROCUREMENT OF SUBSTITUTE GOODS OR
 *  SERVICES; LOSS OF USE, DATA, OR PROFITS; OR BUSINESS INTERRUPTION) HOWEVER
 *  CAUSED AND ON ANY THEORY OF LIABILITY, WHETHER IN CONTRACT, STRICT LIABILITY,
 *  OR TORT (INCLUDING NEGLIGENCE OR OTHERWISE) ARISING IN ANY WAY OUT OF THE USE
 *  OF THIS SOFTWARE, EVEN IF ADVISED OF THE POSSIBILITY OF SUCH DAMAGE.
 *
 *  @file   recover.c
 *  @date   October, 2017
 *  @brief  Recovery functions for the FTI library.
 */

#include "interface.h"

/*-------------------------------------------------------------------------*/
/**
  @brief      It checks if a file exist and that its size is 'correct'.
  @param      fn              The ckpt. file name to check.
  @param      fs              The ckpt. file size to check.
  @param      checksum        The file checksum to check.
  @return     integer         0 if file exists, 1 if not or wrong size.

  This function checks whether a file exist or not and if its size is
  the expected one.

 **/
/*-------------------------------------------------------------------------*/
int FTI_CheckFile(char* fn, long fs, char* checksum)
{
    if (access(fn, F_OK) == 0) {
        struct stat fileStatus;
        if (stat(fn, &fileStatus) == 0) {
            if (fileStatus.st_size == fs) {
                if (strlen(checksum)) {
                    int res = FTI_VerifyChecksum(fn, checksum);
                    if (res != FTI_SCES) {
                        return 1;
                    }
                    return 0;
                }
                return 0;
            }
            else {
                return 1;
            }
        }
        else {
            return 1;
        }
    }
    else {
        char str[FTI_BUFS];
        sprintf(str, "Missing file: \"%s\"", fn);
        FTI_Print(str, FTI_WARN);
        return 1;
    }
}

/*-------------------------------------------------------------------------*/
/**
  @brief      It detects all the erasures for a particular level.
  @param      FTI_Conf        Configuration metadata.
  @param      FTI_Exec        Execution metadata.
  @param      FTI_Topo        Topology metadata.
  @param      FTI_Ckpt        Checkpoint metadata.
  @param      erased          The array of erasures to fill.
  @return     integer         FTI_SCES if successful.

  This function detects all the erasures for L1, L2 and L3. It return the
  results in the erased array. The search for erasures is done at the
  three levels independently on the current recovery level.

 **/
/*-------------------------------------------------------------------------*/
int FTI_CheckErasures(FTIT_configuration* FTI_Conf, FTIT_execution* FTI_Exec,
        FTIT_topology* FTI_Topo, FTIT_checkpoint* FTI_Ckpt,
        int *erased)
{
    int level = FTI_Exec->ckptLvel;
    long fs = FTI_Exec->meta[level].fs[0];
    long pfs = FTI_Exec->meta[level].pfs[0];
    long maxFs = FTI_Exec->meta[level].maxFs[0];
    char ckptFile[FTI_BUFS];
    strncpy(ckptFile, FTI_Exec->meta[level].ckptFile, FTI_BUFS);

    char checksum[MD5_DIGEST_STRING_LENGTH], ptnerChecksum[MD5_DIGEST_STRING_LENGTH], rsChecksum[MD5_DIGEST_STRING_LENGTH];
    FTI_GetChecksums(FTI_Conf, FTI_Exec, FTI_Topo, FTI_Ckpt, checksum, ptnerChecksum, rsChecksum);
    char str[FTI_BUFS];
    snprintf(str, FTI_BUFS, "Checking file %s and its erasures.", ckptFile);
    FTI_Print(str, FTI_DBUG);
    char fn[FTI_BUFS]; //Path to the checkpoint/partner file name
    int buf;
    int ckptID, rank; //Variables for proper partner file name
    int (*consistency)(char *, long , char*);
#ifdef ENABLE_HDF5
    if (FTI_Conf->ioMode == FTI_IO_HDF5)
        consistency = &FTI_CheckHDF5File;
    else
        consistency = &FTI_CheckFile;
#else
    if( FTI_Ckpt[FTI_Exec->ckptLvel].recoIsDcp && FTI_Conf->dcpPosix ) {
        FTI_DcpPosixRecoverRuntimeInfo( DCP_POSIX_INIT_TAG, FTI_Exec, FTI_Conf );
        consistency = &FTI_CheckFileDcpPosix;
    } else {
        consistency = &FTI_CheckFile;
    }
#endif

    switch (level) {
        case 1:
            snprintf(fn, FTI_BUFS, "%s/%s", FTI_Ckpt[1].dir, ckptFile);
            buf = consistency(fn, fs, checksum);
            MPI_Allgather(&buf, 1, MPI_INT, erased, 1, MPI_INT, FTI_Exec->groupComm);
            break;
        case 2:
            snprintf(fn, FTI_BUFS, "%s/%s", FTI_Ckpt[2].dir, ckptFile);
            buf = consistency(fn, fs, checksum);
            MPI_Allgather(&buf, 1, MPI_INT, erased, 1, MPI_INT, FTI_Exec->groupComm);

            sscanf(ckptFile, "Ckpt%d-Rank%d.fti", &ckptID, &rank);
            snprintf(fn, FTI_BUFS, "%s/Ckpt%d-Pcof%d.fti", FTI_Ckpt[2].dir, ckptID, rank);
            buf = consistency(fn, pfs, ptnerChecksum);
            MPI_Allgather(&buf, 1, MPI_INT, erased + FTI_Topo->groupSize, 1, MPI_INT, FTI_Exec->groupComm);
            break;
        case 3:
            snprintf(fn, FTI_BUFS, "%s/%s", FTI_Ckpt[3].dir, ckptFile);
            buf = consistency(fn, fs, checksum);
            MPI_Allgather(&buf, 1, MPI_INT, erased, 1, MPI_INT, FTI_Exec->groupComm);

            sscanf(ckptFile, "Ckpt%d-Rank%d.fti", &ckptID, &rank);
            snprintf(fn, FTI_BUFS, "%s/Ckpt%d-RSed%d.fti", FTI_Ckpt[3].dir, ckptID, rank);
            buf = FTI_CheckFile(fn, maxFs, rsChecksum);
            MPI_Allgather(&buf, 1, MPI_INT, erased + FTI_Topo->groupSize, 1, MPI_INT, FTI_Exec->groupComm);
            break;
        case 4:
            if( FTI_Ckpt[FTI_Exec->ckptLvel].recoIsDcp && FTI_Conf->dcpPosix ) {
                snprintf(fn, FTI_BUFS, "%s/%s", FTI_Ckpt[4].dcpDir, ckptFile); 
            } else {
                snprintf(fn, FTI_BUFS, "%s/%s", FTI_Ckpt[4].dir, ckptFile);
            }
            buf = consistency(fn, fs, checksum);
            MPI_Allgather(&buf, 1, MPI_INT, erased, 1, MPI_INT, FTI_Exec->groupComm);
            break;
    }
    return FTI_SCES;
}

/*-------------------------------------------------------------------------*/
/**
  @brief      It decides wich action take depending on the restart level.
  @param      FTI_Conf        Configuration metadata.
  @param      FTI_Exec        Execution metadata.
  @param      FTI_Topo        Topology metadata.
  @param      FTI_Ckpt        Checkpoint metadata.
  @return     integer         FTI_SCES if successful.

  This function launches the required action depending on the recovery
  level. The recovery level is detected from the checkpoint ID of the
  last checkpoint taken.

 **/
/*-------------------------------------------------------------------------*/
int FTI_RecoverFiles(FTIT_configuration* FTI_Conf, FTIT_execution* FTI_Exec,
        FTIT_topology* FTI_Topo, FTIT_checkpoint* FTI_Ckpt)
{

    if( FTI_Conf->dcpFtiff ) {
        FTI_LoadCkptMetaData( FTI_Conf, FTI_Exec, FTI_Topo, FTI_Ckpt );
    }

    if (!FTI_Topo->amIaHead) {
        if( FTI_Exec->reco == 3 ) {
            int res = FTI_SCES, allRes;
            int ckptID;
            if( FTI_Conf->h5SingleFileEnable ) {
#ifdef ENABLE_HDF5
                if( FTI_Topo->splitRank == 0 ) {
                    res = FTI_H5CheckSingleFile( FTI_Conf, &ckptID );
                }
                MPI_Allreduce(&res, &allRes, 1, MPI_INT, MPI_SUM, FTI_Exec->globalComm);
                if( allRes == FTI_SCES ) {
                    char str[FTI_BUFS];
                    snprintf(str, FTI_BUFS, "VPR recovery successfull from file '%s/%s-ID%08d.h5'", 
                            FTI_Conf->h5SingleFileDir, FTI_Conf->h5SingleFilePrefix, ckptID );
                    FTI_Print(str, FTI_INFO);
                    FTI_Exec->h5SingleFile = true;
                    MPI_Bcast( &ckptID, 1, MPI_INT, 0, FTI_COMM_WORLD );
                    FTI_Exec->ckptID = ckptID;
                } else {
                    FTI_Print("VPR recovery failed!", FTI_WARN);
                    FTI_Exec->h5SingleFile = false;
                }
#else       
                FTI_Print("FTI is not compiled with HDF5 support!", FTI_EROR);
                res = FTI_NSCS;
#endif
                return allRes;
            } else {
                FTI_Print("VPR is disabled. Please enable with 'h5_single_file_enable=1'!", FTI_EROR);
                res = FTI_NSCS;
            }
        }
        //FTI_LoadMeta(FTI_Conf, FTI_Exec, FTI_Topo, FTI_Ckpt);
        int level;
        for (level = 1; level < 5; level++) { //For every level (from 1 to 4, because of reliability)
            if (FTI_Exec->meta[level].exists[0] || FTI_Conf->ioMode == FTI_IO_FTIFF) {
                //Get ckptID from checkpoint file name

                int ckptID;
                if ( FTI_Conf->ioMode != FTI_IO_FTIFF ) {
                    sscanf(FTI_Exec->meta[level].ckptFile, "Ckpt%d", &ckptID);

                    //Temporary for Recover functions
                    FTI_Exec->ckptLvel = level;
                    FTI_Exec->ckptID = ckptID;
                } else {
                    ckptID = FTI_Exec->ckptID;
                    FTI_Exec->ckptLvel = level;
                }

                char str[FTI_BUFS];
                snprintf(str, FTI_BUFS, "Trying recovery with Ckpt. %d at level %d.", ckptID, level);
                FTI_Print(str, FTI_DBUG);

                int res;
                switch (level) {
                    case 4:
                        FTI_Clean(FTI_Conf, FTI_Topo, FTI_Ckpt, 1);
                        MPI_Barrier(FTI_COMM_WORLD);
                        if ( FTI_Ckpt[4].recoIsDcp ) {
                            res = FTI_RecoverL4(FTI_Conf, FTI_Exec, FTI_Topo, FTI_Ckpt);
<<<<<<< HEAD
                            FTI_Ckpt[4].isDcp = false;

=======
                            if( FTI_Conf->dcpFtiff ) FTI_Ckpt[4].recoIsDcp = false;
>>>>>>> fc26db96
                            if (res == FTI_SCES ) {
                                break;
                            }
                            snprintf(str, FTI_BUFS, "Recover failed from level %d_dCP with Ckpt. %d.", level, ckptID);
                            FTI_Print(str, FTI_INFO);
                        }
                        res = FTI_RecoverL4(FTI_Conf, FTI_Exec, FTI_Topo, FTI_Ckpt);
                        break;
                    case 3:
                        res = FTI_RecoverL3(FTI_Conf, FTI_Exec, FTI_Topo, FTI_Ckpt);
                        break;
                    case 2:
                        res = FTI_RecoverL2(FTI_Conf, FTI_Exec, FTI_Topo, FTI_Ckpt);
                        break;
                    case 1:
                        res = FTI_RecoverL1(FTI_Conf, FTI_Exec, FTI_Topo, FTI_Ckpt);
                        break;
                }
                int allRes;

                MPI_Allreduce(&res, &allRes, 1, MPI_INT, MPI_SUM, FTI_COMM_WORLD);
                if (allRes == FTI_SCES) {
                    //Inform heads that recovered successfully
                    MPI_Allreduce(&res, &allRes, 1, MPI_INT, MPI_SUM, FTI_Exec->globalComm);

                    // FTI-FF: ckptID is already set properly
                    if((FTI_Conf->ioMode == FTI_IO_FTIFF) || (FTI_Ckpt[4].recoIsDcp && FTI_Conf->dcpPosix) ) {
                        ckptID = FTI_Exec->ckptID;
                    }

                    snprintf(str, FTI_BUFS, "Recovering successfully from level %d with Ckpt. %d.", level, ckptID);
                    FTI_Print(str, FTI_INFO);

                    //Update ckptID and ckptLevel and lastCkptLvel
                    FTI_Exec->ckptID = ckptID;
                    FTI_Exec->ckptLvel = level;
                    FTI_Exec->lastCkptLvel = level;
                    if ( FTI_Conf->keepL4Ckpt ) {
                        ckptID = FTI_LoadL4CkptMetaData( FTI_Conf, FTI_Exec, FTI_Topo, FTI_Ckpt );
                        int hasL4Ckpt = ( ckptID >= 0 ) ? 1 : 0;
                        if ( (FTI_Topo->nbHeads > 0 ) && (FTI_Topo->nodeRank == 1) ) {
                            // send level and ckpt ID to head process in node
                            int sendBuf[2] = { hasL4Ckpt, ckptID };
                            MPI_Send( sendBuf, 2, MPI_INT, FTI_Topo->headRank, FTI_Conf->generalTag, FTI_Exec->globalComm ); 
                        }
                        if( hasL4Ckpt ) {
                            snprintf(FTI_Exec->meta[0].currentL4CkptFile, 
                                    FTI_BUFS, "Ckpt%d-Rank%d.fti", ckptID, FTI_Topo->myRank );
                            FTI_Ckpt[4].hasCkpt = true;
                        }
                    }
                    return FTI_SCES; //Recovered successfully
                }
                else {
                    snprintf(str, FTI_BUFS, "Recover failed from level %d with Ckpt. %d.", level, ckptID);
                    FTI_Print(str, FTI_INFO);
                }
            }
        }
        //Looped all levels with no success
        FTI_Print("Cannot recover from any checkpoint level.", FTI_INFO);

        //Inform heads that cannot recover
        int res = FTI_NSCS, allRes;
        MPI_Allreduce(&res, &allRes, 1, MPI_INT, MPI_SUM, FTI_Exec->globalComm);

        //Reset ckptID and ckptLevel
        FTI_Exec->ckptLvel = 0;
        FTI_Exec->ckptID = 0;
        return FTI_NSCS;
    }
    else { //Head processes
        int res = FTI_SCES, allRes;
        MPI_Allreduce(&res, &allRes, 1, MPI_INT, MPI_SUM, FTI_Exec->globalComm);
        if (allRes != FTI_SCES) {
            //Recover not successful
            return FTI_NSCS;
        }
        if ( FTI_Conf->keepL4Ckpt && !(FTI_Exec->reco == 3) ) {
            // receive level and ckpt ID from first application process in node
            int recvBuf[2];
            MPI_Recv( recvBuf, 2, MPI_INT, FTI_Topo->body[0], FTI_Conf->generalTag, FTI_Exec->globalComm, MPI_STATUS_IGNORE ); 
            if ( recvBuf[0] == 4 ) {
                FTI_Ckpt[4].hasCkpt = true;
                FTI_Exec->ckptLvel = recvBuf[0];
                FTI_Exec->ckptID = recvBuf[1];
                int i; 
                for ( i=1; i<FTI_Topo->nodeSize; ++i ) {
                    snprintf(&FTI_Exec->meta[0].currentL4CkptFile[i * FTI_BUFS], 
                            FTI_BUFS, "Ckpt%d-Rank%d.fti", FTI_Exec->ckptID, FTI_Topo->body[i-1] ); 
                }
            }
        }
        return FTI_SCES;
    }
}<|MERGE_RESOLUTION|>--- conflicted
+++ resolved
@@ -247,7 +247,7 @@
                 char str[FTI_BUFS];
                 snprintf(str, FTI_BUFS, "Trying recovery with Ckpt. %d at level %d.", ckptID, level);
                 FTI_Print(str, FTI_DBUG);
-
+     
                 int res;
                 switch (level) {
                     case 4:
@@ -255,12 +255,7 @@
                         MPI_Barrier(FTI_COMM_WORLD);
                         if ( FTI_Ckpt[4].recoIsDcp ) {
                             res = FTI_RecoverL4(FTI_Conf, FTI_Exec, FTI_Topo, FTI_Ckpt);
-<<<<<<< HEAD
-                            FTI_Ckpt[4].isDcp = false;
-
-=======
                             if( FTI_Conf->dcpFtiff ) FTI_Ckpt[4].recoIsDcp = false;
->>>>>>> fc26db96
                             if (res == FTI_SCES ) {
                                 break;
                             }
@@ -285,7 +280,7 @@
                 if (allRes == FTI_SCES) {
                     //Inform heads that recovered successfully
                     MPI_Allreduce(&res, &allRes, 1, MPI_INT, MPI_SUM, FTI_Exec->globalComm);
-
+                     
                     // FTI-FF: ckptID is already set properly
                     if((FTI_Conf->ioMode == FTI_IO_FTIFF) || (FTI_Ckpt[4].recoIsDcp && FTI_Conf->dcpPosix) ) {
                         ckptID = FTI_Exec->ckptID;
@@ -308,7 +303,7 @@
                         }
                         if( hasL4Ckpt ) {
                             snprintf(FTI_Exec->meta[0].currentL4CkptFile, 
-                                    FTI_BUFS, "Ckpt%d-Rank%d.fti", ckptID, FTI_Topo->myRank );
+                                FTI_BUFS, "Ckpt%d-Rank%d.fti", ckptID, FTI_Topo->myRank );
                             FTI_Ckpt[4].hasCkpt = true;
                         }
                     }
