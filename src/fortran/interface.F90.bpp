!$SH source fortran.bpp.sh

!$SH # the maximum dimension of array handled here
!$SH MAXDIM=7

!$SH # Returns the FTI type associated to the type descriptor $1
!$SH function fti_type {
!$SH   echo "FTI_${1}"
!$SH }

!> \file interface.F90
!! \brief Fortran interface for the FTI checkpoint library

!> Modul: FTI

module FTI

  use ISO_C_BINDING

  private


  type, public :: FTI_type
    
    type(c_ptr), private :: raw_type

  endtype FTI_type



  !> Token returned if a FTI function succeeds.
  integer, parameter :: FTI_SCES = 0
  !> Token returned if a FTI function fails.
  integer, parameter :: FTI_NSCS = -1



!$SH for T in ${FORTTYPES}; do
  type(FTI_type) :: $(fti_type ${T})
!$SH done



  public :: FTI_SCES, FTI_NSCS, &
!$SH for T in ${FORTTYPES}; do
      $(fti_type ${T}), &
!$SH done
      FTI_Init, FTI_Status, FTI_InitType, FTI_Protect,  &
      FTI_Checkpoint, FTI_Recover, FTI_Snapshot, FTI_Finalize, &
			FTI_GetStoredSize, FTI_Realloc, FTI_RecoverVar



  interface

    function FTI_Init_impl(config_file, global_comm) &
            bind(c, name='FTI_Init_fort_wrapper')

      use ISO_C_BINDING

      integer(c_int) :: FTI_Init_impl
      character(c_char), intent(IN) :: config_file(*)
      integer(c_int), intent(INOUT) :: global_comm

    endfunction FTI_Init_impl

  endinterface



  interface

    function FTI_Status_impl() &
            bind(c, name='FTI_Status')

      use ISO_C_BINDING

      integer(c_int) :: FTI_Status_impl

    endfunction FTI_Status_impl

  endinterface



  interface

    function FTI_InitType_impl(type_F, size_F) &
            bind(c, name='FTI_InitType_wrapper')

      use ISO_C_BINDING

      integer(c_int) :: FTI_InitType_impl
      type(c_ptr), intent(OUT) :: type_F
      integer(c_int), value :: size_F

    endfunction FTI_InitType_impl

  endinterface

	interface
		
		function FTI_GetStoredSize_impl(id_F) &
						bind(c, name='FTI_GetStoredSize')
			
			use ISO_C_BINDING

			integer(c_long)				:: FTI_GetStoredSize_impl
			integer(c_int), value	:: id_F

		endfunction FTI_GetStoredSize_impl
	
	endinterface

  interface

    function FTI_Realloc_impl(id_F, ptr) &
            bind(c, name='FTI_Realloc')

      use ISO_C_BINDING

      type(c_ptr)               :: FTI_Realloc_impl
      integer(c_int), value     :: id_F
      type(c_ptr), value        :: ptr

    endfunction FTI_Realloc_impl

  endinterface

  interface

    function FTI_Protect_impl(id_F, ptr, count_F, type_F) &
            bind(c, name='FTI_Protect_wrapper')

      use ISO_C_BINDING

      integer(c_int) :: FTI_Protect_impl
      integer(c_int), value :: id_F
      type(c_ptr), value :: ptr
      integer(c_long), value :: count_F
      type(c_ptr), value :: type_F

    endfunction FTI_Protect_impl

  endinterface



  interface

    function FTI_Checkpoint_impl(id_F, level) &
            bind(c, name='FTI_Checkpoint')

      use ISO_C_BINDING

      integer(c_int) :: FTI_Checkpoint_impl
      integer(c_int), value :: id_F
      integer(c_int), value :: level

    endfunction FTI_Checkpoint_impl

  endinterface



  interface

    function FTI_Recover_impl() &
            bind(c, name='FTI_Recover')

      use ISO_C_BINDING

      integer(c_int) :: FTI_Recover_impl

    endfunction FTI_Recover_impl

  endinterface


  interface

    function FTI_RecoverVar_impl(id) &
            bind(c, name='FTI_RecoverVar')

      use ISO_C_BINDING

      integer(c_int) :: FTI_RecoverVar_impl
      integer(c_int), value :: id

    endfunction FTI_RecoverVar_impl

  endinterface
  

  interface

    function FTI_Snapshot_impl() &
            bind(c, name='FTI_Snapshot')

      use ISO_C_BINDING

      integer(c_int) :: FTI_Snapshot_impl

    endfunction FTI_Snapshot_impl

  endinterface



  interface

    function FTI_Finalize_impl() &
            bind(c, name='FTI_Finalize')

      use ISO_C_BINDING

      integer(c_int) :: FTI_Finalize_impl

    endfunction FTI_Finalize_impl

  endinterface


  interface FTI_Realloc

    module procedure FTI_Realloc_Ptr

  endinterface FTI_Realloc


  interface FTI_Protect

    module procedure FTI_Protect_Ptr
!$SH for T in ${FORTTYPES}; do
!$SH   for D in $(seq 0 ${MAXDIM}); do
    module procedure FTI_Protect_${T}${D}
!$SH   done
!$SH done

  endinterface FTI_Protect


contains
  
  !> This function initializes the FTI context and prepares the heads to wait
  !! for checkpoints. FTI processes should never get out of this function. In
  !! case of a restart, checkpoint files should be recovered and in place at the
  !! end of this function.
  !! \brief     Initializes FTI
  !! \param     config_File     (IN)    FTI configuration file.
  !! \param     global_Comm     (INOUT) Main MPI communicator of the application.
  !! \param     err             (OUT)   Token for error handling.
  !! \return    integer         FTI_SCES if successful.
  subroutine FTI_Init(config_file, global_comm, err)

    include 'mpif.h'

    character(len=*), intent(IN) :: config_file
    integer, intent(INOUT) :: global_comm
    integer, intent(OUT) :: err

    character, target, dimension(1:len_trim(config_file)+1) :: config_file_c
    integer :: ii, ll
    integer(c_int) :: global_comm_c

    ll = len_trim(config_file)
    do ii = 1, ll
      config_file_c(ii) = config_file(ii:ii)
    enddo
    config_file_c(ll+1) = c_null_char
    global_comm_c = int(global_comm, c_int)
    err = int(FTI_Init_impl(config_file_c, global_comm_c))
    global_comm = int(global_comm_c)
    if (err /= FTI_SCES ) then
      return
    endif

!$SH for T in ${FORTTYPES}; do
    call FTI_InitType($(fti_type ${T}), int($(fort_sizeof ${T})_C_int/8_c_int, C_int), err)
    if (err /= FTI_SCES ) then
      return
    endif
!$SH done

  endsubroutine FTI_Init

  !>  This function returns the current status of the recovery flag.
  !!  \brief    It returns the current status of the recovery flag.
  !!  \param    status  (OUT)   status token of the recovery flag.
  !!  \return   integer         FTI_Exec.reco.
  subroutine FTI_Status(status)

    integer, intent(OUT) :: status

    status = int(FTI_Status_impl())

  endsubroutine FTI_Status

  !>  This function initalizes a data type. the only information needed is the
  !!  size of the data type, the rest is black box for FTI.
  !!  \brief    It initializes a data type.
  !!  \param    type_F  (IN)    The data type to be intialized.
  !!  \param    size_F  (IN)    The size of the data type to be intialized.
  !!  \param    err     (OUT)   Token for error handling.
  !!  \return   integer         FTI_SCES if successful.
  subroutine FTI_InitType(type_F, size_F, err)

    type(FTI_type), intent(OUT) :: type_F
    integer, intent(IN) :: size_F
    integer, intent(OUT) :: err

    err = int(FTI_InitType_impl(type_F%raw_type, int(size_F, c_int)))

  endsubroutine FTI_InitType

  !>  This function returns size of variable of given ID that is saved in metadata.
  !!  This may be different from size of variable that is in the program. If this
  !!  function it's called when recovery it returns size from metadata file, if it's
  !!  called after checkpoint it returns size saved in temporary metadata. If there
  !!  is no size saved in metadata it returns 0.
  !!  \brief    Returns size saved in metadata of variable
  !!  \param    id_F    (IN)    Variable ID.
  !!  \param    size    (OUT)   Size of variable or 0 if size not saved.
  !!  \return   long            Returns size of variable or 0 if size not saved.
  subroutine FTI_GetStoredSize(id_F, size)
  	
  	integer, intent(IN)	:: id_F
  	integer(4)					:: size
  
  	size = long(FTI_GetStoredSize_impl(int(id_F,c_int)))
  
  endsubroutine FTI_GetStoredSize

  !>  This function loads the checkpoint data size from the metadata
  !!  file, reallacates memory and updates data size information.
  !!  \brief    Reallocates dataset to last checkpoint size.
  !!  \param    id_F    (IN)    Variable ID.
  !!  \param    ptr     (INOUT) C-Pointer to the variable.
  !!  \param    ierr    (OUT)   Token for error handling.
  !!  \return   pointer         Pointer if successful, NULL otherwise
  subroutine FTI_Realloc_Ptr(id_F, ptr, ierr)

    integer, intent(IN)  :: id_F
    type(c_ptr)          :: ptr
    integer, intent(OUT) :: ierr

    ierr = 0
    
    ptr = FTI_Realloc_impl(id_F, ptr)
    if (.not. c_associated(ptr)) then
        ierr = -1
    end if

  endsubroutine FTI_Realloc_Ptr

  !>  This function stores a pointer to a data structure, its size, its ID,
  !!  its number of elements and the type of the elements. This list of
  !!  structures is the data that will be stored during a checkpoint and
  !!  loaded during a recovery. It resets the pointer to a data structure,
  !!  its size, its number of elements and the type of the elements if the
  !!  dataset was already previously registered.
  !!  \brief    It sets/resets the pointer and type to a protected variable.
  !!  \param    id_F    (IN)    ID for searches and update.
  !!  \param    ptr     (IN)    C-Pointer to the data structure.
  !!  \param    count_F (IN)    Number of elements in the data structure.
  !!  \param    type_F  (IN)    Type of elements in the data structure.
  !!  \param    err     (OUT)   Token for error handling.
  !!  \return   integer         FTI_SCES if successful.
  subroutine FTI_Protect_Ptr(id_F, ptr, count_F, type_F, err)

    integer, intent(IN) :: id_F
    type(c_ptr), value :: ptr
    integer, intent(IN) :: count_F
    type(FTI_type), intent(IN) :: type_F
    integer, intent(OUT) :: err

    err = int(FTI_Protect_impl(int(id_F, c_int), ptr, int(count_F, c_long), &
            type_F%raw_type))

  endsubroutine FTI_Protect_Ptr
!$SH for T in ${FORTTYPES}; do

  !>  This function stores a pointer to a data structure, its size, its ID,
  !!  its number of elements and the type of the elements. This list of
  !!  structures is the data that will be stored during a checkpoint and
  !!  loaded during a recovery. It resets the pointer to a data structure,
  !!  its size, its number of elements and the type of the elements if the
  !!  dataset was already previously registered.
  !!  \brief    It sets/resets the pointer and type to a protected variable.
  !!  \param    id_F    (IN)    ID for searches and update.
  !!  \param    data    (IN)    data field to protect.
  !!  \param    err     (OUT)   Token for error handling.
  !!  \return   integer         FTI_SCES if successful.
  subroutine FTI_Protect_${T}0(id_F, data, err)

    integer, intent(IN) :: id_F
    $(fort_type ${T}), pointer :: data
    integer, intent(OUT) :: err

    call FTI_Protect_Ptr(id_F, c_loc(data), 1, $(fti_type ${T}), err)

  endsubroutine FTI_Protect_${T}0

!$SH   for D in $(seq 1 ${MAXDIM}); do
  !>  This function stores a pointer to a data structure, its size, its ID,
  !!  its number of elements and the type of the elements. This list of
  !!  structures is the data that will be stored during a checkpoint and
  !!  loaded during a recovery. It resets the pointer to a data structure,
  !!  its size, its number of elements and the type of the elements if the
  !!  dataset was already previously registered.
  !!  \brief    It sets/resets the pointer and type to a protected variable.
  !!  \param    id_F    (IN)    ID for searches and update.
  !!  \param    data    (IN)    data field to protect.
  !!  \param    err     (OUT)   Token for error handling.
  !!  \return   integer         FTI_SCES if successful.
  subroutine FTI_Protect_${T}${D}(id_F, data, err)

    integer, intent(IN) :: id_F
    $(fort_type ${T}), pointer :: data$(str_repeat ':' 1 ${D} ',' '(' ')')
    integer, intent(OUT) :: err

    ! workaround, we take the address of the first array element and hope for
    ! the best since not much better can be done
    call FTI_Protect_Ptr(id_F, &
            c_loc(data$(str_repeat 'lbound(data, @N)' 1 ${D} $',&\n' '(' ')')), &
            size(data), $(fti_type ${T}), err)

  endsubroutine FTI_Protect_${T}${D}

!$SH   done
!$SH done
  !>  This function starts by blocking on a receive if the previous ckpt. was
  !!  offline. Then, it updates the ckpt. information. It writes down the ckpt.
  !!  data, creates the metadata and the post-processing work. This function
  !!  is complementary with the FTI_Listen function in terms of communications.
  !!  \brief    It takes the checkpoint and triggers the post-ckpt. work.
  !!  \param    id_F    (IN)    Checkpoint ID.
  !!  \param    level   (IN)    Checkpoint level.
  !!  \param    err     (INOUT) Token for error handling.
  !!  \return   integer         FTI_SCES if successful.
  subroutine FTI_Checkpoint(id_F, level, err)

    integer, intent(IN) :: id_F
    integer, intent(IN) :: level
    integer, intent(OUT) :: err

    err = int(FTI_Checkpoint_impl(int(id_F, c_int), int(level, c_int)))

  endsubroutine FTI_Checkpoint

  !>  This function loads the checkpoint data from the checkpoint file and
  !!  it updates some basic checkpoint information.
  !!  \brief    It loads the checkpoint data.
  !!  \param    err     (INOUT) Token for error handling.
  !!  \return   integer         FTI_SCES if successful.
  subroutine FTI_Recover(err)

    integer, intent(OUT) :: err

    err = int(FTI_Recover_impl())

  endsubroutine FTI_Recover

<<<<<<< HEAD
  !>  During a restart process, this function recovers the variable specified
  !!  by the given id. No effect during a regular execution.
  !!  The variable must have already been protected, otherwise, FTI_NSCS is returned.
  !!  Improvements to be done:
  !!  Open checkpoint file at FTI_Init, close it at FTI_Snapshot
  !!  Maintain a variable accumulating the offset as variable are protected during
  !!  the restart to avoid doing the loop to calculate the offset in the
  !!  checkpoint file.
  !!  \brief    During the restart, recovers the given variable
  !!  \param    id      (IN)    ID of variable to recover
  !!  \param    err     (INOUT) Token for error handling.
  !!  \return   integer         FTI_SCES if successful.
  subroutine FTI_Recover_variable(id,err)
=======


  subroutine FTI_RecoverVar(id,err)
>>>>>>> 360dd2f2

    integer, intent(IN) :: id
    integer, intent(OUT) :: err

    err = int(FTI_RecoverVar_impl(id))

  endsubroutine FTI_RecoverVar

  !>  This function loads the checkpoint data from the checkpoint file in case
  !!  of restart. Otherwise, it checks if the current iteration requires
  !!  checkpointing, if it does it checks which checkpoint level, write the
  !!  data in the files and it communicates with the head of the node to inform
  !!  that a checkpoint has been taken. Checkpoint ID and counters are updated.
  !!  \brief    Takes an FTI snapshot or recovers the data if it is a restart.
  !!  \param    err     (INOUT) Token for error handling.
  !!  \return   integer         FTI_SCES if successful.
  subroutine FTI_Snapshot(err)

    integer, intent(OUT) :: err

    err = int(FTI_Snapshot_impl())

  endsubroutine FTI_Snapshot

  !>  This function notifies the FTI processes that the execution is over, frees
  !!  some data structures and it closes. If this function is not called on the
  !!  application processes the FTI processes will never finish (deadlock).
  !!  \brief    It closes FTI properly on the application processes.
  !!  \param    err     (INOUT) Token for error handling.
  !!  \return   integer FTI_SCES if successful.
  subroutine FTI_Finalize(err)

    integer, intent(OUT) :: err

    err = int(FTI_Finalize_impl())

  endsubroutine FTI_Finalize

endmodule FTI<|MERGE_RESOLUTION|>--- conflicted
+++ resolved
@@ -461,7 +461,6 @@
 
   endsubroutine FTI_Recover
 
-<<<<<<< HEAD
   !>  During a restart process, this function recovers the variable specified
   !!  by the given id. No effect during a regular execution.
   !!  The variable must have already been protected, otherwise, FTI_NSCS is returned.
@@ -474,12 +473,7 @@
   !!  \param    id      (IN)    ID of variable to recover
   !!  \param    err     (INOUT) Token for error handling.
   !!  \return   integer         FTI_SCES if successful.
-  subroutine FTI_Recover_variable(id,err)
-=======
-
-
   subroutine FTI_RecoverVar(id,err)
->>>>>>> 360dd2f2
 
     integer, intent(IN) :: id
     integer, intent(OUT) :: err
