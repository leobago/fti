/**
 *  Copyright (c) 2017 Leonardo A. Bautista-Gomez
 *  All rights reserved
 *
 *  FTI - A multi-level checkpointing library for C/C++/Fortran applications
 *
 *  Revision 1.0 : Fault Tolerance Interface (FTI)
 *
 *  Redistribution and use in source and binary forms, with or without
 *  modification, are permitted provided that the following conditions are met:
 *
 *  1. Redistributions of source code must retain the above copyright notice, this
 *  list of conditions and the following disclaimer.
 *
 *  2. Redistributions in binary form must reproduce the above copyright notice,
 *  this list of conditions and the following disclaimer in the documentation
 *  and/or other materials provided with the distribution.
 *
 *  3. Neither the name of the copyright holder nor the names of its contributors
 *  may be used to endorse or promote products derived from this software without
 *  specific prior written permission.
 *
 *  THIS SOFTWARE IS PROVIDED BY THE COPYRIGHT HOLDERS AND CONTRIBUTORS "AS IS" AND
 *  ANY EXPRESS OR IMPLIED WARRANTIES, INCLUDING, BUT NOT LIMITED TO, THE IMPLIED
 *  WARRANTIES OF MERCHANTABILITY AND FITNESS FOR A PARTICULAR PURPOSE ARE
 *  DISCLAIMED. IN NO EVENT SHALL THE COPYRIGHT HOLDER OR CONTRIBUTORS BE LIABLE
 *  FOR ANY DIRECT, INDIRECT, INCIDENTAL, SPECIAL, EXEMPLARY, OR CONSEQUENTIAL
 *  DAMAGES (INCLUDING, BUT NOT LIMITED TO, PROCUREMENT OF SUBSTITUTE GOODS OR
 *  SERVICES; LOSS OF USE, DATA, OR PROFITS; OR BUSINESS INTERRUPTION) HOWEVER
 *  CAUSED AND ON ANY THEORY OF LIABILITY, WHETHER IN CONTRACT, STRICT LIABILITY,
 *  OR TORT (INCLUDING NEGLIGENCE OR OTHERWISE) ARISING IN ANY WAY OUT OF THE USE
 *  OF THIS SOFTWARE, EVEN IF ADVISED OF THE POSSIBILITY OF SUCH DAMAGE.
 *
 *  @file   ftif.c
 *  @author Julien Bigot <julien.bigot@cea.fr>
 *  @date   February, 2016
 *  @brief Interface to call FTI from Fortran
 */

#include <ctype.h>
#include <stdio.h>

#include "fti.h"
<<<<<<< HEAD
#include "../interface.h"
=======
>>>>>>> 0473aec8
#include "ftif.h"
#include "interface.h"

#define TYPECODE_NONE 0
#define TYPECODE_INT 1
#define TYPECODE_FLOAT 2

/** @brief Fortran wrapper for FTI_Init, Initializes FTI.
 *
 * @return the error status of FTI
 * @param configFile (IN) the name of the configuration file as a
 *        \0 terminated string
 * @param globalComm (INOUT) the "world" communicator, FTI will replace it
 *        with a communicator where its own processes have been removed.
 */
int FTI_Init_fort_wrapper(char* configFile, int* globalComm) {
    int ierr = FTI_Init(configFile, MPI_Comm_f2c(*globalComm));
    *globalComm = MPI_Comm_c2f(FTI_COMM_WORLD);
    return ierr;
}

/**
 *   @brief      Initializes a data type.
 *   @param      type            The data type to be intialized.
 *   @param      size            The size of the data type to be intialized.
 *   @return     integer         FTI_SCES if successful.
 *
 *   This function initalizes a data type. the only information needed is the
 *   size of the data type, the rest is black box for FTI.
 *
 **/
int FTI_InitType_wrapper(FTIT_type** type, int size) {
    *type = talloc(FTIT_type, 1);
    return FTI_InitType(*type, size);
}

/**
 *   @brief      Initialize a FTIT_Type structure for a Fortran primitive type
 *   @param      type            The data type to be intialized
 *   @param      name            Fortran typename string
 *   @param      size            Type size in bytes
 *   @return     integer         FTI_SCES if successful
 *
 *   This method first try to associate the Fortran primitive type to a C type.
 *   It does so by parsing the name and then the size of the data type.
 *   If there is no direct correlation between C an Fortran, create a new type.
 *
 *   WARNING: We assume that C and Fortran types share the same binary format.
 *   For instance, the C float is usually defined by the IEEE 754 format.
 *   We would assume that Fortran real(4) types are also encoded as IEEE 754.
 *   This is usually the case but might be an error source on some compilers.
 **/
int FTI_InitPrimitiveType_C(FTIT_type** type, const char *name, int size) {
    int typecode = TYPECODE_NONE;
    char *dest;
    int i = 0;
    // Copy the type name to lower case ignoring non-letters
    dest  = talloc(char, strlen(name));
    for (const char *p=name; *p; ++p) {
      if ((*p >= 'a' && *p <= 'z') || (*p >= 'A' && *p <= 'Z'))
        dest[i++] = tolower(*p);
    }
    dest[i] = '\0';
    // Discover the fundamental format behind the type name
    if (strcmp(dest, "integer") == 0 ||
      strcmp(dest, "logical") == 0 ||
      strcmp(dest, "character") == 0)
      typecode = TYPECODE_INT;
    else if (strcmp(dest, "real") == 0)
      typecode = TYPECODE_FLOAT;
    free(dest);
    // Find the static FTIT_Type object mapped to the primitive
    switch (typecode) {
    case TYPECODE_INT:
      switch (size) {
      case sizeof(char):
        *type = &FTI_CHAR;
        break;
      case sizeof(short):
        *type = &FTI_SHRT;
        break;
      case sizeof(int):
        *type = &FTI_INTG;
        break;
      case sizeof(long):
        *type = &FTI_LONG;
        break;
      default:
        return FTI_InitType_wrapper(type, size);
      }
      break;
    case TYPECODE_FLOAT:
      switch (size) {
      case sizeof(float):
        *type = &FTI_SFLT;
        break;
      case sizeof(double):
        *type = &FTI_DBLE;
        break;
      case sizeof(long double):
        *type = &FTI_LDBE;
        break;
      default:
        return FTI_InitType_wrapper(type, size);
      }
      break;
      default:
        return FTI_InitType_wrapper(type, size);
    }
    return FTI_SCES;
}

/**
 @brief      Stores or updates a pointer to a variable that needs to be protected.
 @param      id              ID for searches and update.
 @param      ptr             Pointer to the data structure.
 @param      count           Number of elements in the data structure.
 @param      type            Type of elements in the data structure.
 @return     integer         FTI_SCES if successful.

 This function stores a pointer to a data structure, its size, its ID,
 its number of elements and the type of the elements. This list of
 structures is the data that will be stored during a checkpoint and
 loaded during a recovery.

 **/
/*-------------------------------------------------------------------------*/
int FTI_Protect_wrapper(int id, void* ptr, int32_t count, FTIT_type* type) {
    return FTI_Protect(id, ptr, count, *type);
}

int FTI_SetAttribute_string_wrapper(int id, char* attribute, int flag) {
    if ( (flag & FTI_ATTRIBUTE_NAME) == FTI_ATTRIBUTE_NAME ) {
        FTIT_attribute att;
        strncpy(att.name, attribute, FTI_BUFS);
        return FTI_SetAttribute(id, att, flag);
    }
    return FTI_SCES;
}

<<<<<<< HEAD
int FTI_SetAttribute_long_array_wrapper(int id, int ndims,
        int64_t* attribute, int flag) {
    if ( (flag & FTI_ATTRIBUTE_DIM) == FTI_ATTRIBUTE_DIM ) {
        FTIT_attribute att;
        att.dim.ndims = ndims;
        int i = 0; for (; i < ndims; i++) {
=======
int FTI_SetAttribute_long_array_wrapper(int id, int ndims, int64_t* attribute,
 int flag) {
    if ( (flag & FTI_ATTRIBUTE_DIM) == FTI_ATTRIBUTE_DIM ) {
        FTIT_attribute att;
        att.dim.ndims = ndims;
        int i=0; for (; i < ndims; i++) {
>>>>>>> 0473aec8
            if (attribute[i] < 0) return FTI_NSCS;
            att.dim.count[i] = attribute[i];
        }
        return FTI_SetAttribute(id, att, flag);
    }
    return FTI_SCES;
}

/**
 *   @brief      Initializes a complex hdf5 data type.
 *   @param      newType         The data type to be intialized.
 *   @param      typeDefinition  The definition of the data type to be intialized.
 *   @param      length          Number of fields in structure.
 *   @param      size            Size of the structure.
 *   @param      name            Name of the structure.
 *   @return     integer         FTI_SCES if successful.
 *
 *   This function initalizes a complex data type. the information needed is passed
 *   in typeDefinition, the rest is black box for FTI.
 *
 **/
int FTI_InitComplexType_wrapper(FTIT_type** newType,
 FTIT_complexType* typeDefinition, int length, size_t size, char* name,
 FTIT_H5Group* h5group) {
    *newType = talloc(FTIT_type, 1);
    return FTI_InitComplexType(*newType, typeDefinition,
            length, size, name, h5group);
}<|MERGE_RESOLUTION|>--- conflicted
+++ resolved
@@ -41,12 +41,8 @@
 #include <stdio.h>
 
 #include "fti.h"
-<<<<<<< HEAD
 #include "../interface.h"
-=======
->>>>>>> 0473aec8
 #include "ftif.h"
-#include "interface.h"
 
 #define TYPECODE_NONE 0
 #define TYPECODE_INT 1
@@ -185,21 +181,12 @@
     return FTI_SCES;
 }
 
-<<<<<<< HEAD
 int FTI_SetAttribute_long_array_wrapper(int id, int ndims,
         int64_t* attribute, int flag) {
     if ( (flag & FTI_ATTRIBUTE_DIM) == FTI_ATTRIBUTE_DIM ) {
         FTIT_attribute att;
         att.dim.ndims = ndims;
         int i = 0; for (; i < ndims; i++) {
-=======
-int FTI_SetAttribute_long_array_wrapper(int id, int ndims, int64_t* attribute,
- int flag) {
-    if ( (flag & FTI_ATTRIBUTE_DIM) == FTI_ATTRIBUTE_DIM ) {
-        FTIT_attribute att;
-        att.dim.ndims = ndims;
-        int i=0; for (; i < ndims; i++) {
->>>>>>> 0473aec8
             if (attribute[i] < 0) return FTI_NSCS;
             att.dim.count[i] = attribute[i];
         }
