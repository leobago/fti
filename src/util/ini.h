--- conflicted
+++ resolved
@@ -92,13 +92,9 @@
     bool        (*isSection)(struct FTIT_iniparser*, const char*);
     char*       (*getString)(struct FTIT_iniparser*, const char*);
     int         (*getInt)(struct FTIT_iniparser*, const char*);
-<<<<<<< HEAD
-    int         (*getLong)(struct FTIT_iniparser*, const char*);
-    int64_t     (*getInt64)(struct FTIT_iniparser*, const char*);
-=======
     bool        (*getBool)(struct FTIT_iniparser*, const char*);
     long        (*getLong)(struct FTIT_iniparser*, const char*);
->>>>>>> e01d698b
+    int64_t     (*getInt64)(struct FTIT_iniparser*, const char*);
     int         (*set)(struct FTIT_iniparser*, const char*,
                                  const char*);
     int         (*dump)(struct FTIT_iniparser*);
