--- conflicted
+++ resolved
@@ -138,14 +138,14 @@
 #ifdef ENABLE_HDF5 //If HDF5 is installed overwrite the name
     if (FTI_Conf->ioMode == FTI_IO_HDF5) {
         snprintf(FTI_Exec->meta[0].ckptFile, FTI_BUFS,
-                "Ckpt%d-Rank%d.h5", FTI_Exec->ckptID, FTI_Topo->myRank);
+                    "Ckpt%d-Rank%d.h5", FTI_Exec->ckptID, FTI_Topo->myRank);
     }
 #endif
-
+    
     //If checkpoint is inlin and level 4 save directly to PFS
     int res; //response from writing funcitons
     if (FTI_Ckpt[4].isInline && FTI_Exec->ckptLvel == 4) {
-
+        
         if ( !(FTI_Conf->dcpEnabled && FTI_Ckpt[4].isDcp) ) {
             FTI_Print("Saving to temporary global directory", FTI_DBUG);
 
@@ -210,6 +210,7 @@
         }
         switch (FTI_Conf->ioMode) {
             case FTI_IO_FTIFF:
+        
                 res = FTI_Try(FTIFF_WriteFTIFF(FTI_Conf, FTI_Exec, FTI_Topo, FTI_Ckpt, FTI_Data), "write checkpoint using FTI-FF.");
                 break;
 #ifdef ENABLE_HDF5 //If HDF5 is installed
@@ -242,7 +243,7 @@
     }
 
     res = FTI_Try(FTI_CreateMetadata(FTI_Conf, FTI_Exec, FTI_Topo, FTI_Ckpt, FTI_Data), "create metadata.");
-
+    
     if ( (FTI_Conf->dcpEnabled || FTI_Conf->keepL4Ckpt) && (FTI_Topo->splitRank == 0) ) {
         FTI_WriteCkptMetaData( FTI_Conf, FTI_Exec, FTI_Topo, FTI_Ckpt );
     }
@@ -391,7 +392,7 @@
     FTI_Print("Head starts listening...", FTI_DBUG);
     while (1) { //heads can stop only by receiving FTI_ENDW
 
-        //    FTI_Print("Head waits for message...", FTI_DBUG);
+        FTI_Print("Head waits for message...", FTI_DBUG);
 
         MPI_Iprobe( MPI_ANY_SOURCE, FTI_Conf->finalTag, FTI_Exec->globalComm, &finalize_flag, &finalize_status );
         if ( FTI_Conf->stagingEnabled ) {
@@ -409,7 +410,7 @@
         } 
 
         if ( stage_flag ) {
-
+            
             // head will process each unstage request on its own
             // [A MAYBE: we could interrupt the unstageing process if 
             // we receive a checkpoint request.]
@@ -422,10 +423,10 @@
         // the 'continue' statement ensures that we first process all
         // checkpoint and staging request before we call finalize.
         if ( finalize_flag ) {
-
+            
             char str[FTI_BUFS];
-            //      FTI_Print("Head waits for message...", FTI_DBUG);
-
+            FTI_Print("Head waits for message...", FTI_DBUG);
+            
             int val = 0, i;
             for (i = 0; i < FTI_Topo->nbApprocs; i++) { // Iterate on the application processes in the node
                 int buf;
@@ -440,7 +441,7 @@
             if ( val != FTI_ENDW) { // If we were asked to finalize
                 FTI_Print( "Inconsistency in Finalize request.", FTI_WARN );
             }
-
+            
             FTI_Print("Head stopped listening.", FTI_DBUG);
             FTI_Finalize();
 
@@ -477,7 +478,7 @@
     for (i = 0; i < 7; i++) { // Initialize flags
         flags[i] = 0;
     }
-    //  FTI_Print("Head waits for message...", FTI_DBUG);
+    FTI_Print("Head waits for message...", FTI_DBUG);
     for (i = 0; i < FTI_Topo->nbApprocs; i++) { // Iterate on the application processes in the node
         int buf;
         MPI_Recv(&buf, 1, MPI_INT, FTI_Topo->body[i], FTI_Conf->ckptTag, FTI_Exec->globalComm, MPI_STATUS_IGNORE);
@@ -558,9 +559,6 @@
     return FTI_SCES;
 }
 
-
-
-
 /*-------------------------------------------------------------------------*/
 /**
   @brief      Writes ckpt to PFS using POSIX.
@@ -587,8 +585,6 @@
     else {
         snprintf(fn, FTI_BUFS, "%s/%s", FTI_Conf->lTmpDir, FTI_Exec->meta[0].ckptFile);
     }
-    sprintf(str, "Local Ckpt is saved in %s",fn);
-    FTI_Print(str,FTI_INFO);
 
     // open task local ckpt file
     FILE* fd = fopen(fn, "wb");
@@ -606,7 +602,6 @@
         clearerr(fd);
         if (!ferror(fd)) {
             errno = 0;
-<<<<<<< HEAD
             // if data are stored to CPU just write them
             if ( !(FTI_Data[i].isDevicePtr) ){
                 snprintf(str, FTI_BUFS, "ID:  %d Data are . %d %p %p", FTI_Data[i].id,FTI_Data[i].isDevicePtr,FTI_Data[i].ptr,FTI_Data[i].devicePtr);
@@ -628,12 +623,6 @@
                 }
             }
 #endif            
-=======
-            int returnVal;
-            FTI_FI_FWRITE( returnVal, ((char*)FTI_Data[i].ptr) + (FTI_Data[i].eleSize*written), FTI_Data[i].eleSize, FTI_Data[i].count - written, fd, fn );
-            written += returnVal; 
-            fwrite_errno = errno;
->>>>>>> 65856392
         }
 
         if (ferror(fd)) {
@@ -657,9 +646,6 @@
     return FTI_SCES;
 
 }
-
-
-
 
 /*-------------------------------------------------------------------------*/
 /**
@@ -725,7 +711,7 @@
         }
     }
 #endif
-    res = MPI_File_open(FTI_COMM_WORLD, gfn, MPI_MODE_WRONLY|MPI_MODE_CREATE, info, &write_info.pfh);
+    res = MPI_File_open(FTI_COMM_WORLD, gfn, MPI_MODE_WRONLY|MPI_MODE_CREATE, info, &(write_info.pfh));
 
     // check if successful
     if (res != 0) {
@@ -747,11 +733,6 @@
     free(chunkSizes);
 
     for (i = 0; i < FTI_Exec->nbVar; i++) {
-        snprintf(str, FTI_BUFS, "ID:  %d Data are . %d %p %p", FTI_Data[i].id,FTI_Data[i].isDevicePtr,FTI_Data[i].ptr,FTI_Data[i].devicePtr);
-        FTI_Print(str,FTI_INFO);
-    }
-
-    for (i = 0; i < FTI_Exec->nbVar; i++) {
         // determine the type of data pointer
         // Data are stored in the CPU side. 
         if ( !(FTI_Data[i].isDevicePtr) ){
@@ -805,7 +786,6 @@
  **/
 /*-------------------------------------------------------------------------*/
 #ifdef ENABLE_SIONLIB // --> If SIONlib is installed
-
 int FTI_WriteSionlib(FTIT_configuration* FTI_Conf, FTIT_execution* FTI_Exec,
         FTIT_topology* FTI_Topo,FTIT_dataset* FTI_Data)
 {
@@ -825,8 +805,7 @@
     snprintf(str, FTI_BUFS, "Ckpt%d-sionlib.fti", FTI_Exec->ckptID);
     snprintf(fn, FTI_BUFS, "%s/%s", FTI_Conf->gTmpDir, str);
     int sid = sion_paropen_mapped_mpi(fn, "wb,posix", &numFiles, FTI_COMM_WORLD, &nlocaltasks, &ranks, &chunkSizes, &file_map, &rank_map, &fsblksize, NULL);
-    sprintf(str,"Open Parralel File to write : %s",fn);
-    FTI_Print(str,FTI_INFO);
+
     // check if successful
     if (sid == -1) {
         errno = 0;
