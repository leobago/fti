/**
 *  @file   checkpoint.c
 *  @author Leonardo A. Bautista Gomez (leobago@gmail.com)
 *  @date   December, 2013
 *  @brief  Checkpointing functions for the FTI library.
 */

#define _POSIX_C_SOURCE 200809L
#include <string.h>

#include "interface.h"

/*-------------------------------------------------------------------------*/
/**
    @brief      It updates the local and global mean iteration time.
    @return     integer         FTI_SCES if successful.

    This function updates the local and global mean iteration time. It also
    recomputes the checkpoint interval in iterations and correct the next
    checkpointing iteration based on the observed mean iteration duration.

 **/
/*-------------------------------------------------------------------------*/
int FTI_UpdateIterTime(FTIT_execution* FTI_Exec)
{
    int nbProcs, res;
    char str[FTI_BUFS];
    double last = FTI_Exec->iterTime;
    FTI_Exec->iterTime = MPI_Wtime();
    if (FTI_Exec->ckptIcnt > 0) {
        FTI_Exec->lastIterTime = FTI_Exec->iterTime - last;
        FTI_Exec->totalIterTime = FTI_Exec->totalIterTime + FTI_Exec->lastIterTime;
        if (FTI_Exec->ckptIcnt % FTI_Exec->syncIter == 0) {
            FTI_Exec->meanIterTime = FTI_Exec->totalIterTime / FTI_Exec->ckptIcnt;
            MPI_Allreduce(&FTI_Exec->meanIterTime, &FTI_Exec->globMeanIter, 1, MPI_DOUBLE, MPI_SUM, FTI_COMM_WORLD);
            MPI_Comm_size(FTI_COMM_WORLD, &nbProcs);
            FTI_Exec->globMeanIter = FTI_Exec->globMeanIter / nbProcs;
            if (FTI_Exec->globMeanIter > 60) {
                FTI_Exec->ckptIntv = 1;
            }
            else {
                FTI_Exec->ckptIntv = rint(60.0 / FTI_Exec->globMeanIter);
            }
            res = FTI_Exec->ckptLast + FTI_Exec->ckptIntv;
            if (FTI_Exec->ckptLast == 0) {
                res = res + 1;
            }
            if (res >= FTI_Exec->ckptIcnt) {
                FTI_Exec->ckptNext = res;
            }
            sprintf(str, "Current iter : %d ckpt iter. : %d . Next ckpt. at iter. %d",
                    FTI_Exec->ckptIcnt, FTI_Exec->ckptIntv, FTI_Exec->ckptNext);
            FTI_Print(str, FTI_DBUG);
            if (FTI_Exec->syncIter < (FTI_Exec->ckptIntv / 2)) {
                FTI_Exec->syncIter = FTI_Exec->syncIter * 2;
                sprintf(str, "Iteration frequency : %.2f sec/iter => %d iter/min. Resync every %d iter.",
                    FTI_Exec->globMeanIter, FTI_Exec->ckptIntv, FTI_Exec->syncIter);
                FTI_Print(str, FTI_DBUG);
            }
        }
    }
    FTI_Exec->ckptIcnt++; // Increment checkpoint loop counter
    return FTI_SCES;
}

/*-------------------------------------------------------------------------*/
/**
    @brief      It writes the checkpoint data in the target file.
    @param      FTI_Data        Dataset array.
    @return     integer         FTI_SCES if successful.

    This function checks whether the checkpoint needs to be local or remote,
    opens the target file and write dataset per dataset, the checkpoint data,
    it finally flushes and closes the checkpoint file.

 **/
/*-------------------------------------------------------------------------*/
int FTI_WriteCkpt(FTIT_configuration* FTI_Conf, FTIT_execution* FTI_Exec,
                  FTIT_topology* FTI_Topo, FTIT_checkpoint* FTI_Ckpt,
                  FTIT_dataset* FTI_Data)
{
    int i, res;
    char str[FTI_BUFS];

    double tt = MPI_Wtime();

<<<<<<< HEAD
    int globalTmp = (FTI_Ckpt[4].isInline && FTI_Exec->ckptLvel == 4) ? 1 : 0;
    
    if (globalTmp) {
        res = FTI_Try(FTI_WritePar(FTI_Conf, FTI_Exec, FTI_Topo, FTI_Data),"Write checkpoint to PFS");
=======
    snprintf(FTI_Exec->ckptFile, FTI_BUFS, "Ckpt%d-Rank%d.fti", FTI_Exec->ckptID, FTI_Topo->myRank);
    if (FTI_Ckpt[4].isInline && FTI_Exec->ckptLvel == 4) {
        sprintf(fn, "%s/%s", FTI_Conf->gTmpDir, FTI_Exec->ckptFile);
        if (mkdir(FTI_Conf->gTmpDir, 0777) == -1) {
            if (errno != EEXIST) {
                FTI_Print("Cannot create global directory", FTI_EROR);
            }
        }
>>>>>>> da686229
    }
        
    else {
<<<<<<< HEAD
        res = FTI_Try(FTI_WriteSer(FTI_Conf, FTI_Exec, FTI_Topo, FTI_Data),"Write checkpoint to PFS");
=======
        sprintf(fn, "%s/%s", FTI_Conf->lTmpDir, FTI_Exec->ckptFile);
        if (mkdir(FTI_Conf->lTmpDir, 0777) == -1) {
            if (errno != EEXIST) {
                FTI_Print("Cannot create local directory", FTI_EROR);
            }
        }
    }

    fd = fopen(fn, "wb");
    if (fd == NULL) {
        FTI_Print("FTI checkpoint file could not be opened.", FTI_EROR);
        return FTI_NSCS;
    }
    for (i = 0; i < FTI_Exec->nbVar; i++) {
        clearerr(fd);
        size_t written = 0;
        int fwrite_errno;
        while ( written < FTI_Data[i].count && !ferror(fd) ) {
            errno = 0;
            written += fwrite(((char*)FTI_Data[i].ptr)+(FTI_Data[i].eleSize*written), FTI_Data[i].eleSize, FTI_Data[i].count-written, fd);
            fwrite_errno = errno;
        }
        if ( ferror(fd) ) {
            char error_msg[FTI_BUFS];
            error_msg[0] = 0;
            strerror_r(fwrite_errno, error_msg, FTI_BUFS);
            sprintf(str, "Dataset #%d could not be written: %s.", FTI_Data[i].id, error_msg);
            FTI_Print(str, FTI_EROR);

            fclose(fd);

            return FTI_NSCS;
        }
    }
    if (fflush(fd) != 0) {
        FTI_Print("FTI checkpoint file could not be flushed.", FTI_EROR);

        fclose(fd);

        return FTI_NSCS;
    }
    if (fclose(fd) != 0) {
        FTI_Print("FTI checkpoint file could not be flushed.", FTI_EROR);
        return FTI_NSCS;
>>>>>>> da686229
    }
    
    sprintf(str, "Time writing checkpoint file : %f seconds.", MPI_Wtime() - tt);
    
    FTI_Print(str, FTI_DBUG);
    
    res = FTI_Try(FTI_CreateMetadata(FTI_Conf, FTI_Exec, FTI_Topo, globalTmp), "create metadata.");
    return res;
}

/*-------------------------------------------------------------------------*/
/**
    @brief      Decides wich action start depending on the ckpt. level.
    @param      level           Cleaning checkpoint level.
    @param      group           Must be groupID if App-proc. or 1 if Head.
    @param      pr              Must be 1 if App-proc. or nbApprocs if Head.
    @return     integer         FTI_SCES if successful.

    This function cleans the checkpoints of a group or a single process.
    It does that for each group (application process in the node) if executed
    by the head, or only locally if executed by an application process. The
    parameters pr determine if the for loops have 1 or number of App. procs.
    iterations. The group parameter help determine the groupID in both cases.

 **/
/*-------------------------------------------------------------------------*/
int FTI_GroupClean(FTIT_configuration* FTI_Conf, FTIT_topology* FTI_Topo,
                   FTIT_checkpoint* FTI_Ckpt, int level, int group, int pr)
{
    int i, rank;
    if (level == 0) {
        FTI_Print("Error postprocessing checkpoint. Discarding checkpoint...", FTI_WARN);
    }
    rank = FTI_Topo->myRank;
    for (i = 0; i < pr; i++) {
        if (FTI_Topo->amIaHead) {
            rank = FTI_Topo->body[i];
        }
        FTI_Clean(FTI_Conf, FTI_Topo, FTI_Ckpt, level, i + group, rank);
    }
    return FTI_SCES;
}

/*-------------------------------------------------------------------------*/
/**
    @brief      Decides wich action start depending on the ckpt. level.
    @param      group           Must be groupID if App-proc. or 1 if Head.
    @param      fo              Must be -1 if App-proc. or 0 if Head.
    @param      pr              Must be 1 if App-proc. or nbApprocs if Head.
    @return     integer         FTI_SCES if successful.

    This function launchs the required action dependeing on the ckpt. level.
    It does that for each group (application process in the node) if executed
    by the head, or only locally if executed by an application process. The
    parameters pr determine if the for loops have 1 or number of App. procs.
    iterations. The group parameter help determine the groupID in both cases.

 **/
/*-------------------------------------------------------------------------*/
int FTI_PostCkpt(FTIT_configuration* FTI_Conf, FTIT_execution* FTI_Exec,
                 FTIT_topology* FTI_Topo, FTIT_checkpoint* FTI_Ckpt,
                 int group, int fo, int pr)
{
<<<<<<< HEAD
    int i, j, tres, res, level, nodeFlag, globalFlag = FTI_Topo->splitRank, sid;
=======
    int i, tres, res, level, nodeFlag, globalFlag = !FTI_Topo->splitRank;
>>>>>>> da686229
    double t0, t1, t2, t3;
    int save_sectorID, save_groupID, nbSectors;
    unsigned long fs, maxFs;
    sion_int64 chunksize;
    sion_int32 fsblksize = -1;
    char str[FTI_BUFS];
    char catstr[FTI_BUFS];

    t0 = MPI_Wtime();

    res = (FTI_Exec->ckptLvel == (FTI_REJW - FTI_BASE)) ? FTI_NSCS : FTI_SCES;
    MPI_Allreduce(&res, &tres, 1, MPI_INT, MPI_SUM, FTI_COMM_WORLD);
    if (tres != FTI_SCES) {
        FTI_GroupClean(FTI_Conf, FTI_Topo, FTI_Ckpt, 0, group, pr);
        return FTI_NSCS;
    }

    t1 = MPI_Wtime();
    
    if (FTI_Exec->ckptLvel == 4 && FTI_Topo->amIaHead && !FTI_Ckpt[4].isInline) {
        res = FTI_FlushInit(FTI_Conf, FTI_Exec, FTI_Topo, FTI_Ckpt, fo);
    }
    
    MPI_Allreduce(&res, &tres, 1, MPI_INT, MPI_SUM, FTI_COMM_WORLD);
    if (tres != FTI_SCES) {
        FTI_GroupClean(FTI_Conf, FTI_Topo, FTI_Ckpt, 0, group, pr);
        return FTI_NSCS;
    }

    for (i = 0; i < pr; i++) {
        switch (FTI_Exec->ckptLvel) {
            case 4:
                res += FTI_Flush(FTI_Conf, FTI_Exec, FTI_Topo, FTI_Ckpt, i + group, fo);
                break;
            case 3:
                res += FTI_RSenc(FTI_Conf, FTI_Exec, FTI_Topo, FTI_Ckpt, i + group);
                break;
            case 2:
                res += FTI_Ptner(FTI_Conf, FTI_Exec, FTI_Topo, FTI_Ckpt, i + group);
                break;
            case 1:
                res += FTI_Local(FTI_Conf, FTI_Exec, FTI_Topo, FTI_Ckpt, i + group);
                break;
        }
    }

    if (FTI_Exec->ckptLvel == 4 && FTI_Topo->amIaHead && !FTI_Ckpt[4].isInline) {
        res += FTI_FlushFinalize(FTI_Conf, FTI_Exec, FTI_Topo, FTI_Ckpt);
    }

    MPI_Allreduce(&res, &tres, 1, MPI_INT, MPI_SUM, FTI_COMM_WORLD);
    if (tres != FTI_SCES) {
        FTI_GroupClean(FTI_Conf, FTI_Topo, FTI_Ckpt, 0, group, pr);
        printf("not successful");
        return FTI_NSCS;
    }

    t2 = MPI_Wtime();

    FTI_GroupClean(FTI_Conf, FTI_Topo, FTI_Ckpt, FTI_Exec->ckptLvel, group, pr);
    nodeFlag = (((!FTI_Topo->amIaHead) && ((FTI_Topo->nodeRank - FTI_Topo->nbHeads) == 0)) || (FTI_Topo->amIaHead)) ? 1 : 0;
    if (nodeFlag) {
        //Debug message needed to test nodeFlag (./tests/nodeFlag/nodeFlag.c)
        sprintf(str, "Has nodeFlag = 1 and nodeID = %d. CkptLvel = %d.", FTI_Topo->nodeID, FTI_Exec->ckptLvel);
        FTI_Print(str, FTI_DBUG);
        if (!(FTI_Ckpt[4].isInline && FTI_Exec->ckptLvel == 4)) {
            level = (FTI_Exec->ckptLvel != 4) ? FTI_Exec->ckptLvel : 1;
            if (rename(FTI_Conf->lTmpDir, FTI_Ckpt[level].dir) == -1) {
                FTI_Print("Cannot rename local directory", FTI_EROR);
            }
            else {
                FTI_Print("Local directory renamed", FTI_DBUG);
            }
        }
    }
    if (globalFlag) {
        if (FTI_Exec->ckptLvel == 4) {
            if (rename(FTI_Conf->gTmpDir, FTI_Ckpt[FTI_Exec->ckptLvel].dir) == -1) {
                FTI_Print("Cannot rename global directory", FTI_EROR);
            }
        }
        if (rename(FTI_Conf->mTmpDir, FTI_Ckpt[FTI_Exec->ckptLvel].metaDir) == -1) {
            FTI_Print("Cannot rename meta directory", FTI_EROR);
        }
    }
    MPI_Barrier(FTI_COMM_WORLD);

    t3 = MPI_Wtime();

    sprintf(catstr, "Post-checkpoint took %.2f sec.", t3 - t0);
    sprintf(str, "%s (Ag:%.2fs, Pt:%.2fs, Cl:%.2fs)", catstr, t1 - t0, t2 - t1, t3 - t2);
    FTI_Print(str, FTI_INFO);
    return FTI_SCES;
}

/*-------------------------------------------------------------------------*/
/**
    @brief      It listens for checkpoint notifications.
    @return     integer         FTI_SCES if successful.

    This function listens for notifications from the application processes
    and take the required actions after notification. This function is only
    executed by the head of the nodes and its complementary with the
    FTI_Checkpoint function in terms of communications.

 **/
/*-------------------------------------------------------------------------*/
int FTI_Listen(FTIT_configuration* FTI_Conf, FTIT_execution* FTI_Exec,
               FTIT_topology* FTI_Topo, FTIT_checkpoint* FTI_Ckpt)
{
    MPI_Status status;
    char str[FTI_BUFS];
    int i, buf, res, flags[7];
    for (i = 0; i < 7; i++) { // Initialize flags
        flags[i] = 0;
    }
    FTI_Print("Head listening...", FTI_DBUG);
    for (i = 0; i < FTI_Topo->nbApprocs; i++) { // Iterate on the application processes in the node
        MPI_Recv(&buf, 1, MPI_INT, FTI_Topo->body[i], FTI_Conf->tag, FTI_Exec->globalComm, &status);
        sprintf(str, "The head received a %d message", buf);
        FTI_Print(str, FTI_DBUG);
        fflush(stdout);
        flags[buf - FTI_BASE] = flags[buf - FTI_BASE] + 1;
    }
    for (i = 1; i < 7; i++) {
        if (flags[i] == FTI_Topo->nbApprocs) { // Determining checkpoint level
            FTI_Exec->ckptLvel = i;
        }
    }
    if (flags[6] > 0) {
        FTI_Exec->ckptLvel = 6;
    }
    if (FTI_Exec->ckptLvel == 5) { // If we were asked to finalize
        return FTI_ENDW;
    }
    //MPI_Barrier(FTI_COMM_WORLD);
    //exit(0);
    res = FTI_Try(FTI_PostCkpt(FTI_Conf, FTI_Exec, FTI_Topo, FTI_Ckpt, 1, 0, FTI_Topo->nbApprocs), "postprocess the checkpoint.");
    if (res == FTI_SCES) {
        FTI_Exec->wasLastOffline = 1;
        FTI_Exec->lastCkptLvel = FTI_Exec->ckptLvel;
        res = FTI_Exec->ckptLvel;
    }
    for (i = 0; i < FTI_Topo->nbApprocs; i++) { // Send msg. to avoid checkpoint collision
        MPI_Send(&res, 1, MPI_INT, FTI_Topo->body[i], FTI_Conf->tag, FTI_Exec->globalComm);
    }
    return FTI_SCES;
}

int FTI_WritePosix(FTIT_configuration* FTI_Conf, FTIT_execution* FTI_Exec,FTIT_topology* FTI_Topo,FTIT_dataset* FTI_Data)
{
    return FTI_SCES;
}

int FTI_WriteMpi(FTIT_configuration* FTI_Conf, FTIT_execution* FTI_Exec,FTIT_topology* FTI_Topo,FTIT_dataset* FTI_Data)
{
    return FTI_SCES;
}

int FTI_WriteSionlib(FTIT_configuration* FTI_Conf, FTIT_execution* FTI_Exec,FTIT_topology* FTI_Topo,FTIT_dataset* FTI_Data)
{

    int i, res, numFiles = 1, nlocaltasks, *file_map, *rank_map, *gRankList;
    sion_int64 *chunkSizes;
    sion_int32 fsblksize=-1;
    size_t eleSize;
    size_t ckptSize = 0;
    
    // determine chunksize
    for (i=0; i < FTI_Exec->nbVar; i++) {
        ckptSize += FTI_Data[i].size;
    }

    // set parameter for paropen mapped call
    if (FTI_Topo->nbHeads == 1 && FTI_Topo->groupID == 1) {

        // for the case that we have a head
        nlocaltasks = 2;
        gRankList = talloc(int, 2);
        chunkSizes = talloc(sion_int64, 2);
        file_map = talloc(int, 2);
        rank_map = talloc(int, 2);

        chunkSizes[0] = 0;
        chunkSizes[1] = ckptSize;
        gRankList[0] = FTI_Topo->headRank;
        gRankList[1] = FTI_Topo->myRank;
        file_map[0] = 0;
        file_map[1] = 0;
        rank_map[0] = gRankList[0];
        rank_map[1] = gRankList[1];
    
    } else {
    
        nlocaltasks = 1;
        gRankList = talloc(int, 1);
        chunkSizes = talloc(sion_int64, 1);
        file_map = talloc(int, 1);
        rank_map = talloc(int, 1);

        *chunkSizes = ckptSize;
        *gRankList = FTI_Topo->myRank;
        *file_map = 0;
        *rank_map = *gRankList;
    
    }

    // set chunksize for the metadata creation
    FTI_Exec->meta[0].fs = (size_t) ckptSize;
    
    // open parallel file
    FTI_Exec->sid = sion_paropen_mapped_mpi(FTI_Exec->fn, "wb,posix", &numFiles, FTI_COMM_WORLD, &nlocaltasks, &gRankList, &chunkSizes, &file_map, &rank_map, &fsblksize, NULL); 
    
    // check if successful
    if (FTI_Exec->sid==-1) {
        errno = 0;
        FTI_Print("SIONlib: File could no be opened", FTI_EROR);
        return FTI_NSCS;
    }
        
    // set file pointer to corresponding block in sionlib file
    res = sion_seek(FTI_Exec->sid, FTI_Topo->myRank, SION_CURRENT_BLK, SION_CURRENT_POS);
		
    // check if successful
    if (res != SION_SUCCESS) {
        errno = 0;
        FTI_Print("SIONlib: Could not set file pointer", FTI_EROR);
        return FTI_NSCS;
    }
    
    // write datasets into file
    for (i=0; i < FTI_Exec->nbVar; i++) {
        eleSize = FTI_Data[i].size;
    
        // SIONlib write call
        res = sion_fwrite(FTI_Data[i].ptr, eleSize, 1, FTI_Exec->sid);
		
        // check if successful
        if (res < 0) {
            errno = 0;
            FTI_Print("SIONlib: Data could not be written", FTI_EROR);
            return FTI_NSCS;
        }
    }

    // close parallel file
    res =  sion_parclose_mapped_mpi(FTI_Exec->sid);
    
    // check if successful
    if (res<0) {
        errno = 0;
        FTI_Print("SIONlib: Parclose mapped error", FTI_EROR);
        return FTI_NSCS;
     }

    return FTI_SCES;

}

int FTI_WritePar(FTIT_configuration* FTI_Conf, FTIT_execution* FTI_Exec,FTIT_topology* FTI_Topo,FTIT_dataset* FTI_Data)
{
    
    int res;
    
    // create global temp directory
    if (mkdir(FTI_Conf->gTmpDir, 0777) == -1) {
        if (errno != EEXIST) {
            FTI_Print("Cannot create global directory", FTI_EROR);
            return FTI_NSCS;
        }
    }
    
    // select IO
    switch(FTI_Conf->ioMode) {

        case FTI_IO_POSIX:

            res = FTI_WritePosix(FTI_Conf, FTI_Exec, FTI_Topo, FTI_Data);
            break;
        
        case FTI_IO_MPI:
            
            res = FTI_WriteMpi(FTI_Conf, FTI_Exec, FTI_Topo, FTI_Data);
            break;

        case FTI_IO_SIONLIB:

            // set parallel file name
            snprintf(FTI_Exec->ckptFile, FTI_BUFS, "Ckpt%d-sionlib.fti", FTI_Exec->ckptID);
            sprintf(FTI_Exec->fn, "%s/%s", FTI_Conf->gTmpDir, FTI_Exec->ckptFile);

            // write checkpoint
            res = FTI_WriteSionlib(FTI_Conf, FTI_Exec, FTI_Topo, FTI_Data);
            break;

    }

    return res;

}

int FTI_WriteSer(FTIT_configuration* FTI_Conf, FTIT_execution* FTI_Exec,FTIT_topology* FTI_Topo,FTIT_dataset* FTI_Data)
{

    int i;
    char fn[FTI_BUFS], str[FTI_BUFS];
    size_t glbWritten = 0; // checkpointsize
    FILE *fd;
    
    // create local temp directory
    snprintf(FTI_Exec->ckptFile, FTI_BUFS, "Ckpt%d-Rank%d.fti", FTI_Exec->ckptID, FTI_Topo->myRank);
    sprintf(fn, "%s/%s", FTI_Conf->lTmpDir, FTI_Exec->ckptFile);
    if (mkdir(FTI_Conf->lTmpDir, 0777) == -1) {
        if (errno != EEXIST) {
            FTI_Print("Cannot create local directory", FTI_EROR);
            return FTI_NSCS;
        }
    }

    // open task local ckpt file
    fd = fopen(fn, "wb");
    if (fd == NULL) {
        FTI_Print("FTI checkpoint file could not be opened.", FTI_EROR);

        return FTI_NSCS;
    }

    // write data into ckpt file
    for (i = 0; i < FTI_Exec->nbVar; i++) {
        clearerr(fd);
        size_t written = 0;
        int fwrite_errno;
        while ( written < FTI_Data[i].count && !ferror(fd) ) {
            errno = 0;
            written += fwrite(((char*)FTI_Data[i].ptr)+(FTI_Data[i].eleSize*written), FTI_Data[i].eleSize, FTI_Data[i].count-written, fd);
            fwrite_errno = errno;
        }
        if ( ferror(fd) ) {
            char error_msg[FTI_BUFS];
            error_msg[0] = 0;
            strerror_r(fwrite_errno, error_msg, FTI_BUFS);
            sprintf(str, "Dataset #%d could not be written: %s.", FTI_Data[i].id, error_msg);
            FTI_Print(str, FTI_EROR);
            fclose(fd);
            return FTI_NSCS;
        }
        glbWritten += written*FTI_Data[i].eleSize;
    }
    
    // store file size in runtime meta data
    FTI_Exec->meta[0].fs = glbWritten;
    
    // flush buffer
    if (fflush(fd) != 0) {
        FTI_Print("FTI checkpoint file could not be flushed.", FTI_EROR);

        fclose(fd);

        return FTI_NSCS;
    }
    
    // close file
    if (fclose(fd) != 0) {
        FTI_Print("FTI checkpoint file could not be flushed.", FTI_EROR);

        return FTI_NSCS;
    }
    
    return FTI_SCES;

}
<|MERGE_RESOLUTION|>--- conflicted
+++ resolved
@@ -84,76 +84,16 @@
 
     double tt = MPI_Wtime();
 
-<<<<<<< HEAD
     int globalTmp = (FTI_Ckpt[4].isInline && FTI_Exec->ckptLvel == 4) ? 1 : 0;
     
     if (globalTmp) {
         res = FTI_Try(FTI_WritePar(FTI_Conf, FTI_Exec, FTI_Topo, FTI_Data),"Write checkpoint to PFS");
-=======
-    snprintf(FTI_Exec->ckptFile, FTI_BUFS, "Ckpt%d-Rank%d.fti", FTI_Exec->ckptID, FTI_Topo->myRank);
-    if (FTI_Ckpt[4].isInline && FTI_Exec->ckptLvel == 4) {
-        sprintf(fn, "%s/%s", FTI_Conf->gTmpDir, FTI_Exec->ckptFile);
-        if (mkdir(FTI_Conf->gTmpDir, 0777) == -1) {
-            if (errno != EEXIST) {
-                FTI_Print("Cannot create global directory", FTI_EROR);
-            }
-        }
->>>>>>> da686229
-    }
-        
+    }
     else {
-<<<<<<< HEAD
         res = FTI_Try(FTI_WriteSer(FTI_Conf, FTI_Exec, FTI_Topo, FTI_Data),"Write checkpoint to PFS");
-=======
-        sprintf(fn, "%s/%s", FTI_Conf->lTmpDir, FTI_Exec->ckptFile);
-        if (mkdir(FTI_Conf->lTmpDir, 0777) == -1) {
-            if (errno != EEXIST) {
-                FTI_Print("Cannot create local directory", FTI_EROR);
-            }
-        }
-    }
-
-    fd = fopen(fn, "wb");
-    if (fd == NULL) {
-        FTI_Print("FTI checkpoint file could not be opened.", FTI_EROR);
-        return FTI_NSCS;
-    }
-    for (i = 0; i < FTI_Exec->nbVar; i++) {
-        clearerr(fd);
-        size_t written = 0;
-        int fwrite_errno;
-        while ( written < FTI_Data[i].count && !ferror(fd) ) {
-            errno = 0;
-            written += fwrite(((char*)FTI_Data[i].ptr)+(FTI_Data[i].eleSize*written), FTI_Data[i].eleSize, FTI_Data[i].count-written, fd);
-            fwrite_errno = errno;
-        }
-        if ( ferror(fd) ) {
-            char error_msg[FTI_BUFS];
-            error_msg[0] = 0;
-            strerror_r(fwrite_errno, error_msg, FTI_BUFS);
-            sprintf(str, "Dataset #%d could not be written: %s.", FTI_Data[i].id, error_msg);
-            FTI_Print(str, FTI_EROR);
-
-            fclose(fd);
-
-            return FTI_NSCS;
-        }
-    }
-    if (fflush(fd) != 0) {
-        FTI_Print("FTI checkpoint file could not be flushed.", FTI_EROR);
-
-        fclose(fd);
-
-        return FTI_NSCS;
-    }
-    if (fclose(fd) != 0) {
-        FTI_Print("FTI checkpoint file could not be flushed.", FTI_EROR);
-        return FTI_NSCS;
->>>>>>> da686229
     }
     
     sprintf(str, "Time writing checkpoint file : %f seconds.", MPI_Wtime() - tt);
-    
     FTI_Print(str, FTI_DBUG);
     
     res = FTI_Try(FTI_CreateMetadata(FTI_Conf, FTI_Exec, FTI_Topo, globalTmp), "create metadata.");
@@ -213,11 +153,7 @@
                  FTIT_topology* FTI_Topo, FTIT_checkpoint* FTI_Ckpt,
                  int group, int fo, int pr)
 {
-<<<<<<< HEAD
-    int i, j, tres, res, level, nodeFlag, globalFlag = FTI_Topo->splitRank, sid;
-=======
-    int i, tres, res, level, nodeFlag, globalFlag = !FTI_Topo->splitRank;
->>>>>>> da686229
+    int i, j, tres, res, level, nodeFlag, globalFlag = !FTI_Topo->splitRank, sid;
     double t0, t1, t2, t3;
     int save_sectorID, save_groupID, nbSectors;
     unsigned long fs, maxFs;
@@ -271,7 +207,6 @@
     MPI_Allreduce(&res, &tres, 1, MPI_INT, MPI_SUM, FTI_COMM_WORLD);
     if (tres != FTI_SCES) {
         FTI_GroupClean(FTI_Conf, FTI_Topo, FTI_Ckpt, 0, group, pr);
-        printf("not successful");
         return FTI_NSCS;
     }
 
