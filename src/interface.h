/**
 *  Copyright (c) 2017 Leonardo A. Bautista-Gomez
 *  All rights reserved
 *
 *  FTI - A multi-level checkpointing library for C/C++/Fortran applications
 *
 *  Revision 1.0 : Fault Tolerance Interface (FTI)
 *
 *  Redistribution and use in source and binary forms, with or without
 *  modification, are permitted provided that the following conditions are met:
 *
 *  1. Redistributions of source code must retain the above copyright notice, this
 *  list of conditions and the following disclaimer.
 *
 *  2. Redistributions in binary form must reproduce the above copyright notice,
 *  this list of conditions and the following disclaimer in the documentation
 *  and/or other materials provided with the distribution.
 *
 *  3. Neither the name of the copyright holder nor the names of its contributors
 *  may be used to endorse or promote products derived from this software without
 *  specific prior written permission.
 *
 *  THIS SOFTWARE IS PROVIDED BY THE COPYRIGHT HOLDERS AND CONTRIBUTORS "AS IS" AND
 *  ANY EXPRESS OR IMPLIED WARRANTIES, INCLUDING, BUT NOT LIMITED TO, THE IMPLIED
 *  WARRANTIES OF MERCHANTABILITY AND FITNESS FOR A PARTICULAR PURPOSE ARE
 *  DISCLAIMED. IN NO EVENT SHALL THE COPYRIGHT HOLDER OR CONTRIBUTORS BE LIABLE
 *  FOR ANY DIRECT, INDIRECT, INCIDENTAL, SPECIAL, EXEMPLARY, OR CONSEQUENTIAL
 *  DAMAGES (INCLUDING, BUT NOT LIMITED TO, PROCUREMENT OF SUBSTITUTE GOODS OR
 *  SERVICES; LOSS OF USE, DATA, OR PROFITS; OR BUSINESS INTERRUPTION) HOWEVER
 *  CAUSED AND ON ANY THEORY OF LIABILITY, WHETHER IN CONTRACT, STRICT LIABILITY,
 *  OR TORT (INCLUDING NEGLIGENCE OR OTHERWISE) ARISING IN ANY WAY OUT OF THE USE
 *  OF THIS SOFTWARE, EVEN IF ADVISED OF THE POSSIBILITY OF SUCH DAMAGE.
 *
 *  @file   interface.h
 *  @date   October, 2017
 *  @brief  Header file for the FTI library private functions.
 */

#ifndef _FTI_INTERFACE_H
#define _FTI_INTERFACE_H

#include "fti.h"
#include "ftiff.h"

#include "../deps/iniparser/iniparser.h"
#include "../deps/iniparser/dictionary.h"

#include "../deps/jerasure/include/galois.h"
#include "../deps/jerasure/include/jerasure.h"

#ifdef ENABLE_SIONLIB // --> If SIONlib is installed
#   include <sion.h>
#endif

#ifdef ENABLE_HDF5
#include "hdf5.h"
#include "hdf5_hl.h"
#endif

#include "stage.h"

#include <stdint.h>
#include "../deps/md5/md5.h"

#define CHUNK_SIZE 131072    /**< MD5 algorithm chunk size.      */

#include <fcntl.h>
#include <sys/mman.h>
#include <sys/types.h>
#include <sys/stat.h>
#include <string.h>
#include <stdlib.h>
#include <stdio.h>
#include <unistd.h>
#include <time.h>
#include <errno.h>
#include <math.h>
#include <limits.h>
#include <inttypes.h>
#include <dirent.h>
#include <stdbool.h>
#include <stdint.h>
#include <time.h>
#include <libgen.h>

#ifdef LUSTRE
#   include "lustreapi.h"
#endif

/*---------------------------------------------------------------------------
  Defines
  ---------------------------------------------------------------------------*/

/** Malloc macro.                                                          */
#define talloc(type, num) (type *)malloc(sizeof(type) * (num))

extern int FTI_filemetastructsize;	/**< size of FTIFF_metaInfo in file */
extern int FTI_dbstructsize;		/**< size of FTIFF_db in file       */
extern int FTI_dbvarstructsize;		/**< size of FTIFF_dbvar in file    */

/*---------------------------------------------------------------------------
  FTI private functions
  ---------------------------------------------------------------------------*/
void FTI_PrintMeta(FTIT_execution* FTI_Exec, FTIT_topology* FTI_Topo);
int FTI_FloatBitFlip(float *target, int bit);
int FTI_DoubleBitFlip(double *target, int bit);
void FTI_Print(char *msg, int priority);

int FTI_UpdateIterTime(FTIT_execution* FTI_Exec);
int FTI_WriteCkpt(FTIT_configuration* FTI_Conf, FTIT_execution* FTI_Exec,
        FTIT_topology* FTI_Topo, FTIT_checkpoint* FTI_Ckpt,
        FTIT_dataset* FTI_Data);
#ifdef ENABLE_SIONLIB // --> If SIONlib is installed
int FTI_WriteSionlib(FTIT_configuration* FTI_Conf, FTIT_execution* FTI_Exec,
        FTIT_topology* FTI_Topo,FTIT_dataset* FTI_Data);
#endif
int FTI_WriteMPI(FTIT_configuration* FTI_Conf, FTIT_execution* FTI_Exec,
        FTIT_topology* FTI_Topo,FTIT_dataset* FTI_Data);
int FTI_WritePar(FTIT_configuration* FTI_Conf, FTIT_execution* FTI_Exec,
        FTIT_topology* FTI_Topo,FTIT_dataset* FTI_Data);
int FTI_WritePosix(FTIT_configuration* FTI_Conf, FTIT_execution* FTI_Exec,
        FTIT_topology* FTI_Topo, FTIT_checkpoint* FTI_Ckpt,
        FTIT_dataset* FTI_Data);
int FTI_PostCkpt(FTIT_configuration* FTI_Conf, FTIT_execution* FTI_Exec,
        FTIT_topology* FTI_Topo, FTIT_checkpoint* FTI_Ckpt);
int FTI_Listen(FTIT_configuration* FTI_Conf, FTIT_execution* FTI_Exec,
        FTIT_topology* FTI_Topo, FTIT_checkpoint* FTI_Ckpt)
        __attribute__((noreturn));
int FTI_HandleCkptRequest(FTIT_configuration* FTI_Conf, FTIT_execution* FTI_Exec,
        FTIT_topology* FTI_Topo, FTIT_checkpoint* FTI_Ckpt);
int FTI_HandleStageRequest(FTIT_configuration* FTI_Conf, FTIT_execution* FTI_Exec,
        FTIT_topology* FTI_Topo, FTIT_checkpoint* FTI_Ckpt, int source);

int FTI_UpdateConf(FTIT_configuration* FTI_Conf, FTIT_execution* FTI_Exec,
        int restart);
int FTI_ReadConf(FTIT_configuration* FTI_Conf, FTIT_execution* FTI_Exec,
        FTIT_topology* FTI_Topo, FTIT_checkpoint* FTI_Ckpt,
        FTIT_injection *FTI_Inje);
int FTI_TestConfig(FTIT_configuration* FTI_Conf, FTIT_topology* FTI_Topo,
        FTIT_checkpoint* FTI_Ckpt, FTIT_execution* FTI_Exec);
int FTI_TestDirectories(FTIT_configuration* FTI_Conf, FTIT_topology* FTI_Topo);
int FTI_CreateDirs(FTIT_configuration* FTI_Conf, FTIT_execution* FTI_Exec,
        FTIT_topology* FTI_Topo, FTIT_checkpoint* FTI_Ckpt);
int FTI_LoadConf(FTIT_configuration* FTI_Conf, FTIT_execution* FTI_Exec,
        FTIT_topology* FTI_Topo, FTIT_checkpoint* FTI_Ckpt,
        FTIT_injection *FTI_Inje);

#ifdef ENABLE_HDF5
    int FTI_WriteHDF5(FTIT_configuration* FTI_Conf, FTIT_execution* FTI_Exec,
                      FTIT_topology* FTI_Topo, FTIT_checkpoint* FTI_Ckpt,
                      FTIT_dataset* FTI_Data);
    int FTI_RecoverHDF5(FTIT_execution* FTI_Exec, FTIT_checkpoint* FTI_Ckpt,
                        FTIT_dataset* FTI_Data);
    int FTI_RecoverVarHDF5(FTIT_execution* FTI_Exec, FTIT_checkpoint* FTI_Ckpt,
                            FTIT_dataset* FTI_Data, int id);
#endif

int FTI_GetChecksums(FTIT_configuration* FTI_Conf, FTIT_execution* FTI_Exec,
        FTIT_topology* FTI_Topo, FTIT_checkpoint* FTI_Ckpt,
        char* checksum, char* ptnerChecksum, char* rsChecksum);
int FTI_WriteRSedChecksum(FTIT_configuration* FTI_Conf, FTIT_execution* FTI_Exec,
        FTIT_topology* FTI_Topo, FTIT_checkpoint* FTI_Ckpt,
        int rank, char* checksum);
int FTI_LoadTmpMeta(FTIT_configuration* FTI_Conf, FTIT_execution* FTI_Exec,
        FTIT_topology* FTI_Topo, FTIT_checkpoint* FTI_Ckpt);
int FTI_LoadMeta(FTIT_configuration* FTI_Conf, FTIT_execution* FTI_Exec,
        FTIT_topology* FTI_Topo, FTIT_checkpoint* FTI_Ckpt);
int FTI_WriteMetadata(FTIT_configuration* FTI_Conf, FTIT_execution* FTI_Exec,
        FTIT_topology* FTI_Topo, long* fs, long mfs, char* fnl,
        char* checksums, int* allVarIDs, long* allVarSizes);
int FTI_CreateMetadata(FTIT_configuration* FTI_Conf, FTIT_execution* FTI_Exec,
        FTIT_topology* FTI_Topo, FTIT_checkpoint* FTI_Ckpt,
        FTIT_dataset* FTI_Data);
int FTI_WriteCkptMetaData(FTIT_configuration* FTI_Conf, FTIT_execution* FTI_Exec,
        FTIT_topology* FTI_Topo, FTIT_checkpoint* FTI_Ckpt );
int FTI_LoadCkptMetaData(FTIT_configuration* FTI_Conf, FTIT_execution* FTI_Exec,
        FTIT_topology* FTI_Topo, FTIT_checkpoint* FTI_Ckpt );
int FTI_LoadL4CkptMetaData(FTIT_configuration* FTI_Conf, FTIT_execution* FTI_Exec,
        FTIT_topology* FTI_Topo, FTIT_checkpoint* FTI_Ckpt );

int FTI_Local(FTIT_configuration* FTI_Conf, FTIT_execution* FTI_Exec,
        FTIT_topology* FTI_Topo, FTIT_checkpoint* FTI_Ckpt);
int FTI_Ptner(FTIT_configuration* FTI_Conf, FTIT_execution* FTI_Exec,
        FTIT_topology* FTI_Topo, FTIT_checkpoint* FTI_Ckpt);
int FTI_RSenc(FTIT_configuration* FTI_Conf, FTIT_execution* FTI_Exec,
        FTIT_topology* FTI_Topo, FTIT_checkpoint* FTI_Ckpt);
int FTI_Flush(FTIT_configuration* FTI_Conf, FTIT_execution* FTI_Exec,
        FTIT_topology* FTI_Topo, FTIT_checkpoint* FTI_Ckpt, int level);
int FTI_FlushPosix(FTIT_configuration* FTI_Conf, FTIT_execution* FTI_Exec,
        FTIT_topology* FTI_Topo, FTIT_checkpoint* FTI_Ckpt, int level);
int FTI_FlushMPI(FTIT_configuration* FTI_Conf, FTIT_execution* FTI_Exec,
        FTIT_topology* FTI_Topo, FTIT_checkpoint* FTI_Ckpt, int level);
#ifdef ENABLE_SIONLIB // --> If SIONlib is installed
int FTI_FlushSionlib(FTIT_configuration* FTI_Conf, FTIT_execution* FTI_Exec,
        FTIT_topology* FTI_Topo, FTIT_checkpoint* FTI_Ckpt, int level);
#endif
int FTI_Decode(FTIT_configuration* FTI_Conf, FTIT_execution* FTI_Exec,
        FTIT_topology* FTI_Topo, FTIT_checkpoint* FTI_Ckpt, int *erased);
int FTI_RecoverL1(FTIT_configuration* FTI_Conf, FTIT_execution* FTI_Exec,
        FTIT_topology* FTI_Topo, FTIT_checkpoint* FTI_Ckpt);
int FTI_RecoverL2(FTIT_configuration* FTI_Conf, FTIT_execution* FTI_Exec,
        FTIT_topology* FTI_Topo, FTIT_checkpoint* FTI_Ckpt);
int FTI_RecoverL3(FTIT_configuration* FTI_Conf, FTIT_execution* FTI_Exec,
        FTIT_topology* FTI_Topo, FTIT_checkpoint* FTI_Ckpt);
int FTI_RecoverL4(FTIT_configuration* FTI_Conf, FTIT_execution* FTI_Exec,
        FTIT_topology* FTI_Topo, FTIT_checkpoint* FTI_Ckpt);
int FTI_RecoverL4Posix(FTIT_configuration* FTI_Conf, FTIT_execution* FTI_Exec,
        FTIT_topology* FTI_Topo, FTIT_checkpoint* FTI_Ckpt);
int FTI_RecoverL4Mpi(FTIT_configuration* FTI_Conf, FTIT_execution* FTI_Exec,
        FTIT_topology* FTI_Topo, FTIT_checkpoint* FTI_Ckpt);
#ifdef ENABLE_SIONLIB // --> If SIONlib is installed
int FTI_RecoverL4Sionlib(FTIT_configuration* FTI_Conf, FTIT_execution* FTI_Exec,
        FTIT_topology* FTI_Topo, FTIT_checkpoint* FTI_Ckpt);
#endif
int FTI_CheckFile(char *fn, long fs, char* checksum);
int FTI_CheckErasures(FTIT_configuration* FTI_Conf, FTIT_execution* FTI_Exec,
        FTIT_topology* FTI_Topo, FTIT_checkpoint* FTI_Ckpt,
        int *erased);
int FTI_RecoverFiles(FTIT_configuration* FTI_Conf, FTIT_execution* FTI_Exec,
        FTIT_topology* FTI_Topo, FTIT_checkpoint* FTI_Ckpt);

int FTI_Checksum(FTIT_execution* FTI_Exec, FTIT_dataset* FTI_Data,
      FTIT_configuration* FTI_Conf, char* checksum);
int FTI_VerifyChecksum(char* fileName, char* checksumToCmp);
int FTI_Try(int result, char* message);
void FTI_MallocMeta(FTIT_execution* FTI_Exec, FTIT_topology* FTI_Topo);
void FTI_FreeMeta(FTIT_execution* FTI_Exec);
void FTI_FreeTypesAndGroups(FTIT_execution* FTI_Exec);
#ifdef ENABLE_HDF5
    void FTI_CreateComplexType(FTIT_type* ftiType, FTIT_type** FTI_Type);
    void FTI_CloseComplexType(FTIT_type* ftiType, FTIT_type** FTI_Type);
    void FTI_CreateGroup(FTIT_H5Group* ftiGroup, hid_t parentGroup, FTIT_H5Group** FTI_Group);
    void FTI_OpenGroup(FTIT_H5Group* ftiGroup, hid_t parentGroup, FTIT_H5Group** FTI_Group);
    void FTI_CloseGroup(FTIT_H5Group* ftiGroup, FTIT_H5Group** FTI_Group);
#endif
int FTI_InitGroupsAndTypes(FTIT_execution* FTI_Exec);
int FTI_InitBasicTypes(FTIT_dataset* FTI_Data);
int FTI_InitExecVars(FTIT_configuration* FTI_Conf, FTIT_execution* FTI_Exec,
        FTIT_topology* FTI_Topo, FTIT_checkpoint* FTI_Ckpt,
        FTIT_injection* FTI_Inje);
int FTI_RmDir(char path[FTI_BUFS], int flag);
int FTI_Clean(FTIT_configuration* FTI_Conf, FTIT_topology* FTI_Topo,
        FTIT_checkpoint* FTI_Ckpt, int level);

int FTI_SaveTopo(FTIT_configuration* FTI_Conf, FTIT_topology* FTI_Topo, char *nameList);
int FTI_ReorderNodes(FTIT_configuration* FTI_Conf, FTIT_topology* FTI_Topo,
        int *nodeList, char *nameList);
int FTI_BuildNodeList(FTIT_configuration* FTI_Conf, FTIT_execution* FTI_Exec,
        FTIT_topology* FTI_Topo, int *nodeList, char *nameList);
int FTI_CreateComms(FTIT_configuration* FTI_Conf, FTIT_execution* FTI_Exec,
        FTIT_topology* FTI_Topo, int *userProcList,
        int *distProcList, int* nodeList);
int FTI_Topology(FTIT_configuration* FTI_Conf, FTIT_execution* FTI_Exec,
        FTIT_topology* FTI_Topo);
<<<<<<< HEAD
void FTI_PrintStatus( FTIT_execution *FTI_Exec, FTIT_topology *FTI_Topo, int ID, int source );
=======
int FTI_ArchiveL4Ckpt( FTIT_configuration* FTI_Conf, FTIT_execution *FTI_Exec, FTIT_checkpoint *FTI_Ckpt,
        FTIT_topology *FTI_Topo );
>>>>>>> 39cbcd19

#endif

// DIFFERENTIAL CHECKPOINTING

#ifdef FTI_NOZLIB
extern const uint32_t crc32_tab[];

static inline uint32_t crc32_raw(const void *buf, size_t size, uint32_t crc)
{
    const uint8_t *p = (const uint8_t *)buf;

    while (size--)
        crc = crc32_tab[(crc ^ *p++) & 0xFF] ^ (crc >> 8);
    return (crc);
}

static inline uint32_t crc32(const void *buf, size_t size)
{
    uint32_t crc;

    crc = crc32_raw(buf, size, ~0U);
    return (crc ^ ~0U);
}
#endif

typedef uintptr_t           FTI_ADDRVAL;        /**< for ptr manipulation       */
typedef void*               FTI_ADDRPTR;        /**< void ptr type              */ 

int FTI_FinalizeDcp( FTIT_configuration* FTI_Conf, FTIT_execution* FTI_Exec ); 
int FTI_InitDcp(FTIT_configuration* FTI_Conf, FTIT_execution* FTI_Exec, FTIT_dataset* FTI_Data);
int FTI_ReceiveDataChunk(FTI_ADDRVAL* buffer_offset, FTI_ADDRVAL* buffer_size, FTIFF_dbvar* dbvar, FTIT_dataset* FTI_Data);
long FTI_CalcNumHashes( long chunkSize );
int FTI_InitBlockHashArray( FTIFF_dbvar* dbvar );
int FTI_ExpandBlockHashArray( FTIFF_dbvar* dbvar );
int FTI_CollapseBlockHashArray( FTIFF_dbvar* dbvar );
int FTI_GetDcpMode();
dcpBLK_t FTI_GetDiffBlockSize();
int FTI_HashCmp( long hashIdx, FTIFF_dbvar* dbvar );
int FTI_UpdateDcpChanges(FTIT_dataset* FTI_Data, FTIT_execution* FTI_Exec); 
<|MERGE_RESOLUTION|>--- conflicted
+++ resolved
@@ -252,12 +252,9 @@
         int *distProcList, int* nodeList);
 int FTI_Topology(FTIT_configuration* FTI_Conf, FTIT_execution* FTI_Exec,
         FTIT_topology* FTI_Topo);
-<<<<<<< HEAD
-void FTI_PrintStatus( FTIT_execution *FTI_Exec, FTIT_topology *FTI_Topo, int ID, int source );
-=======
 int FTI_ArchiveL4Ckpt( FTIT_configuration* FTI_Conf, FTIT_execution *FTI_Exec, FTIT_checkpoint *FTI_Ckpt,
         FTIT_topology *FTI_Topo );
->>>>>>> 39cbcd19
+void FTI_PrintStatus( FTIT_execution *FTI_Exec, FTIT_topology *FTI_Topo, int ID, int source );
 
 #endif
 
