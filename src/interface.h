/**
 *  Copyright (c) 2017 Leonardo A. Bautista-Gomez
 *  All rights reserved
 *
 *  FTI - A multi-level checkpointing library for C/C++/Fortran applications
 *
 *  Revision 1.0 : Fault Tolerance Interface (FTI)
 *
 *  Redistribution and use in source and binary forms, with or without
 *  modification, are permitted provided that the following conditions are met:
 *
 *  1. Redistributions of source code must retain the above copyright notice, this
 *  list of conditions and the following disclaimer.
 *
 *  2. Redistributions in binary form must reproduce the above copyright notice,
 *  this list of conditions and the following disclaimer in the documentation
 *  and/or other materials provided with the distribution.
 *
 *  3. Neither the name of the copyright holder nor the names of its contributors
 *  may be used to endorse or promote products derived from this software without
 *  specific prior written permission.
 *
 *  THIS SOFTWARE IS PROVIDED BY THE COPYRIGHT HOLDERS AND CONTRIBUTORS "AS IS" AND
 *  ANY EXPRESS OR IMPLIED WARRANTIES, INCLUDING, BUT NOT LIMITED TO, THE IMPLIED
 *  WARRANTIES OF MERCHANTABILITY AND FITNESS FOR A PARTICULAR PURPOSE ARE
 *  DISCLAIMED. IN NO EVENT SHALL THE COPYRIGHT HOLDER OR CONTRIBUTORS BE LIABLE
 *  FOR ANY DIRECT, INDIRECT, INCIDENTAL, SPECIAL, EXEMPLARY, OR CONSEQUENTIAL
 *  DAMAGES (INCLUDING, BUT NOT LIMITED TO, PROCUREMENT OF SUBSTITUTE GOODS OR
 *  SERVICES; LOSS OF USE, DATA, OR PROFITS; OR BUSINESS INTERRUPTION) HOWEVER
 *  CAUSED AND ON ANY THEORY OF LIABILITY, WHETHER IN CONTRACT, STRICT LIABILITY,
 *  OR TORT (INCLUDING NEGLIGENCE OR OTHERWISE) ARISING IN ANY WAY OUT OF THE USE
 *  OF THIS SOFTWARE, EVEN IF ADVISED OF THE POSSIBILITY OF SUCH DAMAGE.
 *
 *  @file   interface.h
 *  @date   October, 2017
 *  @brief  Header file for the FTI library private functions.
 */

#ifndef _FTI_INTERFACE_H
#define _FTI_INTERFACE_H
#ifdef __cplusplus
extern "C"
{
#endif
#include "fti.h"

<<<<<<< HEAD
#include "keymap.h"
=======
#include "util/ini.h"
>>>>>>> d90b43ee
#include "meta.h"
#include "api-cuda.h"
#include "postreco.h"
#include "tools.h"
#include "dcp.h"
#include "conf.h"
#include "checkpoint.h"
#include "stage.h"
#include "fti-io.h"
#include "topo.h"
#include "IO/posix.h"
#include "IO/posix-dcp.h"
#include "IO/hdf5-fti.h"
#include "IO/ftiff.h"
#include "IO/ftiff-dcp.h"
#include "failure-injection.h"
#include "postckpt.h"
#include "recover.h"
#include "fortran/ftif.h"
#include "icp.h"
#include "macros.h"
#include "utility.h"

#include "../deps/md5/md5.h"
#include "../deps/iniparser/iniparser.h"
#include "../deps/iniparser/dictionary.h"

#include "../deps/jerasure/include/galois.h"
#include "../deps/jerasure/include/jerasure.h"

#ifdef ENABLE_SIONLIB // --> If SIONlib is installed
#   include <sion.h>
#endif

#ifdef LUSTRE
#   include "lustreapi.h"
#endif
#ifdef __cplusplus
}
#endif
#endif<|MERGE_RESOLUTION|>--- conflicted
+++ resolved
@@ -44,11 +44,8 @@
 #endif
 #include "fti.h"
 
-<<<<<<< HEAD
+#include "util/ini.h"
 #include "keymap.h"
-=======
-#include "util/ini.h"
->>>>>>> d90b43ee
 #include "meta.h"
 #include "api-cuda.h"
 #include "postreco.h"
