--- conflicted
+++ resolved
@@ -166,13 +166,7 @@
         FTIT_topology* FTI_Topo, FTIT_checkpoint* FTI_Ckpt, int level);
 #endif
 int FTI_Decode(FTIT_configuration* FTI_Conf, FTIT_execution* FTI_Exec,
-<<<<<<< HEAD
-               FTIT_topology* FTI_Topo, FTIT_checkpoint* FTI_Ckpt, int *erased);
-int FTI_CheckL1RecoverInit( FTIT_execution* FTI_Exec, FTIT_topology* FTI_Topo, 
-                  FTIT_checkpoint* FTI_Ckpt );
-=======
         FTIT_topology* FTI_Topo, FTIT_checkpoint* FTI_Ckpt, int *erased);
->>>>>>> ce672765
 int FTI_RecoverL1(FTIT_configuration* FTI_Conf, FTIT_execution* FTI_Exec,
         FTIT_topology* FTI_Topo, FTIT_checkpoint* FTI_Ckpt);
 int FTI_RecoverL2(FTIT_configuration* FTI_Conf, FTIT_execution* FTI_Exec,
@@ -180,13 +174,7 @@
 int FTI_RecoverL3(FTIT_configuration* FTI_Conf, FTIT_execution* FTI_Exec,
         FTIT_topology* FTI_Topo, FTIT_checkpoint* FTI_Ckpt);
 int FTI_RecoverL4(FTIT_configuration* FTI_Conf, FTIT_execution* FTI_Exec,
-<<<<<<< HEAD
-                  FTIT_topology* FTI_Topo, FTIT_checkpoint* FTI_Ckpt);
-int FTI_CheckL4RecoverInit( FTIT_execution* FTI_Exec, FTIT_topology* FTI_Topo, 
-                  FTIT_checkpoint* FTI_Ckpt, char *checksum);
-=======
-        FTIT_topology* FTI_Topo, FTIT_checkpoint* FTI_Ckpt);
->>>>>>> ce672765
+        FTIT_topology* FTI_Topo, FTIT_checkpoint* FTI_Ckpt);
 int FTI_RecoverL4Posix(FTIT_configuration* FTI_Conf, FTIT_execution* FTI_Exec,
         FTIT_topology* FTI_Topo, FTIT_checkpoint* FTI_Ckpt);
 int FTI_RecoverL4Mpi(FTIT_configuration* FTI_Conf, FTIT_execution* FTI_Exec,
