--- conflicted
+++ resolved
@@ -58,19 +58,11 @@
 #endif
 
 #include <stdint.h>
-<<<<<<< HEAD
 #include <openssl/md5.h>
-=======
-#include "../deps/md5/md5.h"
->>>>>>> b3fea831
 
 #define CHUNK_SIZE 131072    /**< MD5 algorithm chunk size.      */
 
 #include <fcntl.h>
-<<<<<<< HEAD
-#include <signal.h>
-=======
->>>>>>> b3fea831
 #include <sys/mman.h>
 #include <sys/types.h>
 #include <sys/stat.h>
@@ -86,10 +78,7 @@
 #include <dirent.h>
 #include <stdbool.h>
 #include <stdint.h>
-<<<<<<< HEAD
 #include <time.h>
-=======
->>>>>>> b3fea831
 
 #ifdef LUSTRE
 #   include "lustreapi.h"
@@ -102,7 +91,6 @@
 /** Malloc macro.                                                          */
 #define talloc(type, num) (type *)malloc(sizeof(type) * (num))
 
-<<<<<<< HEAD
 // datablock size in file
 extern int FTI_filemetastructsize;		        /**< size of FTIFF_db struct in file    */
 extern int FTI_dbstructsize;		    /**< size of FTIT_db struct in file */
@@ -110,16 +98,6 @@
 //    = sizeof(int)     /* numvars */
 //    + sizeof(long);   /* dbsize */
 
-=======
-typedef uintptr_t           FTI_ADDRVAL;        /**< for ptr manipulation       */
-typedef void*               FTI_ADDRPTR;        /**< void ptr type              */ 
-
-// datablock size in file
-extern int FTI_dbstructsize;		    /**< size of FTIT_db struct in file */
-//    = sizeof(int)     /* numvars */
-//    + sizeof(long);   /* dbsize */
-
->>>>>>> b3fea831
 /*---------------------------------------------------------------------------
   FTI private functions
   ---------------------------------------------------------------------------*/
@@ -189,13 +167,10 @@
 int FTI_CreateMetadata(FTIT_configuration* FTI_Conf, FTIT_execution* FTI_Exec,
         FTIT_topology* FTI_Topo, FTIT_checkpoint* FTI_Ckpt,
         FTIT_dataset* FTI_Data);
-<<<<<<< HEAD
 int FTI_WriteCkptMetaData(FTIT_configuration* FTI_Conf, FTIT_execution* FTI_Exec,
         FTIT_topology* FTI_Topo, FTIT_checkpoint* FTI_Ckpt );
 int FTI_LoadCkptMetaData(FTIT_configuration* FTI_Conf, FTIT_execution* FTI_Exec,
         FTIT_topology* FTI_Topo, FTIT_checkpoint* FTI_Ckpt );
-=======
->>>>>>> b3fea831
 
 int FTI_Local(FTIT_configuration* FTI_Conf, FTIT_execution* FTI_Exec,
         FTIT_topology* FTI_Topo, FTIT_checkpoint* FTI_Ckpt);
@@ -271,7 +246,6 @@
         int *distProcList, int* nodeList);
 int FTI_Topology(FTIT_configuration* FTI_Conf, FTIT_execution* FTI_Exec,
         FTIT_topology* FTI_Topo);
-<<<<<<< HEAD
 
 #endif
 
@@ -279,8 +253,6 @@
 
 typedef uintptr_t           FTI_ADDRVAL;        /**< for ptr manipulation       */
 typedef void*               FTI_ADDRPTR;        /**< void ptr type              */ 
-=======
->>>>>>> b3fea831
 
 int FTI_FinalizeDcp( FTIT_configuration* FTI_Conf, FTIT_execution* FTI_Exec ); 
 int FTI_InitDcp(FTIT_configuration* FTI_Conf, FTIT_execution* FTI_Exec, FTIT_dataset* FTI_Data);
