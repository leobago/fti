/**
 *  Copyright (c) 2017 Leonardo A. Bautista-Gomez
 *  All rights reserved
 *
 *  FTI - A multi-level checkpointing library for C/C++/Fortran applications
 *
 *  Revision 1.0 : Fault Tolerance Interface (FTI)
 *
 *  Redistribution and use in source and binary forms, with or without
 *  modification, are permitted provided that the following conditions are met:
 *
 *  1. Redistributions of source code must retain the above copyright notice, this
 *  list of conditions and the following disclaimer.
 *
 *  2. Redistributions in binary form must reproduce the above copyright notice,
 *  this list of conditions and the following disclaimer in the documentation
 *  and/or other materials provided with the distribution.
 *
 *  3. Neither the name of the copyright holder nor the names of its contributors
 *  may be used to endorse or promote products derived from this software without
 *  specific prior written permission.
 *
 *  THIS SOFTWARE IS PROVIDED BY THE COPYRIGHT HOLDERS AND CONTRIBUTORS "AS IS" AND
 *  ANY EXPRESS OR IMPLIED WARRANTIES, INCLUDING, BUT NOT LIMITED TO, THE IMPLIED
 *  WARRANTIES OF MERCHANTABILITY AND FITNESS FOR A PARTICULAR PURPOSE ARE
 *  DISCLAIMED. IN NO EVENT SHALL THE COPYRIGHT HOLDER OR CONTRIBUTORS BE LIABLE
 *  FOR ANY DIRECT, INDIRECT, INCIDENTAL, SPECIAL, EXEMPLARY, OR CONSEQUENTIAL
 *  DAMAGES (INCLUDING, BUT NOT LIMITED TO, PROCUREMENT OF SUBSTITUTE GOODS OR
 *  SERVICES; LOSS OF USE, DATA, OR PROFITS; OR BUSINESS INTERRUPTION) HOWEVER
 *  CAUSED AND ON ANY THEORY OF LIABILITY, WHETHER IN CONTRACT, STRICT LIABILITY,
 *  OR TORT (INCLUDING NEGLIGENCE OR OTHERWISE) ARISING IN ANY WAY OUT OF THE USE
 *  OF THIS SOFTWARE, EVEN IF ADVISED OF THE POSSIBILITY OF SUCH DAMAGE.
 *
 *  @file   interface.h
 *  @date   October, 2017
 *  @brief  Header file for the FTI library private functions.
 */

#ifndef _FTI_INTERFACE_H
#define _FTI_INTERFACE_H

#include "fti.h"
#include "ftiff.h"

#include "../deps/iniparser/iniparser.h"
#include "../deps/iniparser/dictionary.h"

#include "../deps/jerasure/include/galois.h"
#include "../deps/jerasure/include/jerasure.h"

#ifdef ENABLE_SIONLIB // --> If SIONlib is installed
#   include <sion.h>
#endif

#ifdef ENABLE_HDF5
#include "hdf5.h"
#include "hdf5_hl.h"
#endif

#include "stage.h"

#include <stdint.h>
#include <openssl/md5.h>

#define CHUNK_SIZE 131072    /**< MD5 algorithm chunk size.      */

#include <fcntl.h>
#include <sys/mman.h>
#include <sys/types.h>
#include <sys/stat.h>
#include <string.h>
#include <stdlib.h>
#include <stdio.h>
#include <unistd.h>
#include <time.h>
#include <errno.h>
#include <math.h>
#include <limits.h>
#include <inttypes.h>
#include <dirent.h>
#include <stdbool.h>
#include <stdint.h>
<<<<<<< HEAD
#include <libgen.h>
=======
#include <time.h>
>>>>>>> 7a09af11

#ifdef LUSTRE
#   include "lustreapi.h"
#endif

/*---------------------------------------------------------------------------
  Defines
  ---------------------------------------------------------------------------*/

/** Malloc macro.                                                          */
#define talloc(type, num) (type *)malloc(sizeof(type) * (num))

extern int FTI_filemetastructsize;	/**< size of FTIFF_metaInfo in file */
extern int FTI_dbstructsize;		/**< size of FTIFF_db in file       */
extern int FTI_dbvarstructsize;		/**< size of FTIFF_dbvar in file    */

/*---------------------------------------------------------------------------
  FTI private functions
  ---------------------------------------------------------------------------*/
void FTI_PrintMeta(FTIT_execution* FTI_Exec, FTIT_topology* FTI_Topo);
int FTI_FloatBitFlip(float *target, int bit);
int FTI_DoubleBitFlip(double *target, int bit);
void FTI_Print(char *msg, int priority);

int FTI_UpdateIterTime(FTIT_execution* FTI_Exec);
int FTI_WriteCkpt(FTIT_configuration* FTI_Conf, FTIT_execution* FTI_Exec,
        FTIT_topology* FTI_Topo, FTIT_checkpoint* FTI_Ckpt,
        FTIT_dataset* FTI_Data);
#ifdef ENABLE_SIONLIB // --> If SIONlib is installed
int FTI_WriteSionlib(FTIT_configuration* FTI_Conf, FTIT_execution* FTI_Exec,
        FTIT_topology* FTI_Topo,FTIT_dataset* FTI_Data);
#endif
int FTI_WriteMPI(FTIT_configuration* FTI_Conf, FTIT_execution* FTI_Exec,
        FTIT_topology* FTI_Topo,FTIT_dataset* FTI_Data);
int FTI_WritePar(FTIT_configuration* FTI_Conf, FTIT_execution* FTI_Exec,
        FTIT_topology* FTI_Topo,FTIT_dataset* FTI_Data);
int FTI_WritePosix(FTIT_configuration* FTI_Conf, FTIT_execution* FTI_Exec,
        FTIT_topology* FTI_Topo, FTIT_checkpoint* FTI_Ckpt,
        FTIT_dataset* FTI_Data);
int FTI_PostCkpt(FTIT_configuration* FTI_Conf, FTIT_execution* FTI_Exec,
        FTIT_topology* FTI_Topo, FTIT_checkpoint* FTI_Ckpt);
int FTI_Listen(FTIT_configuration* FTI_Conf, FTIT_execution* FTI_Exec,
        FTIT_topology* FTI_Topo, FTIT_checkpoint* FTI_Ckpt)
        __attribute__((noreturn));
int FTI_HandleCkptRequest(FTIT_configuration* FTI_Conf, FTIT_execution* FTI_Exec,
        FTIT_topology* FTI_Topo, FTIT_checkpoint* FTI_Ckpt);
int FTI_HandleInfoRequest(FTIT_configuration* FTI_Conf, FTIT_execution* FTI_Exec,
        FTIT_topology* FTI_Topo, FTIT_checkpoint* FTI_Ckpt);
int FTI_HandleStageRequest(FTIT_configuration* FTI_Conf, FTIT_execution* FTI_Exec,
        FTIT_topology* FTI_Topo, FTIT_checkpoint* FTI_Ckpt, int source);

int FTI_UpdateConf(FTIT_configuration* FTI_Conf, FTIT_execution* FTI_Exec,
        int restart);
int FTI_ReadConf(FTIT_configuration* FTI_Conf, FTIT_execution* FTI_Exec,
        FTIT_topology* FTI_Topo, FTIT_checkpoint* FTI_Ckpt,
        FTIT_injection *FTI_Inje);
int FTI_TestConfig(FTIT_configuration* FTI_Conf, FTIT_topology* FTI_Topo,
        FTIT_checkpoint* FTI_Ckpt, FTIT_execution* FTI_Exec);
int FTI_TestDirectories(FTIT_configuration* FTI_Conf, FTIT_topology* FTI_Topo);
int FTI_CreateDirs(FTIT_configuration* FTI_Conf, FTIT_execution* FTI_Exec,
        FTIT_topology* FTI_Topo, FTIT_checkpoint* FTI_Ckpt);
int FTI_LoadConf(FTIT_configuration* FTI_Conf, FTIT_execution* FTI_Exec,
        FTIT_topology* FTI_Topo, FTIT_checkpoint* FTI_Ckpt,
        FTIT_injection *FTI_Inje);

#ifdef ENABLE_HDF5
    int FTI_WriteHDF5(FTIT_configuration* FTI_Conf, FTIT_execution* FTI_Exec,
                      FTIT_topology* FTI_Topo, FTIT_checkpoint* FTI_Ckpt,
                      FTIT_dataset* FTI_Data);
    int FTI_RecoverHDF5(FTIT_execution* FTI_Exec, FTIT_checkpoint* FTI_Ckpt,
                        FTIT_dataset* FTI_Data);
    int FTI_RecoverVarHDF5(FTIT_execution* FTI_Exec, FTIT_checkpoint* FTI_Ckpt,
                            FTIT_dataset* FTI_Data, int id);
#endif

int FTI_GetChecksums(FTIT_configuration* FTI_Conf, FTIT_execution* FTI_Exec,
        FTIT_topology* FTI_Topo, FTIT_checkpoint* FTI_Ckpt,
        char* checksum, char* ptnerChecksum, char* rsChecksum);
int FTI_WriteRSedChecksum(FTIT_configuration* FTI_Conf, FTIT_execution* FTI_Exec,
        FTIT_topology* FTI_Topo, FTIT_checkpoint* FTI_Ckpt,
        int rank, char* checksum);
int FTI_LoadTmpMeta(FTIT_configuration* FTI_Conf, FTIT_execution* FTI_Exec,
        FTIT_topology* FTI_Topo, FTIT_checkpoint* FTI_Ckpt);
int FTI_LoadMeta(FTIT_configuration* FTI_Conf, FTIT_execution* FTI_Exec,
        FTIT_topology* FTI_Topo, FTIT_checkpoint* FTI_Ckpt);
int FTI_WriteMetadata(FTIT_configuration* FTI_Conf, FTIT_execution* FTI_Exec,
        FTIT_topology* FTI_Topo, long* fs, long mfs, char* fnl,
        char* checksums, int* allVarIDs, long* allVarSizes);
int FTI_CreateMetadata(FTIT_configuration* FTI_Conf, FTIT_execution* FTI_Exec,
        FTIT_topology* FTI_Topo, FTIT_checkpoint* FTI_Ckpt,
        FTIT_dataset* FTI_Data);
int FTI_WriteCkptMetaData(FTIT_configuration* FTI_Conf, FTIT_execution* FTI_Exec,
        FTIT_topology* FTI_Topo, FTIT_checkpoint* FTI_Ckpt );
int FTI_LoadCkptMetaData(FTIT_configuration* FTI_Conf, FTIT_execution* FTI_Exec,
        FTIT_topology* FTI_Topo, FTIT_checkpoint* FTI_Ckpt );

int FTI_Local(FTIT_configuration* FTI_Conf, FTIT_execution* FTI_Exec,
        FTIT_topology* FTI_Topo, FTIT_checkpoint* FTI_Ckpt);
int FTI_Ptner(FTIT_configuration* FTI_Conf, FTIT_execution* FTI_Exec,
        FTIT_topology* FTI_Topo, FTIT_checkpoint* FTI_Ckpt);
int FTI_RSenc(FTIT_configuration* FTI_Conf, FTIT_execution* FTI_Exec,
        FTIT_topology* FTI_Topo, FTIT_checkpoint* FTI_Ckpt);
int FTI_Flush(FTIT_configuration* FTI_Conf, FTIT_execution* FTI_Exec,
        FTIT_topology* FTI_Topo, FTIT_checkpoint* FTI_Ckpt, int level);
int FTI_FlushPosix(FTIT_configuration* FTI_Conf, FTIT_execution* FTI_Exec,
        FTIT_topology* FTI_Topo, FTIT_checkpoint* FTI_Ckpt, int level);
int FTI_FlushMPI(FTIT_configuration* FTI_Conf, FTIT_execution* FTI_Exec,
        FTIT_topology* FTI_Topo, FTIT_checkpoint* FTI_Ckpt, int level);
#ifdef ENABLE_SIONLIB // --> If SIONlib is installed
int FTI_FlushSionlib(FTIT_configuration* FTI_Conf, FTIT_execution* FTI_Exec,
        FTIT_topology* FTI_Topo, FTIT_checkpoint* FTI_Ckpt, int level);
#endif
int FTI_Decode(FTIT_configuration* FTI_Conf, FTIT_execution* FTI_Exec,
        FTIT_topology* FTI_Topo, FTIT_checkpoint* FTI_Ckpt, int *erased);
int FTI_RecoverL1(FTIT_configuration* FTI_Conf, FTIT_execution* FTI_Exec,
        FTIT_topology* FTI_Topo, FTIT_checkpoint* FTI_Ckpt);
int FTI_RecoverL2(FTIT_configuration* FTI_Conf, FTIT_execution* FTI_Exec,
        FTIT_topology* FTI_Topo, FTIT_checkpoint* FTI_Ckpt);
int FTI_RecoverL3(FTIT_configuration* FTI_Conf, FTIT_execution* FTI_Exec,
        FTIT_topology* FTI_Topo, FTIT_checkpoint* FTI_Ckpt);
int FTI_RecoverL4(FTIT_configuration* FTI_Conf, FTIT_execution* FTI_Exec,
        FTIT_topology* FTI_Topo, FTIT_checkpoint* FTI_Ckpt);
int FTI_RecoverL4Posix(FTIT_configuration* FTI_Conf, FTIT_execution* FTI_Exec,
        FTIT_topology* FTI_Topo, FTIT_checkpoint* FTI_Ckpt);
int FTI_RecoverL4Mpi(FTIT_configuration* FTI_Conf, FTIT_execution* FTI_Exec,
        FTIT_topology* FTI_Topo, FTIT_checkpoint* FTI_Ckpt);
#ifdef ENABLE_SIONLIB // --> If SIONlib is installed
int FTI_RecoverL4Sionlib(FTIT_configuration* FTI_Conf, FTIT_execution* FTI_Exec,
        FTIT_topology* FTI_Topo, FTIT_checkpoint* FTI_Ckpt);
#endif
int FTI_CheckFile(char *fn, long fs, char* checksum);
int FTI_CheckErasures(FTIT_configuration* FTI_Conf, FTIT_execution* FTI_Exec,
        FTIT_topology* FTI_Topo, FTIT_checkpoint* FTI_Ckpt,
        int *erased);
int FTI_RecoverFiles(FTIT_configuration* FTI_Conf, FTIT_execution* FTI_Exec,
        FTIT_topology* FTI_Topo, FTIT_checkpoint* FTI_Ckpt);

int FTI_Checksum(FTIT_execution* FTI_Exec, FTIT_dataset* FTI_Data,
      FTIT_configuration* FTI_Conf, char* checksum);
int FTI_VerifyChecksum(char* fileName, char* checksumToCmp);
int FTI_Try(int result, char* message);
void FTI_MallocMeta(FTIT_execution* FTI_Exec, FTIT_topology* FTI_Topo);
void FTI_FreeMeta(FTIT_execution* FTI_Exec);
void FTI_FreeTypesAndGroups(FTIT_execution* FTI_Exec);
#ifdef ENABLE_HDF5
    void FTI_CreateComplexType(FTIT_type* ftiType, FTIT_type** FTI_Type);
    void FTI_CloseComplexType(FTIT_type* ftiType, FTIT_type** FTI_Type);
    void FTI_CreateGroup(FTIT_H5Group* ftiGroup, hid_t parentGroup, FTIT_H5Group** FTI_Group);
    void FTI_OpenGroup(FTIT_H5Group* ftiGroup, hid_t parentGroup, FTIT_H5Group** FTI_Group);
    void FTI_CloseGroup(FTIT_H5Group* ftiGroup, FTIT_H5Group** FTI_Group);
#endif
int FTI_InitGroupsAndTypes(FTIT_execution* FTI_Exec);
int FTI_InitBasicTypes(FTIT_dataset* FTI_Data);
int FTI_InitExecVars(FTIT_configuration* FTI_Conf, FTIT_execution* FTI_Exec,
        FTIT_topology* FTI_Topo, FTIT_checkpoint* FTI_Ckpt,
        FTIT_injection* FTI_Inje);
int FTI_RmDir(char path[FTI_BUFS], int flag);
int FTI_Clean(FTIT_configuration* FTI_Conf, FTIT_topology* FTI_Topo,
        FTIT_checkpoint* FTI_Ckpt, int level);

int FTI_SaveTopo(FTIT_configuration* FTI_Conf, FTIT_topology* FTI_Topo, char *nameList);
int FTI_ReorderNodes(FTIT_configuration* FTI_Conf, FTIT_topology* FTI_Topo,
        int *nodeList, char *nameList);
int FTI_BuildNodeList(FTIT_configuration* FTI_Conf, FTIT_execution* FTI_Exec,
        FTIT_topology* FTI_Topo, int *nodeList, char *nameList);
int FTI_CreateComms(FTIT_configuration* FTI_Conf, FTIT_execution* FTI_Exec,
        FTIT_topology* FTI_Topo, int *userProcList,
        int *distProcList, int* nodeList);
int FTI_Topology(FTIT_configuration* FTI_Conf, FTIT_execution* FTI_Exec,
        FTIT_topology* FTI_Topo);
void FTI_PrintStatus( FTIT_execution *FTI_Exec, FTIT_topology *FTI_Topo, int ID, int source );

#endif

// DIFFERENTIAL CHECKPOINTING

#ifdef FTI_NOZLIB
extern const uint32_t crc32_tab[];

static inline uint32_t crc32_raw(const void *buf, size_t size, uint32_t crc)
{
    const uint8_t *p = (const uint8_t *)buf;

    while (size--)
        crc = crc32_tab[(crc ^ *p++) & 0xFF] ^ (crc >> 8);
    return (crc);
}

static inline uint32_t crc32(const void *buf, size_t size)
{
    uint32_t crc;

    crc = crc32_raw(buf, size, ~0U);
    return (crc ^ ~0U);
}
#endif

typedef uintptr_t           FTI_ADDRVAL;        /**< for ptr manipulation       */
typedef void*               FTI_ADDRPTR;        /**< void ptr type              */ 

int FTI_FinalizeDcp( FTIT_configuration* FTI_Conf, FTIT_execution* FTI_Exec ); 
int FTI_InitDcp(FTIT_configuration* FTI_Conf, FTIT_execution* FTI_Exec, FTIT_dataset* FTI_Data);
int FTI_ReceiveDataChunk(FTI_ADDRVAL* buffer_offset, FTI_ADDRVAL* buffer_size, FTIFF_dbvar* dbvar, FTIT_dataset* FTI_Data);
long FTI_CalcNumHashes( long chunkSize );
int FTI_InitBlockHashArray( FTIFF_dbvar* dbvar );
int FTI_ExpandBlockHashArray( FTIFF_dbvar* dbvar );
int FTI_CollapseBlockHashArray( FTIFF_dbvar* dbvar );
int FTI_GetDcpMode();
dcpBLK_t FTI_GetDiffBlockSize();
int FTI_HashCmp( long hashIdx, FTIFF_dbvar* dbvar );
int FTI_UpdateDcpChanges(FTIT_dataset* FTI_Data, FTIT_execution* FTI_Exec); 
<|MERGE_RESOLUTION|>--- conflicted
+++ resolved
@@ -60,7 +60,7 @@
 #include "stage.h"
 
 #include <stdint.h>
-#include <openssl/md5.h>
+#include "../deps/md5/md5.h"
 
 #define CHUNK_SIZE 131072    /**< MD5 algorithm chunk size.      */
 
@@ -80,11 +80,8 @@
 #include <dirent.h>
 #include <stdbool.h>
 #include <stdint.h>
-<<<<<<< HEAD
+#include <time.h>
 #include <libgen.h>
-=======
-#include <time.h>
->>>>>>> 7a09af11
 
 #ifdef LUSTRE
 #   include "lustreapi.h"
@@ -130,8 +127,6 @@
         FTIT_topology* FTI_Topo, FTIT_checkpoint* FTI_Ckpt)
         __attribute__((noreturn));
 int FTI_HandleCkptRequest(FTIT_configuration* FTI_Conf, FTIT_execution* FTI_Exec,
-        FTIT_topology* FTI_Topo, FTIT_checkpoint* FTI_Ckpt);
-int FTI_HandleInfoRequest(FTIT_configuration* FTI_Conf, FTIT_execution* FTI_Exec,
         FTIT_topology* FTI_Topo, FTIT_checkpoint* FTI_Ckpt);
 int FTI_HandleStageRequest(FTIT_configuration* FTI_Conf, FTIT_execution* FTI_Exec,
         FTIT_topology* FTI_Topo, FTIT_checkpoint* FTI_Ckpt, int source);
