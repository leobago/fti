--- conflicted
+++ resolved
@@ -1,1472 +1,1001 @@
-<<<<<<< HEAD
-/**
- *  @file   postckpt.c
- *  @author Leonardo A. Bautista Gomez (leobago@gmail.com)
- *  @date   December, 2013
- *  @brief  Post-checkpointing functions for the FTI library.
- */
-
-#include "interface.h"
-
-/*-------------------------------------------------------------------------*/
-/**
-  @brief      It returns FTI_SCES.
-  @param      group           The group ID.
-  @return     integer         FTI_SCES.
-
-  This function just returns FTI_SCES to have homogeneous code.
-
- **/
-/*-------------------------------------------------------------------------*/
-int FTI_Local(FTIT_configuration* FTI_Conf, FTIT_execution* FTI_Exec,
-              FTIT_topology* FTI_Topo, FTIT_checkpoint* FTI_Ckpt, int group)
-{
-    unsigned long maxFs, fs;
-    FTI_Print("Starting checkpoint post-processing L1", FTI_DBUG);
-    int res = FTI_Try(FTI_GetMeta(FTI_Conf, FTI_Exec, FTI_Topo, FTI_Ckpt, &fs, &maxFs, group, 0), "obtain metadata.");
-    if (res == FTI_NSCS) {
-        return FTI_NSCS;
-    }
-    return FTI_SCES;
-}
-
-/*-------------------------------------------------------------------------*/
-/**
-  @brief      Send Ckpt file.
-  @param      fs              Ckpt file size
-  @param      destination     destination group rank
-  @return     integer         FTI_SCES if successful.
-
-  This function sends ckpt file to partner process. Partner should call
-  FTI_RecvPtner to receive this file.
-
- **/
-/*-------------------------------------------------------------------------*/
-int FTI_SendCkpt(FTIT_configuration* FTI_Conf, FTIT_execution* FTI_Exec, FTIT_checkpoint* FTI_Ckpt,
-                 unsigned long fs, int destination)
-{
-    int bytes; //bytes read by fread
-    char lfn[FTI_BUFS], str[FTI_BUFS];
-    FILE* lfd;
-
-    sprintf(lfn, "%s/%s", FTI_Conf->lTmpDir, FTI_Exec->ckptFile);
-
-    sprintf(str, "L2 trying to access local ckpt. file (%s).", lfn);
-    FTI_Print(str, FTI_DBUG);
-
-    lfd = fopen(lfn, "rb");
-    if (lfd == NULL) {
-        FTI_Print("FTI failed to open L2 Ckpt. file.", FTI_DBUG);
-        return FTI_NSCS;
-    }
-
-    char* buffer = talloc(char, FTI_Conf->blockSize);
-    unsigned long toSend = fs; //remaining data to send
-    while (toSend > 0) {
-        int sendSize = (toSend > FTI_Conf->blockSize) ? FTI_Conf->blockSize : toSend;
-        bytes = fread(buffer, sizeof(char), sendSize, lfd);
-
-        if (ferror(lfd)) {
-            FTI_Print("Error reading data from L2 ckpt file", FTI_DBUG);
-
-            free(buffer);
-            fclose(lfd);
-
-            return FTI_NSCS;
-        }
-
-        MPI_Send(buffer, bytes, MPI_CHAR, destination, FTI_Conf->tag, FTI_Exec->groupComm);
-        toSend -= bytes;
-    }
-
-    free(buffer);
-    fclose(lfd);
-
-    return FTI_SCES;
-}
-
-/*-------------------------------------------------------------------------*/
-/**
-  @brief      Receive Ptner file.
-  @param      pfs             Ptner file size
-  @param      source          souce group rank
-  @return     integer         FTI_SCES if successful.
-
-  This function receives ckpt file from partner process and saves it as
-  Ptner file. Partner should call FTI_SendCkpt to send file.
-
- **/
-/*-------------------------------------------------------------------------*/
-int FTI_RecvPtner(FTIT_configuration* FTI_Conf, FTIT_execution* FTI_Exec, FTIT_checkpoint* FTI_Ckpt,
-                  unsigned long pfs, int source)
-{
-    int rank;
-    char pfn[FTI_BUFS], str[FTI_BUFS];
-
-    //heads need to use ckptFile to get ckptID and rank
-    sscanf(FTI_Exec->ckptFile, "Ckpt%d-Rank%d.fti", &FTI_Exec->ckptID, &rank);
-    sprintf(pfn, "%s/Ckpt%d-Pcof%d.fti", FTI_Conf->lTmpDir, FTI_Exec->ckptID, rank);
-    sprintf(str, "L2 trying to access Ptner file (%s).", pfn);
-    FTI_Print(str, FTI_DBUG);
-
-    FILE* pfd = fopen(pfn, "wb");
-    if (pfd == NULL) {
-        FTI_Print("FTI failed to open L2 ptner file.", FTI_DBUG);
-        return FTI_NSCS;
-    }
-
-    char* buffer = talloc(char, FTI_Conf->blockSize);
-    unsigned long toRecv = pfs; //remaining data to receive
-    while (toRecv > 0) {
-        int recvSize = (toRecv > FTI_Conf->blockSize) ? FTI_Conf->blockSize : toRecv;
-        MPI_Recv(buffer, recvSize, MPI_CHAR, source, FTI_Conf->tag, FTI_Exec->groupComm, MPI_STATUS_IGNORE);
-        fwrite(buffer, sizeof(char), recvSize, pfd);
-
-        if (ferror(pfd)) {
-            FTI_Print("Error writing data to L2 ptner file", FTI_DBUG);
-
-            free(buffer);
-            fclose(pfd);
-
-            return FTI_NSCS;
-        }
-        toRecv -= recvSize;
-    }
-
-    free(buffer);
-    fclose(pfd);
-
-    return FTI_SCES;
-}
-
-/*-------------------------------------------------------------------------*/
-/**
-  @brief      It copies ckpt. files in to the partner node.
-  @param      group           The group ID.
-  @return     integer         FTI_SCES if successful.
-
-  This function copies the checkpoint files into the partner node. It
-  follows a ring, where the ring size is the group size given in the FTI
-  configuration file.
-
- **/
-/*-------------------------------------------------------------------------*/
-int FTI_Ptner(FTIT_configuration* FTI_Conf, FTIT_execution* FTI_Exec,
-              FTIT_topology* FTI_Topo, FTIT_checkpoint* FTI_Ckpt, int group)
-{
-    unsigned long maxFs, fs, pfs; //ckpt file size, partner file size
-    int source = FTI_Topo->left; //receive Ckpt file from this process
-    int destination = FTI_Topo->right; //send Ckpt file to this process
-    int res;
-    char str[FTI_BUFS];
-
-    FTI_Print("Starting checkpoint post-processing L2", FTI_DBUG);
-    res = FTI_Try(FTI_GetMeta(FTI_Conf, FTI_Exec, FTI_Topo, FTI_Ckpt, &fs, &maxFs, group, 0), "obtain metadata.");
-    if (res == FTI_NSCS) {
-        return FTI_NSCS;
-    }
-
-    res = FTI_GetPtnerSize(FTI_Conf, FTI_Topo, FTI_Ckpt, &pfs, group, 0);
-    if (res == FTI_NSCS) {
-        return FTI_NSCS;
-    }
-
-    if (FTI_Topo->groupRank % 2) { //first send, then receive
-        res = FTI_SendCkpt(FTI_Conf, FTI_Exec, FTI_Ckpt, fs, destination);
-        if (res != FTI_SCES) {
-            return FTI_NSCS;
-        }
-        res = FTI_RecvPtner(FTI_Conf, FTI_Exec, FTI_Ckpt, pfs, source);
-        if (res != FTI_SCES) {
-            return FTI_NSCS;
-        }
-    } else { //first receive, then send
-        res = FTI_RecvPtner(FTI_Conf, FTI_Exec, FTI_Ckpt, pfs, source);
-        if (res != FTI_SCES) {
-            return FTI_NSCS;
-        }
-        res = FTI_SendCkpt(FTI_Conf, FTI_Exec, FTI_Ckpt, fs, destination);
-        if (res != FTI_SCES) {
-            return FTI_NSCS;
-        }
-    }
-    return FTI_SCES;
-}
-
-/*-------------------------------------------------------------------------*/
-/**
-  @brief      It performs RS encoding with the ckpt. files in to the group.
-  @param      group           The group ID.
-  @return     integer         FTI_SCES if successful.
-
-  This function performs the Reed-Solomon encoding for a given group. The
-  checkpoint files are padded to the maximum size of the largest checkpoint
-  file in the group +- the extra space to be a multiple of block size.
-
- **/
-/*-------------------------------------------------------------------------*/
-int FTI_RSenc(FTIT_configuration* FTI_Conf, FTIT_execution* FTI_Exec,
-              FTIT_topology* FTI_Topo, FTIT_checkpoint* FTI_Ckpt, int group)
-{
-    char *myData, *data, *coding, lfn[FTI_BUFS], efn[FTI_BUFS], str[FTI_BUFS];
-    int *matrix, cnt, i, j, init, src, offset, dest, matVal, res, bs = FTI_Conf->blockSize;
-    unsigned long maxFs, fs, ps, pos = 0;
-    MPI_Request reqSend, reqRecv;
-    MPI_Status status;
-    int remBsize = bs;
-    FILE *lfd, *efd;
-
-    FTI_Print("Starting checkpoint post-processing L3", FTI_DBUG);
-    res = FTI_Try(FTI_GetMeta(FTI_Conf, FTI_Exec, FTI_Topo, FTI_Ckpt, &fs, &maxFs, group, 0), "obtain metadata.");
-    if (res != FTI_SCES) {
-        return FTI_NSCS;
-    }
-    ps = ((maxFs / bs)) * bs;
-    if (ps < maxFs) {
-        ps = ps + bs;
-    }
-
-    sscanf(FTI_Exec->ckptFile, "Ckpt%d-Rank%d.fti", &FTI_Exec->ckptID, &i);
-    sprintf(lfn, "%s/%s", FTI_Conf->lTmpDir, FTI_Exec->ckptFile);
-    sprintf(efn, "%s/Ckpt%d-RSed%d.fti", FTI_Conf->lTmpDir, FTI_Exec->ckptID, i);
-
-    sprintf(str, "L3 trying to access local ckpt. file (%s).", lfn);
-    FTI_Print(str, FTI_DBUG);
-
-    //all files in group must have the same size
-    if (truncate(lfn, maxFs) == -1) {
-        FTI_Print("Error with truncate on checkpoint file", FTI_WARN);
-        return FTI_NSCS;
-    }
-
-    lfd = fopen(lfn, "rb");
-    if (lfd == NULL) {
-        FTI_Print("FTI failed to open L3 checkpoint file.", FTI_EROR);
-        return FTI_NSCS;
-    }
-
-    efd = fopen(efn, "wb");
-    if (efd == NULL) {
-        FTI_Print("FTI failed to open encoded ckpt. file.", FTI_EROR);
-
-        fclose(lfd);
-
-        return FTI_NSCS;
-    }
-
-    myData = talloc(char, bs);
-    coding = talloc(char, bs);
-    data = talloc(char, 2 * bs);
-    matrix = talloc(int, FTI_Topo->groupSize* FTI_Topo->groupSize);
-
-    for (i = 0; i < FTI_Topo->groupSize; i++) {
-        for (j = 0; j < FTI_Topo->groupSize; j++) {
-            matrix[i * FTI_Topo->groupSize + j] = galois_single_divide(1, i ^ (FTI_Topo->groupSize + j), FTI_Conf->l3WordSize);
-        }
-    }
-
-    // For each block
-    while (pos < ps) {
-        if ((maxFs - pos) < bs) {
-            remBsize = maxFs - pos;
-        }
-
-        // Reading checkpoint files
-        size_t bytes = fread(myData, sizeof(char), remBsize, lfd);
-        if (ferror(lfd)) {
-            FTI_Print("FTI failed to read from L3 ckpt. file.", FTI_EROR);
-
-            free(data);
-            free(matrix);
-            free(coding);
-            free(myData);
-            fclose(lfd);
-            fclose(efd);
-
-            return FTI_NSCS;
-        }
-
-        dest = FTI_Topo->groupRank;
-        i = FTI_Topo->groupRank;
-        offset = 0;
-        init = 0;
-        cnt = 0;
-
-        // For each encoding
-        while (cnt < FTI_Topo->groupSize) {
-            if (cnt == 0) {
-                memcpy(&(data[offset * bs]), myData, sizeof(char) * bytes);
-            }
-            else {
-                MPI_Wait(&reqSend, &status);
-                MPI_Wait(&reqRecv, &status);
-            }
-
-            // At every loop *but* the last one we send the data
-            if (cnt != FTI_Topo->groupSize - 1) {
-                dest = (dest + FTI_Topo->groupSize - 1) % FTI_Topo->groupSize;
-                src = (i + 1) % FTI_Topo->groupSize;
-                MPI_Isend(myData, bytes, MPI_CHAR, dest, FTI_Conf->tag, FTI_Exec->groupComm, &reqSend);
-                MPI_Irecv(&(data[(1 - offset) * bs]), bs, MPI_CHAR, src, FTI_Conf->tag, FTI_Exec->groupComm, &reqRecv);
-            }
-
-            matVal = matrix[FTI_Topo->groupRank * FTI_Topo->groupSize + i];
-            // First copy or xor any data that does not need to be multiplied by a factor
-            if (matVal == 1) {
-                if (init == 0) {
-                    memcpy(coding, &(data[offset * bs]), bs);
-                    init = 1;
-                }
-                else {
-                    galois_region_xor(&(data[offset * bs]), coding, coding, bs);
-                }
-            }
-
-            // Then the data that needs to be multiplied by a factor
-            if (matVal != 0 && matVal != 1) {
-                galois_w16_region_multiply(&(data[offset * bs]), matVal, bs, coding, init);
-                init = 1;
-            }
-
-            i = (i + 1) % FTI_Topo->groupSize;
-            offset = 1 - offset;
-            cnt++;
-        }
-
-        // Writting encoded checkpoints
-        fwrite(coding, sizeof(char), remBsize, efd);
-
-        // Next block
-        pos = pos + bs;
-    }
-
-    if (truncate(lfn, fs) == -1) {
-        FTI_Print("Error with re-truncate on checkpoint file", FTI_WARN);
-        return FTI_NSCS;
-    }
-
-    free(data);
-    free(matrix);
-    free(coding);
-    free(myData);
-    fclose(lfd);
-    fclose(efd);
-
-    return FTI_SCES;
-}
-
-/*-------------------------------------------------------------------------*/
-/**
-  @brief      It flushes the local ckpt. files in to the PFS.
-  @param      group           The group ID.
-  @param      level           The level from which ckpt. files are flushed.
-  @return     integer         FTI_SCES if successful.
-
-  This function flushes the local checkpoint files in to the PFS.
-
- **/
-/*-------------------------------------------------------------------------*/
-int FTI_Flush(FTIT_configuration* FTI_Conf, FTIT_execution* FTI_Exec,
-              FTIT_topology* FTI_Topo, FTIT_checkpoint* FTI_Ckpt, int group, int level)
-{
-    int i, res, gRank, member, reslen;
-    size_t fs, maxFs;
-    MPI_Comm lComm;
-    size_t data_written = 0;
-    char lfn[FTI_BUFS], gfn[FTI_BUFS], str[FTI_BUFS], mpi_err[FTI_BUFS];
-    unsigned long ps, pos = 0;
-    FILE *lfd;
-    FILE *gfd;
-    MPI_Datatype dType;
-    MPI_Status status;
-    MPI_Offset *chunkSizes, *lChunkSizes, offset = 0;
-    
-    if (level == -1 || (level != -1 && FTI_Topo->amIaHead && FTI_Ckpt[4].isInline )) {
-        return FTI_SCES; // Fake call for inline PFS checkpoint
-    }
-    
-	FTI_Print("Starting checkpoint post-processing L4", FTI_DBUG);
-    
-    // assign index for metadata
-    member = (FTI_Topo->amIaHead) ? group-1 : 0;
-    
-    // determine rank
-    gRank = (FTI_Topo->amIaHead) ? FTI_Topo->body[member] : FTI_Topo->myRank;
-
-    // determine number of members
-    int nbMembers = (FTI_Topo->amIaHead) ? FTI_Topo->nbApprocs : 1;
-
-    // determine split rank from global rank
-    int splitRank = (FTI_Topo->amIaHead) ? gRank - ( (FTI_Topo->splitRank+1) * FTI_Topo->nbHeads ) : FTI_Topo->splitRank;
-
-    // align ps to blocksize
-    ps = (FTI_Exec->meta[member].maxFs / FTI_Conf->blockSize) * FTI_Conf->blockSize;
-    if (ps < FTI_Exec->meta[member].maxFs) {
-        ps = ps + FTI_Conf->blockSize;
-    }
-    
-    switch (level) {
-        case 0:
-            sprintf(lfn, "%s/%s", FTI_Conf->lTmpDir, FTI_Exec->meta[member].ckptFile);
-            break;
-        case 1:
-            sprintf(lfn, "%s/%s", FTI_Ckpt[1].dir, FTI_Exec->meta[member].ckptFile);
-            break;
-        case 2:
-            sprintf(lfn, "%s/%s", FTI_Ckpt[2].dir, FTI_Exec->meta[member].ckptFile);
-            break;
-        case 3:
-            sprintf(lfn, "%s/%s", FTI_Ckpt[3].dir, FTI_Exec->meta[member].ckptFile);
-            break;
-    }
-
-    sprintf(str, "L4 trying to access local ckpt. file (%s).", lfn);
-    FTI_Print(str, FTI_DBUG);
-
-    // Open local file
-    lfd = fopen(lfn, "rb");
-    if (lfd == NULL) {
-        FTI_Print("L4 cannot open the checkpoint file.", FTI_EROR);
-        return FTI_NSCS;
-    }
-
-	// select behaviour depending on I/O
-    switch (FTI_Conf->ioMode) {
-
-        case FTI_IO_POSIX:
-
-            sprintf(gfn, "%s/%s", FTI_Conf->gTmpDir, FTI_Exec->meta[member].ckptFile);
-            gfd = fopen(gfn, "wb");
-            
-            if (gfd == NULL) {
-                FTI_Print("L4 cannot open ckpt. file in the PFS.", FTI_EROR);
-                fclose(lfd);
-                return FTI_NSCS;
-            }
-
-            break;
-
-        case FTI_IO_MPI:
-            
-            // collect chunksizes of other ranks
-            lChunkSizes = talloc(MPI_Offset, nbMembers);
-            for (i = 0; i < nbMembers; i++) {
-                lChunkSizes[i] = FTI_Exec->meta[i].fs;
-            }
-            
-            chunkSizes = talloc(MPI_Offset, FTI_Topo->nbApprocs*FTI_Topo->nbNodes);
-            MPI_Allgather(lChunkSizes, nbMembers, MPI_OFFSET, chunkSizes, nbMembers, MPI_OFFSET, FTI_COMM_WORLD);
-            
-            // set file offset
-            for (i=0; i<splitRank; i++) {
-                offset += chunkSizes[i];
-            }
-
-            break; 
-
-#ifdef ENABLE_SIONLIB // --> If SIONlib is installed
-        case FTI_IO_SIONLIB:
-
-            res = sion_seek(FTI_Exec->sid, gRank, SION_CURRENT_BLK, SION_CURRENT_POS);
-
-            if (res!=SION_SUCCESS) {
-				errno = 0;
-                sprintf(str, "SIONlib: unable to set file pointer");
-                FTI_Print(str, FTI_EROR);
-                fclose(lfd);
-                sion_close(FTI_Exec->sid);
-                return FTI_NSCS;
-            }
-
-            break;
-#endif
-    }
-
-    char *blBuf1 = talloc(char, FTI_Conf->blockSize);
-    unsigned long bSize = FTI_Conf->blockSize;
-    
-    // Checkpoint files exchange
-    while (pos < ps) {
-        if ((FTI_Exec->meta[member].fs - pos) < FTI_Conf->blockSize)
-            bSize = FTI_Exec->meta[member].fs - pos;
-
-        size_t bytes = fread(blBuf1, sizeof(char), bSize, lfd);
-        if (ferror(lfd)) {
-            FTI_Print("L4 cannot read from the ckpt. file.", FTI_EROR);
-            free(blBuf1);
-            fclose(lfd);
-            return FTI_NSCS;
-        }
-        
-        switch (FTI_Conf->ioMode) {
-
-            case FTI_IO_POSIX:
-
-                fwrite(blBuf1, sizeof(char), bytes, gfd);
-                if (ferror(gfd)) {
-                    FTI_Print("L4 cannot write to the ckpt. file in the PFS.", FTI_EROR);
-                    free(blBuf1);
-                    fclose(lfd);
-                    fclose(gfd);
-                    return FTI_NSCS;
-                }
-
-                break;
-
-            case FTI_IO_MPI:
-
-                MPI_Type_contiguous(bytes, MPI_BYTE, &dType); 
-                MPI_Type_commit(&dType);
-
-                res = MPI_File_write_at(FTI_Exec->pfh, offset, blBuf1, 1, dType, &status);
-				// check if successfull
-				if (res != 0) {
-					errno = 0;
-					MPI_Error_string(res, mpi_err, &reslen);
-					snprintf(str, FTI_BUFS, "Failed to write data to PFS durin Flush [MPI ERROR - %i] %s", res, mpi_err);
-					FTI_Print(str, FTI_EROR);
-					MPI_File_close(&FTI_Exec->pfh);
-					return FTI_NSCS;
-				}
-
-                offset += bytes;
-                MPI_Type_free(&dType);
-
-                break;
-
-#ifdef ENABLE_SIONLIB // --> If SIONlib is installed
-            case FTI_IO_SIONLIB:
-
-                data_written = sion_fwrite(blBuf1, sizeof(char), bytes, FTI_Exec->sid);
-
-                if (data_written < 0) {
-                    FTI_Print("sionlib: could not write data", FTI_EROR);
-
-                    free(blBuf1);
-                    fclose(lfd);
-                    sion_parclose_mapped_mpi(FTI_Exec->sid);
-
-                    return FTI_NSCS;
-                }
-
-                break;
-#endif
-        }
-        
-        pos = pos + FTI_Conf->blockSize;
-
-    }
-    
-	free(blBuf1);
-    fclose(lfd);
-	if (FTI_Conf->ioMode == FTI_IO_POSIX) {
-			fclose(gfd);
-    }
-
-    return FTI_SCES;
-}
-
-/*-------------------------------------------------------------------------*/
-/**
-@brief      Selects I/O and prepares the flush for each I/O
-@param      level           The level from which ckpt. files are flushed.
-@return     integer         FTI_SCES if successful.
-
-**/
-/*-------------------------------------------------------------------------*/
-int FTI_FlushInit(FTIT_configuration* FTI_Conf, FTIT_execution* FTI_Exec,
-	FTIT_topology* FTI_Topo, FTIT_checkpoint* FTI_Ckpt, int level)
-{
-
-	int res;
-	char str[FTI_BUFS]; 
-	if (level == -1) {
-		return FTI_SCES; // Fake call for inline PFS checkpoint
-	}
-
-	// create global temp directory
-	if (mkdir(FTI_Conf->gTmpDir, 0777) == -1) {
-		if (errno != EEXIST) {
-			FTI_Print("Cannot create global directory", FTI_EROR);
-			return FTI_NSCS;
-		}
-	}
-
-	// select IO
-	switch (FTI_Conf->ioMode) {
-
-	case FTI_IO_POSIX:
-
-		res = FTI_FlushInitPosix(FTI_Conf, FTI_Exec, FTI_Topo, FTI_Ckpt, level);
-		break;
-
-	case FTI_IO_MPI:
-
-		res = FTI_FlushInitMpi(FTI_Conf, FTI_Exec, FTI_Topo, FTI_Ckpt, level);
-		break;
-
-#ifdef ENABLE_SIONLIB // --> If SIONlib is installed
-	case FTI_IO_SIONLIB:
-
-		// write checkpoint
-		res = FTI_FlushInitSionlib(FTI_Conf, FTI_Exec, FTI_Topo, FTI_Ckpt, level);
-		break;
-#endif
-	}
-
-	return res;
-}
-
-
-/*-------------------------------------------------------------------------*/
-/**
-@brief      Prepares the Flush for POSIX I/O
-@param      level           The level from which ckpt. files are flushed.
-@return     integer         FTI_SCES if successful.
-
-Init for the flush of locally stored checkpoint data to the PFS by POSIX
-
-**/
-/*-------------------------------------------------------------------------*/
-int FTI_FlushInitPosix(FTIT_configuration* FTI_Conf, FTIT_execution* FTI_Exec,
-              FTIT_topology* FTI_Topo, FTIT_checkpoint* FTI_Ckpt, int level) 
-{
-	unsigned long maxFs, fs;
-    int i, res;
-
-    if (FTI_Topo->amIaHead) {
-
-        for (i = 0; i<FTI_Topo->nbApprocs; i++) {
-
-            res = FTI_Try(FTI_GetMeta(FTI_Conf, FTI_Exec, FTI_Topo, FTI_Ckpt, &fs, &maxFs, i+1, level), "obtain metadata.");
-            if (res != FTI_SCES) {
-                FTI_Print("failed to obtain the metadata", FTI_EROR);
-                return FTI_NSCS;
-            }
-            FTI_Exec->meta[i].fs = fs;
-            FTI_Exec->meta[i].maxFs = maxFs;
-            strcpy(FTI_Exec->meta[i].ckptFile, FTI_Exec->ckptFile);
-
-        }
-
-    } 
-	
-    else {
-
-        res = FTI_Try(FTI_GetMeta(FTI_Conf, FTI_Exec, FTI_Topo, FTI_Ckpt, &fs, &maxFs, FTI_Topo->nodeRank, level), "obtain metadata.");
-        if (res != FTI_SCES)
-            return FTI_NSCS;
-
-        FTI_Exec->meta[0].fs = fs;
-        FTI_Exec->meta[0].maxFs = maxFs;
-        strcpy(FTI_Exec->meta[0].ckptFile, FTI_Exec->ckptFile);
-
-    }
-
-    return FTI_SCES;
-
-}
-
-/*-------------------------------------------------------------------------*/
-/**
-@brief      Prepares the Flush for MPI I/O
-@param      level           The level from which ckpt. files are flushed.
-@return     integer         FTI_SCES if successful.
-
-Init for the flush of locally stored checkpoint data to the PFS by MPI I/O
-
-**/
-/*-------------------------------------------------------------------------*/
-int FTI_FlushInitMpi(FTIT_configuration* FTI_Conf, FTIT_execution* FTI_Exec,
-              FTIT_topology* FTI_Topo, FTIT_checkpoint* FTI_Ckpt, int level) 
-{
-    char str[FTI_BUFS], mpi_err[FTI_BUFS];
-	unsigned long maxFs, fs;
-    int i, res, reslen;
-    MPI_Info info;
-    MPI_Status status;
-
-    if (FTI_Topo->amIaHead) {
-
-        for (i = 0; i<FTI_Topo->nbApprocs; i++) {
-
-            res = FTI_Try(FTI_GetMeta(FTI_Conf, FTI_Exec, FTI_Topo, FTI_Ckpt, &fs, &maxFs, i+1, level), "obtain metadata.");
-            if (res != FTI_SCES) {
-                FTI_Print("failed to obtain the metadata", FTI_EROR);
-                return FTI_NSCS;
-            }
-            FTI_Exec->meta[i].fs = fs;
-            FTI_Exec->meta[i].maxFs = maxFs;
-            strcpy(FTI_Exec->meta[i].ckptFile, FTI_Exec->ckptFile);
-
-        }
-        // set parallel file name
-        snprintf(str, FTI_BUFS, "Ckpt%d-mpiio.fti", (FTI_Exec->ckptID+1));
-        sprintf(FTI_Exec->fn, "%s/%s", FTI_Conf->gTmpDir, str);
-    
-            
-    } else {
-
-        res = FTI_Try(FTI_GetMeta(FTI_Conf, FTI_Exec, FTI_Topo, FTI_Ckpt, &fs, &maxFs, FTI_Topo->nodeRank, level), "obtain metadata.");
-        if (res != FTI_SCES)
-            return FTI_NSCS;
-
-        FTI_Exec->meta[0].fs = fs;
-        FTI_Exec->meta[0].maxFs = maxFs;
-        strcpy(FTI_Exec->meta[0].ckptFile, FTI_Exec->ckptFile);
-    
-        // set parallel file name
-        snprintf(str, FTI_BUFS, "Ckpt%d-mpiio.fti", (FTI_Exec->ckptID));
-        sprintf(FTI_Exec->fn, "%s/%s", FTI_Conf->gTmpDir, str);
-    
-
-    }
-
-    // enable collective buffer optimization
-    MPI_Info_create(&info);
-    MPI_Info_set(info, "romio_cb_write", "enable");
-    
-    // TODO enable to set stripping unit in the config file (Maybe also other hints)
-    // set stripping unit to 4MB
-    MPI_Info_set(info, "stripping_unit", "4194304");
-    
-    // open parallel file (collective call)
-    res = MPI_File_open(FTI_COMM_WORLD, FTI_Exec->fn, MPI_MODE_WRONLY|MPI_MODE_CREATE, info, &(FTI_Exec->pfh)); 
-     
-    // check if successfull
-    if (res != 0) {
-		errno = 0;
-        MPI_Error_string(res, mpi_err, &reslen);
-        snprintf(str, FTI_BUFS, "unable to create file during flush initialization [MPI ERROR - %i] %s", res, mpi_err);
-        FTI_Print(str, FTI_EROR);
-        MPI_File_close(&(FTI_Exec->pfh));
-        return FTI_NSCS;
-    }
-    
-    MPI_Info_free(&info);
-    return FTI_SCES;
-
-}
-
-/*-------------------------------------------------------------------------*/
-/**
-@brief      Prepares the Flush for SIONlib I/O
-@param      level           The level from which ckpt. files are flushed.
-@return     integer         FTI_SCES if successful.
-
-Init for the flush of locally stored checkpoint data to the PFS by SIONlib
-
-**/
-/*-------------------------------------------------------------------------*/
-#ifdef ENABLE_SIONLIB // --> If SIONlib is installed
-int FTI_FlushInitSionlib(FTIT_configuration* FTI_Conf, FTIT_execution* FTI_Exec,
-              FTIT_topology* FTI_Topo, FTIT_checkpoint* FTI_Ckpt, int level) 
-{
-	unsigned long maxFs, fs;
-    int i, res, numFiles = 1, fsblksize = -1, nlocaltasks = 1;
-    sion_int64 *chunkSizes;
-    int *gRankList;
-    int *file_map;
-    int *rank_map;
-    char *newfname = NULL;
-    char str[FTI_BUFS];
-    FILE *dfp;
-
-    if (FTI_Topo->amIaHead) {
-        gRankList = talloc(int, FTI_Topo->nbApprocs+1);
-        file_map = talloc(int, FTI_Topo->nbApprocs+1);
-        rank_map = talloc(int, FTI_Topo->nbApprocs+1);
-        chunkSizes = talloc(sion_int64, FTI_Topo->nbApprocs+1);
-        nlocaltasks = FTI_Topo->nbApprocs+1;
-        // gRankList has global ranks for which head is responsible.
-        // file_map maps file indices to ranks. we have only one file, so file index 0 for all ranks.
-        // rank_map has the ranks for the file mapping. indices are corresponding.
-        // SIONlib cant map if the writing rank is excluded. hence head rank is included with chunksize = 0.
-        gRankList[0] = FTI_Topo->myRank;
-        file_map[0]  = 0;
-        rank_map[0]  = gRankList[0];
-        chunkSizes[0] = 0;
-        for(i=1;i<FTI_Topo->nbApprocs+1;i++) {
-            gRankList[i] = FTI_Topo->body[i-1];
-            file_map[i]  = 0;
-            rank_map[i]  = gRankList[i];
-        }
-        // get metadata
-        for (i = 0; i<FTI_Topo->nbApprocs; i++) {
-            res = FTI_Try(FTI_GetMeta(FTI_Conf, FTI_Exec, FTI_Topo, FTI_Ckpt, &fs, &maxFs, i+1, level), "obtain metadata.");
-            if (res != FTI_SCES) {
-                FTI_Print("failed to obtain the metadata", FTI_EROR);
-                return FTI_NSCS;
-            }
-            FTI_Exec->meta[i].fs = fs;
-            FTI_Exec->meta[i].maxFs = maxFs;
-            strcpy(FTI_Exec->meta[i].ckptFile, FTI_Exec->ckptFile);
-            chunkSizes[i+1] = fs;
-        }
-        // set parallel file name
-        snprintf(str, FTI_BUFS, "Ckpt%d-sionlib.fti", (FTI_Exec->ckptID+1));
-        sprintf(FTI_Exec->fn, "%s/%s", FTI_Conf->gTmpDir, str);
-
-        // open parallel file in collective call for all heads
-        FTI_Exec->sid = sion_paropen_mapped_mpi(FTI_Exec->fn, "wb,posix", &numFiles, FTI_COMM_WORLD, &nlocaltasks, &gRankList, &chunkSizes, &file_map, &rank_map, &fsblksize, &dfp); 
-        if (FTI_Exec->sid == -1) {
-            FTI_Print("PAROPEN MAPPED ERROR", FTI_EROR);
-            return FTI_NSCS;
-        }
-    } 
-	
-	else {
-        // set parallel file name
-        snprintf(str, FTI_BUFS, "Ckpt%d-sionlib.fti", FTI_Exec->ckptID);
-        sprintf(FTI_Exec->fn, "%s/%s", FTI_Conf->gTmpDir, str);
-
-        res = FTI_Try(FTI_GetMeta(FTI_Conf, FTI_Exec, FTI_Topo, FTI_Ckpt, &fs, &maxFs, FTI_Topo->nodeRank, level), "obtain metadata.");
-        if (res != FTI_SCES)
-            return FTI_NSCS;
-    	
-		// set parameter for paropen mapped call
-    	if (FTI_Topo->nbHeads == 1 && FTI_Topo->groupID == 1) {
-
-    	    // for the case that we have a head
-    	    nlocaltasks = 2;
-    	    gRankList = talloc(int, 2);
-    	    chunkSizes = talloc(sion_int64, 2);
-    	    file_map = talloc(int, 2);
-    	    rank_map = talloc(int, 2);
-
-    	    chunkSizes[0] = 0;
-    	    chunkSizes[1] = fs;
-    	    gRankList[0] = FTI_Topo->headRank;
-    	    gRankList[1] = FTI_Topo->myRank;
-    	    file_map[0] = 0;
-    	    file_map[1] = 0;
-    	    rank_map[0] = gRankList[0];
-    	    rank_map[1] = gRankList[1];
-    	
-    	} else {
-    	
-    	    nlocaltasks = 1;
-    	    gRankList = talloc(int, 1);
-    	    chunkSizes = talloc(sion_int64, 1);
-    	    file_map = talloc(int, 1);
-    	    rank_map = talloc(int, 1);
-
-    	    *chunkSizes = fs;
-    	    *gRankList = FTI_Topo->myRank;
-    	    *file_map = 0;
-    	    *rank_map = *gRankList;
-    	
-    	}
-        
-        FTI_Exec->meta[0].fs = fs;
-        FTI_Exec->meta[0].maxFs = maxFs;
-        strcpy(FTI_Exec->meta[0].ckptFile, FTI_Exec->ckptFile);
-        
-        FTI_Exec->sid = sion_paropen_mapped_mpi(FTI_Exec->fn, "wb,posix", &numFiles, FTI_COMM_WORLD, &nlocaltasks, &gRankList, &chunkSizes, &file_map, &rank_map, &fsblksize, NULL); 
-		if (FTI_Exec->sid == -1) {
-			FTI_Print("PAROPEN MAPPED ERROR", FTI_EROR);
-			return FTI_NSCS;
-		}
-	}
-
-    return FTI_SCES;
-}
-#endif
-
-/*-------------------------------------------------------------------------*/
-/**
-@brief      Selects I/O and Finalizes Flush respectively
-@param      level           The level from which ckpt. files are flushed.
-@return     integer         FTI_SCES if successful.
-
-**/
-/*-------------------------------------------------------------------------*/
-int FTI_FlushFinalize(FTIT_configuration* FTI_Conf, FTIT_execution* FTI_Exec,
-              FTIT_topology* FTI_Topo, FTIT_checkpoint* FTI_Ckpt, int level) 
-{
-    
-    int res;
-    char str[FTI_BUFS];
-    
-    if (level == -1 ) {
-        return FTI_SCES; // Fake call for inline PFS checkpoint
-    }
-    
-    // select IO
-    switch(FTI_Conf->ioMode) {
-
-        case FTI_IO_POSIX:
-
-            res = FTI_SCES; 
-            break;
-        
-        case FTI_IO_MPI:
-            
-            res = FTI_FlushFinalizeMpi(FTI_Conf, FTI_Exec, FTI_Topo, FTI_Ckpt);
-            break;
-
-#ifdef ENABLE_SIONLIB // --> If SIONlib is installed
-        case FTI_IO_SIONLIB:
-
-            res = FTI_FlushFinalizeSionlib(FTI_Conf, FTI_Exec, FTI_Topo, FTI_Ckpt);
-            break;
-#endif
-    }
-
-    return res;
-
-}
-
-/*-------------------------------------------------------------------------*/
-/**
-@brief      Finalizes flush for SIONlib I/O
-@return     integer         FTI_SCES if successful.
-
-**/
-/*-------------------------------------------------------------------------*/
-#ifdef ENABLE_SIONLIB // --> If SIONlib is installed
-int FTI_FlushFinalizeSionlib(FTIT_configuration* FTI_Conf, FTIT_execution* FTI_Exec,
-              FTIT_topology* FTI_Topo, FTIT_checkpoint* FTI_Ckpt) 
-{
-    
-    int res = 0, i, j, nbSectors, save_sectorID, save_groupID;
-
-    sion_parclose_mapped_mpi(FTI_Exec->sid); 
-
-    if (FTI_Topo->amIaHead) {
-        
-		// set parallel file name
-        snprintf(FTI_Exec->ckptFile, FTI_BUFS, "Ckpt%d-sionlib.fti", FTI_Exec->ckptID+1);
-
-        // update meta data
-        for (i = 0; i < FTI_Topo->nbApprocs; i++) {
-            res = FTI_Try(FTI_CreateMetadata(FTI_Conf, FTI_Exec, FTI_Topo, 1, i), "create metadata.");
-        }
-    }
-
-    else {
-        
-        // set parallel file name
-        snprintf(FTI_Exec->ckptFile, FTI_BUFS, "Ckpt%d-sionlib.fti", FTI_Exec->ckptID);
-        res = FTI_Try(FTI_CreateMetadata(FTI_Conf, FTI_Exec, FTI_Topo, 1, 0), "create metadata.");
-
-    }
-    return res;
-
-}
-#endif
-
-/*-------------------------------------------------------------------------*/
-/**
-@brief      Finalizes flush for MPI I/O
-@return     integer         FTI_SCES if successful.
-
-**/
-/*-------------------------------------------------------------------------*/
-int FTI_FlushFinalizeMpi(FTIT_configuration* FTI_Conf, FTIT_execution* FTI_Exec,
-              FTIT_topology* FTI_Topo, FTIT_checkpoint* FTI_Ckpt) 
-{
-    
-    int res = 0, i, j, nbSectors, save_sectorID, save_groupID;
-    unsigned long *fs, *mfs;
-
-    MPI_File_close(&(FTI_Exec->pfh));
-
-    if (FTI_Topo->amIaHead) {
-        
-		// set parallel file name
-        snprintf(FTI_Exec->ckptFile, FTI_BUFS, "Ckpt%d-mpiio.fti", FTI_Exec->ckptID+1);
-
-        // update meta data
-        for (i = 0; i < FTI_Topo->nbApprocs; i++) {
-            res = FTI_Try(FTI_CreateMetadata(FTI_Conf, FTI_Exec, FTI_Topo, 1, i), "create metadata.");
-        }
-    }
-
-    else {
-        
-        // set parallel file name
-        snprintf(FTI_Exec->ckptFile, FTI_BUFS, "Ckpt%d-mpiio.fti", FTI_Exec->ckptID);
-        res = FTI_Try(FTI_CreateMetadata(FTI_Conf, FTI_Exec, FTI_Topo, 1, 0), "create metadata.");
-
-    }
-    return res;
-}
-=======
-/**
- *  @file   postckpt.c
- *  @author Leonardo A. Bautista Gomez (leobago@gmail.com)
- *  @date   December, 2013
- *  @brief  Post-checkpointing functions for the FTI library.
- */
-
-#include "interface.h"
-
-/*-------------------------------------------------------------------------*/
-/**
-  @brief      It returns FTI_SCES.
-  @param      group           The group ID.
-  @return     integer         FTI_SCES.
-
-  This function just returns FTI_SCES to have homogeneous code.
-
- **/
-/*-------------------------------------------------------------------------*/
-int FTI_Local(FTIT_configuration* FTI_Conf, FTIT_execution* FTI_Exec,
-              FTIT_topology* FTI_Topo, FTIT_checkpoint* FTI_Ckpt, int group)
-{
-    unsigned long maxFs, fs;
-    FTI_Print("Starting checkpoint post-processing L1", FTI_DBUG);
-    int res = FTI_Try(FTI_GetMeta(FTI_Conf, FTI_Exec, FTI_Topo, FTI_Ckpt, &fs, &maxFs, group, 0), "obtain metadata.");
-    if (res == FTI_NSCS) {
-        return FTI_NSCS;
-    }
-    return FTI_SCES;
-}
-
-/*-------------------------------------------------------------------------*/
-/**
-  @brief      Send Ckpt file.
-  @param      fs              Ckpt file size
-  @param      destination     destination group rank
-  @return     integer         FTI_SCES if successful.
-
-  This function sends ckpt file to partner process. Partner should call
-  FTI_RecvPtner to receive this file.
-
- **/
-/*-------------------------------------------------------------------------*/
-int FTI_SendCkpt(FTIT_configuration* FTI_Conf, FTIT_execution* FTI_Exec, FTIT_checkpoint* FTI_Ckpt,
-                 unsigned long fs, int destination)
-{
-    int bytes; //bytes read by fread
-    char lfn[FTI_BUFS], str[FTI_BUFS];
-    FILE* lfd;
-
-    sprintf(lfn, "%s/%s", FTI_Conf->lTmpDir, FTI_Exec->ckptFile);
-
-    sprintf(str, "L2 trying to access local ckpt. file (%s).", lfn);
-    FTI_Print(str, FTI_DBUG);
-
-    lfd = fopen(lfn, "rb");
-    if (lfd == NULL) {
-        FTI_Print("FTI failed to open L2 Ckpt. file.", FTI_DBUG);
-        return FTI_NSCS;
-    }
-
-    char* buffer = talloc(char, FTI_Conf->blockSize);
-    unsigned long toSend = fs; //remaining data to send
-    while (toSend > 0) {
-        int sendSize = (toSend > FTI_Conf->blockSize) ? FTI_Conf->blockSize : toSend;
-        bytes = fread(buffer, sizeof(char), sendSize, lfd);
-
-        if (ferror(lfd)) {
-            FTI_Print("Error reading data from L2 ckpt file", FTI_DBUG);
-
-            free(buffer);
-            fclose(lfd);
-
-            return FTI_NSCS;
-        }
-
-        MPI_Send(buffer, bytes, MPI_CHAR, destination, FTI_Conf->tag, FTI_Exec->groupComm);
-        toSend -= bytes;
-    }
-
-    free(buffer);
-    fclose(lfd);
-
-    return FTI_SCES;
-}
-
-/*-------------------------------------------------------------------------*/
-/**
-  @brief      Receive Ptner file.
-  @param      pfs             Ptner file size
-  @param      source          souce group rank
-  @return     integer         FTI_SCES if successful.
-
-  This function receives ckpt file from partner process and saves it as
-  Ptner file. Partner should call FTI_SendCkpt to send file.
-
- **/
-/*-------------------------------------------------------------------------*/
-int FTI_RecvPtner(FTIT_configuration* FTI_Conf, FTIT_execution* FTI_Exec, FTIT_checkpoint* FTI_Ckpt,
-                  unsigned long pfs, int source)
-{
-    int rank;
-    char pfn[FTI_BUFS], str[FTI_BUFS];
-
-    //heads need to use ckptFile to get ckptID and rank
-    sscanf(FTI_Exec->ckptFile, "Ckpt%d-Rank%d.fti", &FTI_Exec->ckptID, &rank);
-    sprintf(pfn, "%s/Ckpt%d-Pcof%d.fti", FTI_Conf->lTmpDir, FTI_Exec->ckptID, rank);
-    sprintf(str, "L2 trying to access Ptner file (%s).", pfn);
-    FTI_Print(str, FTI_DBUG);
-
-    FILE* pfd = fopen(pfn, "wb");
-    if (pfd == NULL) {
-        FTI_Print("FTI failed to open L2 ptner file.", FTI_DBUG);
-        return FTI_NSCS;
-    }
-
-    char* buffer = talloc(char, FTI_Conf->blockSize);
-    unsigned long toRecv = pfs; //remaining data to receive
-    while (toRecv > 0) {
-        int recvSize = (toRecv > FTI_Conf->blockSize) ? FTI_Conf->blockSize : toRecv;
-        MPI_Recv(buffer, recvSize, MPI_CHAR, source, FTI_Conf->tag, FTI_Exec->groupComm, MPI_STATUS_IGNORE);
-        fwrite(buffer, sizeof(char), recvSize, pfd);
-
-        if (ferror(pfd)) {
-            FTI_Print("Error writing data to L2 ptner file", FTI_DBUG);
-
-            free(buffer);
-            fclose(pfd);
-
-            return FTI_NSCS;
-        }
-        toRecv -= recvSize;
-    }
-
-    free(buffer);
-    fclose(pfd);
-
-    return FTI_SCES;
-}
-
-/*-------------------------------------------------------------------------*/
-/**
-  @brief      It copies ckpt. files in to the partner node.
-  @param      group           The group ID.
-  @return     integer         FTI_SCES if successful.
-
-  This function copies the checkpoint files into the partner node. It
-  follows a ring, where the ring size is the group size given in the FTI
-  configuration file.
-
- **/
-/*-------------------------------------------------------------------------*/
-int FTI_Ptner(FTIT_configuration* FTI_Conf, FTIT_execution* FTI_Exec,
-              FTIT_topology* FTI_Topo, FTIT_checkpoint* FTI_Ckpt, int group)
-{
-    unsigned long maxFs, fs, pfs; //ckpt file size, partner file size
-    int source = FTI_Topo->left; //receive Ckpt file from this process
-    int destination = FTI_Topo->right; //send Ckpt file to this process
-    int res;
-    char str[FTI_BUFS];
-
-    FTI_Print("Starting checkpoint post-processing L2", FTI_DBUG);
-    res = FTI_Try(FTI_GetMeta(FTI_Conf, FTI_Exec, FTI_Topo, FTI_Ckpt, &fs, &maxFs, group, 0), "obtain metadata.");
-    if (res == FTI_NSCS) {
-        return FTI_NSCS;
-    }
-
-    res = FTI_GetPtnerSize(FTI_Conf, FTI_Topo, FTI_Ckpt, &pfs, group, 0);
-    if (res == FTI_NSCS) {
-        return FTI_NSCS;
-    }
-
-    if (FTI_Topo->groupRank % 2) { //first send, then receive
-        res = FTI_SendCkpt(FTI_Conf, FTI_Exec, FTI_Ckpt, fs, destination);
-        if (res != FTI_SCES) {
-            return FTI_NSCS;
-        }
-        res = FTI_RecvPtner(FTI_Conf, FTI_Exec, FTI_Ckpt, pfs, source);
-        if (res != FTI_SCES) {
-            return FTI_NSCS;
-        }
-    } else { //first receive, then send
-        res = FTI_RecvPtner(FTI_Conf, FTI_Exec, FTI_Ckpt, pfs, source);
-        if (res != FTI_SCES) {
-            return FTI_NSCS;
-        }
-        res = FTI_SendCkpt(FTI_Conf, FTI_Exec, FTI_Ckpt, fs, destination);
-        if (res != FTI_SCES) {
-            return FTI_NSCS;
-        }
-    }
-    return FTI_SCES;
-}
-
-/*-------------------------------------------------------------------------*/
-/**
-  @brief      It performs RS encoding with the ckpt. files in to the group.
-  @param      group           The group ID.
-  @return     integer         FTI_SCES if successful.
-
-  This function performs the Reed-Solomon encoding for a given group. The
-  checkpoint files are padded to the maximum size of the largest checkpoint
-  file in the group +- the extra space to be a multiple of block size.
-
- **/
-/*-------------------------------------------------------------------------*/
-int FTI_RSenc(FTIT_configuration* FTI_Conf, FTIT_execution* FTI_Exec,
-              FTIT_topology* FTI_Topo, FTIT_checkpoint* FTI_Ckpt, int group)
-{
-    char *myData, *data, *coding, lfn[FTI_BUFS], efn[FTI_BUFS], str[FTI_BUFS];
-    int *matrix, cnt, i, j, init, src, offset, dest, matVal, res, bs = FTI_Conf->blockSize, rank;
-    unsigned long maxFs, fs, ps, pos = 0;
-    MPI_Request reqSend, reqRecv;
-    MPI_Status status;
-    int remBsize = bs;
-    FILE *lfd, *efd;
-
-    FTI_Print("Starting checkpoint post-processing L3", FTI_DBUG);
-    res = FTI_Try(FTI_GetMeta(FTI_Conf, FTI_Exec, FTI_Topo, FTI_Ckpt, &fs, &maxFs, group, 0), "obtain metadata.");
-    if (res != FTI_SCES) {
-        return FTI_NSCS;
-    }
-    ps = ((maxFs / bs)) * bs;
-    if (ps < maxFs) {
-        ps = ps + bs;
-    }
-
-    sscanf(FTI_Exec->ckptFile, "Ckpt%d-Rank%d.fti", &FTI_Exec->ckptID, &rank);
-    sprintf(lfn, "%s/%s", FTI_Conf->lTmpDir, FTI_Exec->ckptFile);
-    sprintf(efn, "%s/Ckpt%d-RSed%d.fti", FTI_Conf->lTmpDir, FTI_Exec->ckptID, rank);
-
-    sprintf(str, "L3 trying to access local ckpt. file (%s).", lfn);
-    FTI_Print(str, FTI_DBUG);
-
-    //all files in group must have the same size
-    if (truncate(lfn, maxFs) == -1) {
-        FTI_Print("Error with truncate on checkpoint file", FTI_WARN);
-        return FTI_NSCS;
-    }
-
-    lfd = fopen(lfn, "rb");
-    if (lfd == NULL) {
-        FTI_Print("FTI failed to open L3 checkpoint file.", FTI_EROR);
-        return FTI_NSCS;
-    }
-
-    efd = fopen(efn, "wb");
-    if (efd == NULL) {
-        FTI_Print("FTI failed to open encoded ckpt. file.", FTI_EROR);
-
-        fclose(lfd);
-
-        return FTI_NSCS;
-    }
-
-    myData = talloc(char, bs);
-    coding = talloc(char, bs);
-    data = talloc(char, 2 * bs);
-    matrix = talloc(int, FTI_Topo->groupSize* FTI_Topo->groupSize);
-
-    for (i = 0; i < FTI_Topo->groupSize; i++) {
-        for (j = 0; j < FTI_Topo->groupSize; j++) {
-            matrix[i * FTI_Topo->groupSize + j] = galois_single_divide(1, i ^ (FTI_Topo->groupSize + j), FTI_Conf->l3WordSize);
-        }
-    }
-
-    // For each block
-    while (pos < ps) {
-        if ((maxFs - pos) < bs) {
-            remBsize = maxFs - pos;
-        }
-
-        // Reading checkpoint files
-        size_t bytes = fread(myData, sizeof(char), remBsize, lfd);
-        if (ferror(lfd)) {
-            FTI_Print("FTI failed to read from L3 ckpt. file.", FTI_EROR);
-
-            free(data);
-            free(matrix);
-            free(coding);
-            free(myData);
-            fclose(lfd);
-            fclose(efd);
-
-            return FTI_NSCS;
-        }
-
-        dest = FTI_Topo->groupRank;
-        i = FTI_Topo->groupRank;
-        offset = 0;
-        init = 0;
-        cnt = 0;
-
-        // For each encoding
-        while (cnt < FTI_Topo->groupSize) {
-            if (cnt == 0) {
-                memcpy(&(data[offset * bs]), myData, sizeof(char) * bytes);
-            }
-            else {
-                MPI_Wait(&reqSend, &status);
-                MPI_Wait(&reqRecv, &status);
-            }
-
-            // At every loop *but* the last one we send the data
-            if (cnt != FTI_Topo->groupSize - 1) {
-                dest = (dest + FTI_Topo->groupSize - 1) % FTI_Topo->groupSize;
-                src = (i + 1) % FTI_Topo->groupSize;
-                MPI_Isend(myData, bytes, MPI_CHAR, dest, FTI_Conf->tag, FTI_Exec->groupComm, &reqSend);
-                MPI_Irecv(&(data[(1 - offset) * bs]), bs, MPI_CHAR, src, FTI_Conf->tag, FTI_Exec->groupComm, &reqRecv);
-            }
-
-            matVal = matrix[FTI_Topo->groupRank * FTI_Topo->groupSize + i];
-            // First copy or xor any data that does not need to be multiplied by a factor
-            if (matVal == 1) {
-                if (init == 0) {
-                    memcpy(coding, &(data[offset * bs]), bs);
-                    init = 1;
-                }
-                else {
-                    galois_region_xor(&(data[offset * bs]), coding, coding, bs);
-                }
-            }
-
-            // Then the data that needs to be multiplied by a factor
-            if (matVal != 0 && matVal != 1) {
-                galois_w16_region_multiply(&(data[offset * bs]), matVal, bs, coding, init);
-                init = 1;
-            }
-
-            i = (i + 1) % FTI_Topo->groupSize;
-            offset = 1 - offset;
-            cnt++;
-        }
-
-        // Writting encoded checkpoints
-        fwrite(coding, sizeof(char), remBsize, efd);
-
-        // Next block
-        pos = pos + bs;
-    }
-
-    if (truncate(lfn, fs) == -1) {
-        FTI_Print("Error with re-truncate on checkpoint file", FTI_WARN);
-        return FTI_NSCS;
-    }
-
-    free(data);
-    free(matrix);
-    free(coding);
-    free(myData);
-    fclose(lfd);
-    fclose(efd);
-
-    //write checksum in metadata
-    char checksum[MD5_DIGEST_LENGTH];
-    res = FTI_Checksum(efn, checksum);
-    if (res != FTI_SCES) {
-        return FTI_NSCS;
-    }
-    res = FTI_WriteRSedChecksum(FTI_Conf, FTI_Exec, FTI_Topo, FTI_Ckpt, rank, checksum);
-
-    return res;
-}
-
-/*-------------------------------------------------------------------------*/
-/**
-  @brief      It flushes the local ckpt. files in to the PFS.
-  @param      group           The group ID.
-  @param      level           The level from which ckpt. files are flushed.
-  @return     integer         FTI_SCES if successful.
-
-  This function flushes the local checkpoint files in to the PFS.
-
- **/
-/*-------------------------------------------------------------------------*/
-int FTI_Flush(FTIT_configuration* FTI_Conf, FTIT_execution* FTI_Exec,
-              FTIT_topology* FTI_Topo, FTIT_checkpoint* FTI_Ckpt, int group, int level)
-{
-    char lfn[FTI_BUFS], gfn[FTI_BUFS], str[FTI_BUFS];
-    unsigned long maxFs, fs, ps, pos = 0;
-    FILE *lfd, *gfd;
-    if (level == -1) {
-        return FTI_SCES; // Fake call for inline PFS checkpoint
-    }
-
-    FTI_Print("Starting checkpoint post-processing L4", FTI_DBUG);
-    int res = FTI_Try(FTI_GetMeta(FTI_Conf, FTI_Exec, FTI_Topo, FTI_Ckpt, &fs, &maxFs, group, level), "obtain metadata.");
-    if (res != FTI_SCES) {
-        return FTI_NSCS;
-    }
-
-    if (mkdir(FTI_Conf->gTmpDir, 0777) == -1) {
-        if (errno != EEXIST) {
-            FTI_Print("Cannot create directory", FTI_EROR);
-        }
-    }
-
-    ps = (maxFs / FTI_Conf->blockSize) * FTI_Conf->blockSize;
-    if (ps < maxFs) {
-        ps = ps + FTI_Conf->blockSize;
-    }
-    switch (level) {
-        case 0:
-            sprintf(lfn, "%s/%s", FTI_Conf->lTmpDir, FTI_Exec->ckptFile);
-            break;
-        case 1:
-            sprintf(lfn, "%s/%s", FTI_Ckpt[1].dir, FTI_Exec->ckptFile);
-            break;
-        case 2:
-            sprintf(lfn, "%s/%s", FTI_Ckpt[2].dir, FTI_Exec->ckptFile);
-            break;
-        case 3:
-            sprintf(lfn, "%s/%s", FTI_Ckpt[3].dir, FTI_Exec->ckptFile);
-            break;
-    }
-
-    // Open and resize files
-    sprintf(gfn, "%s/%s", FTI_Conf->gTmpDir, FTI_Exec->ckptFile);
-    sprintf(str, "L4 trying to access local ckpt. file (%s).", lfn);
-    FTI_Print(str, FTI_DBUG);
-
-    lfd = fopen(lfn, "rb");
-    if (lfd == NULL) {
-        FTI_Print("L4 cannot open the checkpoint file.", FTI_EROR);
-        return FTI_NSCS;
-    }
-
-    gfd = fopen(gfn, "wb");
-    if (gfd == NULL) {
-        FTI_Print("L4 cannot open ckpt. file in the PFS.", FTI_EROR);
-
-        fclose(lfd);
-
-        return FTI_NSCS;
-    }
-
-    char *blBuf1 = talloc(char, FTI_Conf->blockSize);
-    unsigned long bSize = FTI_Conf->blockSize;
-
-    // Checkpoint files exchange
-    while (pos < ps) {
-        if ((fs - pos) < FTI_Conf->blockSize) {
-            bSize = fs - pos;
-        }
-
-        size_t bytes = fread(blBuf1, sizeof(char), bSize, lfd);
-        if (ferror(lfd)) {
-            FTI_Print("L4 cannot read from the ckpt. file.", FTI_EROR);
-
-            free(blBuf1);
-            fclose(lfd);
-            fclose(gfd);
-
-            return FTI_NSCS;
-        }
-
-        fwrite(blBuf1, sizeof(char), bytes, gfd);
-        if (ferror(gfd)) {
-            FTI_Print("L4 cannot write to the ckpt. file in the PFS.", FTI_EROR);
-
-            free(blBuf1);
-            fclose(lfd);
-            fclose(gfd);
-
-            return FTI_NSCS;
-        }
-
-        pos = pos + FTI_Conf->blockSize;
-    }
-
-    free(blBuf1);
-    fclose(lfd);
-    fclose(gfd);
-
-    return FTI_SCES;
-}
->>>>>>> 3078bfc5
+/**
+ *  @file   postckpt.c
+ *  @author Leonardo A. Bautista Gomez (leobago@gmail.com)
+ *  @date   December, 2013
+ *  @brief  Post-checkpointing functions for the FTI library.
+ */
+
+#include "interface.h"
+
+/*-------------------------------------------------------------------------*/
+/**
+  @brief      It returns FTI_SCES.
+  @param      group           The group ID.
+  @return     integer         FTI_SCES.
+
+  This function just returns FTI_SCES to have homogeneous code.
+
+ **/
+/*-------------------------------------------------------------------------*/
+int FTI_Local(FTIT_configuration* FTI_Conf, FTIT_execution* FTI_Exec,
+              FTIT_topology* FTI_Topo, FTIT_checkpoint* FTI_Ckpt, int group)
+{
+    unsigned long maxFs, fs;
+    FTI_Print("Starting checkpoint post-processing L1", FTI_DBUG);
+    int res = FTI_Try(FTI_GetMeta(FTI_Conf, FTI_Exec, FTI_Topo, FTI_Ckpt, &fs, &maxFs, group, 0), "obtain metadata.");
+    if (res == FTI_NSCS) {
+        return FTI_NSCS;
+    }
+    return FTI_SCES;
+}
+
+/*-------------------------------------------------------------------------*/
+/**
+  @brief      Send Ckpt file.
+  @param      fs              Ckpt file size
+  @param      destination     destination group rank
+  @return     integer         FTI_SCES if successful.
+
+  This function sends ckpt file to partner process. Partner should call
+  FTI_RecvPtner to receive this file.
+
+ **/
+/*-------------------------------------------------------------------------*/
+int FTI_SendCkpt(FTIT_configuration* FTI_Conf, FTIT_execution* FTI_Exec, FTIT_checkpoint* FTI_Ckpt,
+                 unsigned long fs, int destination)
+{
+    int bytes; //bytes read by fread
+    char lfn[FTI_BUFS], str[FTI_BUFS];
+    FILE* lfd;
+
+    sprintf(lfn, "%s/%s", FTI_Conf->lTmpDir, FTI_Exec->ckptFile);
+
+    sprintf(str, "L2 trying to access local ckpt. file (%s).", lfn);
+    FTI_Print(str, FTI_DBUG);
+
+    lfd = fopen(lfn, "rb");
+    if (lfd == NULL) {
+        FTI_Print("FTI failed to open L2 Ckpt. file.", FTI_DBUG);
+        return FTI_NSCS;
+    }
+
+    char* buffer = talloc(char, FTI_Conf->blockSize);
+    unsigned long toSend = fs; //remaining data to send
+    while (toSend > 0) {
+        int sendSize = (toSend > FTI_Conf->blockSize) ? FTI_Conf->blockSize : toSend;
+        bytes = fread(buffer, sizeof(char), sendSize, lfd);
+
+        if (ferror(lfd)) {
+            FTI_Print("Error reading data from L2 ckpt file", FTI_DBUG);
+
+            free(buffer);
+            fclose(lfd);
+
+            return FTI_NSCS;
+        }
+
+        MPI_Send(buffer, bytes, MPI_CHAR, destination, FTI_Conf->tag, FTI_Exec->groupComm);
+        toSend -= bytes;
+    }
+
+    free(buffer);
+    fclose(lfd);
+
+    return FTI_SCES;
+}
+
+/*-------------------------------------------------------------------------*/
+/**
+  @brief      Receive Ptner file.
+  @param      pfs             Ptner file size
+  @param      source          souce group rank
+  @return     integer         FTI_SCES if successful.
+
+  This function receives ckpt file from partner process and saves it as
+  Ptner file. Partner should call FTI_SendCkpt to send file.
+
+ **/
+/*-------------------------------------------------------------------------*/
+int FTI_RecvPtner(FTIT_configuration* FTI_Conf, FTIT_execution* FTI_Exec, FTIT_checkpoint* FTI_Ckpt,
+                  unsigned long pfs, int source)
+{
+    int rank;
+    char pfn[FTI_BUFS], str[FTI_BUFS];
+
+    //heads need to use ckptFile to get ckptID and rank
+    sscanf(FTI_Exec->ckptFile, "Ckpt%d-Rank%d.fti", &FTI_Exec->ckptID, &rank);
+    sprintf(pfn, "%s/Ckpt%d-Pcof%d.fti", FTI_Conf->lTmpDir, FTI_Exec->ckptID, rank);
+    sprintf(str, "L2 trying to access Ptner file (%s).", pfn);
+    FTI_Print(str, FTI_DBUG);
+
+    FILE* pfd = fopen(pfn, "wb");
+    if (pfd == NULL) {
+        FTI_Print("FTI failed to open L2 ptner file.", FTI_DBUG);
+        return FTI_NSCS;
+    }
+
+    char* buffer = talloc(char, FTI_Conf->blockSize);
+    unsigned long toRecv = pfs; //remaining data to receive
+    while (toRecv > 0) {
+        int recvSize = (toRecv > FTI_Conf->blockSize) ? FTI_Conf->blockSize : toRecv;
+        MPI_Recv(buffer, recvSize, MPI_CHAR, source, FTI_Conf->tag, FTI_Exec->groupComm, MPI_STATUS_IGNORE);
+        fwrite(buffer, sizeof(char), recvSize, pfd);
+
+        if (ferror(pfd)) {
+            FTI_Print("Error writing data to L2 ptner file", FTI_DBUG);
+
+            free(buffer);
+            fclose(pfd);
+
+            return FTI_NSCS;
+        }
+        toRecv -= recvSize;
+    }
+
+    free(buffer);
+    fclose(pfd);
+
+    return FTI_SCES;
+}
+
+/*-------------------------------------------------------------------------*/
+/**
+  @brief      It copies ckpt. files in to the partner node.
+  @param      group           The group ID.
+  @return     integer         FTI_SCES if successful.
+
+  This function copies the checkpoint files into the partner node. It
+  follows a ring, where the ring size is the group size given in the FTI
+  configuration file.
+
+ **/
+/*-------------------------------------------------------------------------*/
+int FTI_Ptner(FTIT_configuration* FTI_Conf, FTIT_execution* FTI_Exec,
+              FTIT_topology* FTI_Topo, FTIT_checkpoint* FTI_Ckpt, int group)
+{
+    unsigned long maxFs, fs, pfs; //ckpt file size, partner file size
+    int source = FTI_Topo->left; //receive Ckpt file from this process
+    int destination = FTI_Topo->right; //send Ckpt file to this process
+    int res;
+    char str[FTI_BUFS];
+
+    FTI_Print("Starting checkpoint post-processing L2", FTI_DBUG);
+    res = FTI_Try(FTI_GetMeta(FTI_Conf, FTI_Exec, FTI_Topo, FTI_Ckpt, &fs, &maxFs, group, 0), "obtain metadata.");
+    if (res == FTI_NSCS) {
+        return FTI_NSCS;
+    }
+
+    res = FTI_GetPtnerSize(FTI_Conf, FTI_Topo, FTI_Ckpt, &pfs, group, 0);
+    if (res == FTI_NSCS) {
+        return FTI_NSCS;
+    }
+
+    if (FTI_Topo->groupRank % 2) { //first send, then receive
+        res = FTI_SendCkpt(FTI_Conf, FTI_Exec, FTI_Ckpt, fs, destination);
+        if (res != FTI_SCES) {
+            return FTI_NSCS;
+        }
+        res = FTI_RecvPtner(FTI_Conf, FTI_Exec, FTI_Ckpt, pfs, source);
+        if (res != FTI_SCES) {
+            return FTI_NSCS;
+        }
+    } else { //first receive, then send
+        res = FTI_RecvPtner(FTI_Conf, FTI_Exec, FTI_Ckpt, pfs, source);
+        if (res != FTI_SCES) {
+            return FTI_NSCS;
+        }
+        res = FTI_SendCkpt(FTI_Conf, FTI_Exec, FTI_Ckpt, fs, destination);
+        if (res != FTI_SCES) {
+            return FTI_NSCS;
+        }
+    }
+    return FTI_SCES;
+}
+
+/*-------------------------------------------------------------------------*/
+/**
+  @brief      It performs RS encoding with the ckpt. files in to the group.
+  @param      group           The group ID.
+  @return     integer         FTI_SCES if successful.
+
+  This function performs the Reed-Solomon encoding for a given group. The
+  checkpoint files are padded to the maximum size of the largest checkpoint
+  file in the group +- the extra space to be a multiple of block size.
+
+ **/
+/*-------------------------------------------------------------------------*/
+int FTI_RSenc(FTIT_configuration* FTI_Conf, FTIT_execution* FTI_Exec,
+              FTIT_topology* FTI_Topo, FTIT_checkpoint* FTI_Ckpt, int group)
+{
+    char *myData, *data, *coding, lfn[FTI_BUFS], efn[FTI_BUFS], str[FTI_BUFS];
+    int *matrix, cnt, i, j, init, src, offset, dest, matVal, res, bs = FTI_Conf->blockSize, rank;
+    unsigned long maxFs, fs, ps, pos = 0;
+    MPI_Request reqSend, reqRecv;
+    MPI_Status status;
+    int remBsize = bs;
+    FILE *lfd, *efd;
+
+    FTI_Print("Starting checkpoint post-processing L3", FTI_DBUG);
+    res = FTI_Try(FTI_GetMeta(FTI_Conf, FTI_Exec, FTI_Topo, FTI_Ckpt, &fs, &maxFs, group, 0), "obtain metadata.");
+    if (res != FTI_SCES) {
+        return FTI_NSCS;
+    }
+    ps = ((maxFs / bs)) * bs;
+    if (ps < maxFs) {
+        ps = ps + bs;
+    }
+
+    sscanf(FTI_Exec->ckptFile, "Ckpt%d-Rank%d.fti", &FTI_Exec->ckptID, &rank);
+    sprintf(lfn, "%s/%s", FTI_Conf->lTmpDir, FTI_Exec->ckptFile);
+    sprintf(efn, "%s/Ckpt%d-RSed%d.fti", FTI_Conf->lTmpDir, FTI_Exec->ckptID, rank);
+
+    sprintf(str, "L3 trying to access local ckpt. file (%s).", lfn);
+    FTI_Print(str, FTI_DBUG);
+
+    //all files in group must have the same size
+    if (truncate(lfn, maxFs) == -1) {
+        FTI_Print("Error with truncate on checkpoint file", FTI_WARN);
+        return FTI_NSCS;
+    }
+
+    lfd = fopen(lfn, "rb");
+    if (lfd == NULL) {
+        FTI_Print("FTI failed to open L3 checkpoint file.", FTI_EROR);
+        return FTI_NSCS;
+    }
+
+    efd = fopen(efn, "wb");
+    if (efd == NULL) {
+        FTI_Print("FTI failed to open encoded ckpt. file.", FTI_EROR);
+
+        fclose(lfd);
+
+        return FTI_NSCS;
+    }
+
+    myData = talloc(char, bs);
+    coding = talloc(char, bs);
+    data = talloc(char, 2 * bs);
+    matrix = talloc(int, FTI_Topo->groupSize* FTI_Topo->groupSize);
+
+    for (i = 0; i < FTI_Topo->groupSize; i++) {
+        for (j = 0; j < FTI_Topo->groupSize; j++) {
+            matrix[i * FTI_Topo->groupSize + j] = galois_single_divide(1, i ^ (FTI_Topo->groupSize + j), FTI_Conf->l3WordSize);
+        }
+    }
+
+    // For each block
+    while (pos < ps) {
+        if ((maxFs - pos) < bs) {
+            remBsize = maxFs - pos;
+        }
+
+        // Reading checkpoint files
+        size_t bytes = fread(myData, sizeof(char), remBsize, lfd);
+        if (ferror(lfd)) {
+            FTI_Print("FTI failed to read from L3 ckpt. file.", FTI_EROR);
+
+            free(data);
+            free(matrix);
+            free(coding);
+            free(myData);
+            fclose(lfd);
+            fclose(efd);
+
+            return FTI_NSCS;
+        }
+
+        dest = FTI_Topo->groupRank;
+        i = FTI_Topo->groupRank;
+        offset = 0;
+        init = 0;
+        cnt = 0;
+
+        // For each encoding
+        while (cnt < FTI_Topo->groupSize) {
+            if (cnt == 0) {
+                memcpy(&(data[offset * bs]), myData, sizeof(char) * bytes);
+            }
+            else {
+                MPI_Wait(&reqSend, &status);
+                MPI_Wait(&reqRecv, &status);
+            }
+
+            // At every loop *but* the last one we send the data
+            if (cnt != FTI_Topo->groupSize - 1) {
+                dest = (dest + FTI_Topo->groupSize - 1) % FTI_Topo->groupSize;
+                src = (i + 1) % FTI_Topo->groupSize;
+                MPI_Isend(myData, bytes, MPI_CHAR, dest, FTI_Conf->tag, FTI_Exec->groupComm, &reqSend);
+                MPI_Irecv(&(data[(1 - offset) * bs]), bs, MPI_CHAR, src, FTI_Conf->tag, FTI_Exec->groupComm, &reqRecv);
+            }
+
+            matVal = matrix[FTI_Topo->groupRank * FTI_Topo->groupSize + i];
+            // First copy or xor any data that does not need to be multiplied by a factor
+            if (matVal == 1) {
+                if (init == 0) {
+                    memcpy(coding, &(data[offset * bs]), bs);
+                    init = 1;
+                }
+                else {
+                    galois_region_xor(&(data[offset * bs]), coding, coding, bs);
+                }
+            }
+
+            // Then the data that needs to be multiplied by a factor
+            if (matVal != 0 && matVal != 1) {
+                galois_w16_region_multiply(&(data[offset * bs]), matVal, bs, coding, init);
+                init = 1;
+            }
+
+            i = (i + 1) % FTI_Topo->groupSize;
+            offset = 1 - offset;
+            cnt++;
+        }
+
+        // Writting encoded checkpoints
+        fwrite(coding, sizeof(char), remBsize, efd);
+
+        // Next block
+        pos = pos + bs;
+    }
+
+    if (truncate(lfn, fs) == -1) {
+        FTI_Print("Error with re-truncate on checkpoint file", FTI_WARN);
+        return FTI_NSCS;
+    }
+
+    free(data);
+    free(matrix);
+    free(coding);
+    free(myData);
+    fclose(lfd);
+    fclose(efd);
+
+    //write checksum in metadata
+    char checksum[MD5_DIGEST_LENGTH];
+    res = FTI_Checksum(efn, checksum);
+    if (res != FTI_SCES) {
+        return FTI_NSCS;
+    }
+    res = FTI_WriteRSedChecksum(FTI_Conf, FTI_Exec, FTI_Topo, FTI_Ckpt, rank, checksum);
+
+    return res;
+}
+
+/*-------------------------------------------------------------------------*/
+/**
+  @brief      It flushes the local ckpt. files in to the PFS.
+  @param      group           The group ID.
+  @param      level           The level from which ckpt. files are flushed.
+  @return     integer         FTI_SCES if successful.
+
+  This function flushes the local checkpoint files in to the PFS.
+
+ **/
+/*-------------------------------------------------------------------------*/
+int FTI_Flush(FTIT_configuration* FTI_Conf, FTIT_execution* FTI_Exec,
+              FTIT_topology* FTI_Topo, FTIT_checkpoint* FTI_Ckpt, int group, int level)
+{
+    int i, res, gRank, member, reslen;
+    size_t fs, maxFs;
+    MPI_Comm lComm;
+    size_t data_written = 0;
+    char lfn[FTI_BUFS], gfn[FTI_BUFS], str[FTI_BUFS], mpi_err[FTI_BUFS];
+    unsigned long ps, pos = 0;
+    FILE *lfd;
+    FILE *gfd;
+    MPI_Datatype dType;
+    MPI_Status status;
+    MPI_Offset *chunkSizes, *lChunkSizes, offset = 0;
+    
+    if (level == -1 || (level != -1 && FTI_Topo->amIaHead && FTI_Ckpt[4].isInline )) {
+        return FTI_SCES; // Fake call for inline PFS checkpoint
+    }
+    
+	FTI_Print("Starting checkpoint post-processing L4", FTI_DBUG);
+    
+    // assign index for metadata
+    member = (FTI_Topo->amIaHead) ? group-1 : 0;
+    
+    // determine rank
+    gRank = (FTI_Topo->amIaHead) ? FTI_Topo->body[member] : FTI_Topo->myRank;
+
+    // determine number of members
+    int nbMembers = (FTI_Topo->amIaHead) ? FTI_Topo->nbApprocs : 1;
+
+    // determine split rank from global rank
+    int splitRank = (FTI_Topo->amIaHead) ? gRank - ( (FTI_Topo->splitRank+1) * FTI_Topo->nbHeads ) : FTI_Topo->splitRank;
+
+    // align ps to blocksize
+    ps = (FTI_Exec->meta[member].maxFs / FTI_Conf->blockSize) * FTI_Conf->blockSize;
+    if (ps < FTI_Exec->meta[member].maxFs) {
+        ps = ps + FTI_Conf->blockSize;
+    }
+    
+    switch (level) {
+        case 0:
+            sprintf(lfn, "%s/%s", FTI_Conf->lTmpDir, FTI_Exec->meta[member].ckptFile);
+            break;
+        case 1:
+            sprintf(lfn, "%s/%s", FTI_Ckpt[1].dir, FTI_Exec->meta[member].ckptFile);
+            break;
+        case 2:
+            sprintf(lfn, "%s/%s", FTI_Ckpt[2].dir, FTI_Exec->meta[member].ckptFile);
+            break;
+        case 3:
+            sprintf(lfn, "%s/%s", FTI_Ckpt[3].dir, FTI_Exec->meta[member].ckptFile);
+            break;
+    }
+
+    sprintf(str, "L4 trying to access local ckpt. file (%s).", lfn);
+    FTI_Print(str, FTI_DBUG);
+
+    // Open local file
+    lfd = fopen(lfn, "rb");
+    if (lfd == NULL) {
+        FTI_Print("L4 cannot open the checkpoint file.", FTI_EROR);
+        return FTI_NSCS;
+    }
+
+	// select behaviour depending on I/O
+    switch (FTI_Conf->ioMode) {
+
+        case FTI_IO_POSIX:
+
+            sprintf(gfn, "%s/%s", FTI_Conf->gTmpDir, FTI_Exec->meta[member].ckptFile);
+            gfd = fopen(gfn, "wb");
+            
+            if (gfd == NULL) {
+                FTI_Print("L4 cannot open ckpt. file in the PFS.", FTI_EROR);
+                fclose(lfd);
+                return FTI_NSCS;
+            }
+
+            break;
+
+        case FTI_IO_MPI:
+            
+            // collect chunksizes of other ranks
+            lChunkSizes = talloc(MPI_Offset, nbMembers);
+            for (i = 0; i < nbMembers; i++) {
+                lChunkSizes[i] = FTI_Exec->meta[i].fs;
+            }
+            
+            chunkSizes = talloc(MPI_Offset, FTI_Topo->nbApprocs*FTI_Topo->nbNodes);
+            MPI_Allgather(lChunkSizes, nbMembers, MPI_OFFSET, chunkSizes, nbMembers, MPI_OFFSET, FTI_COMM_WORLD);
+            
+            // set file offset
+            for (i=0; i<splitRank; i++) {
+                offset += chunkSizes[i];
+            }
+
+            break; 
+
+#ifdef ENABLE_SIONLIB // --> If SIONlib is installed
+        case FTI_IO_SIONLIB:
+
+            res = sion_seek(FTI_Exec->sid, gRank, SION_CURRENT_BLK, SION_CURRENT_POS);
+
+            if (res!=SION_SUCCESS) {
+				errno = 0;
+                sprintf(str, "SIONlib: unable to set file pointer");
+                FTI_Print(str, FTI_EROR);
+                fclose(lfd);
+                sion_close(FTI_Exec->sid);
+                return FTI_NSCS;
+            }
+
+            break;
+#endif
+    }
+
+    char *blBuf1 = talloc(char, FTI_Conf->blockSize);
+    unsigned long bSize = FTI_Conf->blockSize;
+    
+    // Checkpoint files exchange
+    while (pos < ps) {
+        if ((FTI_Exec->meta[member].fs - pos) < FTI_Conf->blockSize)
+            bSize = FTI_Exec->meta[member].fs - pos;
+
+        size_t bytes = fread(blBuf1, sizeof(char), bSize, lfd);
+        if (ferror(lfd)) {
+            FTI_Print("L4 cannot read from the ckpt. file.", FTI_EROR);
+            free(blBuf1);
+            fclose(lfd);
+            return FTI_NSCS;
+        }
+        
+        switch (FTI_Conf->ioMode) {
+
+            case FTI_IO_POSIX:
+
+                fwrite(blBuf1, sizeof(char), bytes, gfd);
+                if (ferror(gfd)) {
+                    FTI_Print("L4 cannot write to the ckpt. file in the PFS.", FTI_EROR);
+                    free(blBuf1);
+                    fclose(lfd);
+                    fclose(gfd);
+                    return FTI_NSCS;
+                }
+
+                break;
+
+            case FTI_IO_MPI:
+
+                MPI_Type_contiguous(bytes, MPI_BYTE, &dType); 
+                MPI_Type_commit(&dType);
+
+                res = MPI_File_write_at(FTI_Exec->pfh, offset, blBuf1, 1, dType, &status);
+				// check if successfull
+				if (res != 0) {
+					errno = 0;
+					MPI_Error_string(res, mpi_err, &reslen);
+					snprintf(str, FTI_BUFS, "Failed to write data to PFS durin Flush [MPI ERROR - %i] %s", res, mpi_err);
+					FTI_Print(str, FTI_EROR);
+					MPI_File_close(&FTI_Exec->pfh);
+					return FTI_NSCS;
+				}
+
+                offset += bytes;
+                MPI_Type_free(&dType);
+
+                break;
+
+#ifdef ENABLE_SIONLIB // --> If SIONlib is installed
+            case FTI_IO_SIONLIB:
+
+                data_written = sion_fwrite(blBuf1, sizeof(char), bytes, FTI_Exec->sid);
+
+                if (data_written < 0) {
+                    FTI_Print("sionlib: could not write data", FTI_EROR);
+
+                    free(blBuf1);
+                    fclose(lfd);
+                    sion_parclose_mapped_mpi(FTI_Exec->sid);
+
+                    return FTI_NSCS;
+                }
+
+                break;
+#endif
+        }
+        
+        pos = pos + FTI_Conf->blockSize;
+
+    }
+    
+	free(blBuf1);
+    fclose(lfd);
+	if (FTI_Conf->ioMode == FTI_IO_POSIX) {
+			fclose(gfd);
+    }
+
+    return FTI_SCES;
+}
+
+/*-------------------------------------------------------------------------*/
+/**
+@brief      Selects I/O and prepares the flush for each I/O
+@param      level           The level from which ckpt. files are flushed.
+@return     integer         FTI_SCES if successful.
+
+**/
+/*-------------------------------------------------------------------------*/
+int FTI_FlushInit(FTIT_configuration* FTI_Conf, FTIT_execution* FTI_Exec,
+	FTIT_topology* FTI_Topo, FTIT_checkpoint* FTI_Ckpt, int level)
+{
+
+	int res;
+	char str[FTI_BUFS]; 
+	if (level == -1) {
+		return FTI_SCES; // Fake call for inline PFS checkpoint
+	}
+
+	// create global temp directory
+	if (mkdir(FTI_Conf->gTmpDir, 0777) == -1) {
+		if (errno != EEXIST) {
+			FTI_Print("Cannot create global directory", FTI_EROR);
+			return FTI_NSCS;
+		}
+	}
+
+	// select IO
+	switch (FTI_Conf->ioMode) {
+
+	case FTI_IO_POSIX:
+
+		res = FTI_FlushInitPosix(FTI_Conf, FTI_Exec, FTI_Topo, FTI_Ckpt, level);
+		break;
+
+	case FTI_IO_MPI:
+
+		res = FTI_FlushInitMpi(FTI_Conf, FTI_Exec, FTI_Topo, FTI_Ckpt, level);
+		break;
+
+#ifdef ENABLE_SIONLIB // --> If SIONlib is installed
+	case FTI_IO_SIONLIB:
+
+		// write checkpoint
+		res = FTI_FlushInitSionlib(FTI_Conf, FTI_Exec, FTI_Topo, FTI_Ckpt, level);
+		break;
+#endif
+	}
+
+	return res;
+}
+
+
+/*-------------------------------------------------------------------------*/
+/**
+@brief      Prepares the Flush for POSIX I/O
+@param      level           The level from which ckpt. files are flushed.
+@return     integer         FTI_SCES if successful.
+
+Init for the flush of locally stored checkpoint data to the PFS by POSIX
+
+**/
+/*-------------------------------------------------------------------------*/
+int FTI_FlushInitPosix(FTIT_configuration* FTI_Conf, FTIT_execution* FTI_Exec,
+              FTIT_topology* FTI_Topo, FTIT_checkpoint* FTI_Ckpt, int level) 
+{
+	unsigned long maxFs, fs;
+    int i, res;
+
+    if (FTI_Topo->amIaHead) {
+
+        for (i = 0; i<FTI_Topo->nbApprocs; i++) {
+
+            res = FTI_Try(FTI_GetMeta(FTI_Conf, FTI_Exec, FTI_Topo, FTI_Ckpt, &fs, &maxFs, i+1, level), "obtain metadata.");
+            if (res != FTI_SCES) {
+                FTI_Print("failed to obtain the metadata", FTI_EROR);
+                return FTI_NSCS;
+            }
+            FTI_Exec->meta[i].fs = fs;
+            FTI_Exec->meta[i].maxFs = maxFs;
+            strcpy(FTI_Exec->meta[i].ckptFile, FTI_Exec->ckptFile);
+
+        }
+
+    } 
+	
+    else {
+
+        res = FTI_Try(FTI_GetMeta(FTI_Conf, FTI_Exec, FTI_Topo, FTI_Ckpt, &fs, &maxFs, FTI_Topo->nodeRank, level), "obtain metadata.");
+        if (res != FTI_SCES)
+            return FTI_NSCS;
+
+        FTI_Exec->meta[0].fs = fs;
+        FTI_Exec->meta[0].maxFs = maxFs;
+        strcpy(FTI_Exec->meta[0].ckptFile, FTI_Exec->ckptFile);
+
+    }
+
+    return FTI_SCES;
+
+}
+
+/*-------------------------------------------------------------------------*/
+/**
+@brief      Prepares the Flush for MPI I/O
+@param      level           The level from which ckpt. files are flushed.
+@return     integer         FTI_SCES if successful.
+
+Init for the flush of locally stored checkpoint data to the PFS by MPI I/O
+
+**/
+/*-------------------------------------------------------------------------*/
+int FTI_FlushInitMpi(FTIT_configuration* FTI_Conf, FTIT_execution* FTI_Exec,
+              FTIT_topology* FTI_Topo, FTIT_checkpoint* FTI_Ckpt, int level) 
+{
+    char str[FTI_BUFS], mpi_err[FTI_BUFS];
+	unsigned long maxFs, fs;
+    int i, res, reslen;
+    MPI_Info info;
+    MPI_Status status;
+
+    if (FTI_Topo->amIaHead) {
+
+        for (i = 0; i<FTI_Topo->nbApprocs; i++) {
+
+            res = FTI_Try(FTI_GetMeta(FTI_Conf, FTI_Exec, FTI_Topo, FTI_Ckpt, &fs, &maxFs, i+1, level), "obtain metadata.");
+            if (res != FTI_SCES) {
+                FTI_Print("failed to obtain the metadata", FTI_EROR);
+                return FTI_NSCS;
+            }
+            FTI_Exec->meta[i].fs = fs;
+            FTI_Exec->meta[i].maxFs = maxFs;
+            strcpy(FTI_Exec->meta[i].ckptFile, FTI_Exec->ckptFile);
+
+        }
+        // set parallel file name
+        snprintf(str, FTI_BUFS, "Ckpt%d-mpiio.fti", (FTI_Exec->ckptID+1));
+        sprintf(FTI_Exec->fn, "%s/%s", FTI_Conf->gTmpDir, str);
+    
+            
+    } else {
+
+        res = FTI_Try(FTI_GetMeta(FTI_Conf, FTI_Exec, FTI_Topo, FTI_Ckpt, &fs, &maxFs, FTI_Topo->nodeRank, level), "obtain metadata.");
+        if (res != FTI_SCES)
+            return FTI_NSCS;
+
+        FTI_Exec->meta[0].fs = fs;
+        FTI_Exec->meta[0].maxFs = maxFs;
+        strcpy(FTI_Exec->meta[0].ckptFile, FTI_Exec->ckptFile);
+    
+        // set parallel file name
+        snprintf(str, FTI_BUFS, "Ckpt%d-mpiio.fti", (FTI_Exec->ckptID));
+        sprintf(FTI_Exec->fn, "%s/%s", FTI_Conf->gTmpDir, str);
+    
+
+    }
+
+    // enable collective buffer optimization
+    MPI_Info_create(&info);
+    MPI_Info_set(info, "romio_cb_write", "enable");
+    
+    // TODO enable to set stripping unit in the config file (Maybe also other hints)
+    // set stripping unit to 4MB
+    MPI_Info_set(info, "stripping_unit", "4194304");
+    
+    // open parallel file (collective call)
+    res = MPI_File_open(FTI_COMM_WORLD, FTI_Exec->fn, MPI_MODE_WRONLY|MPI_MODE_CREATE, info, &(FTI_Exec->pfh)); 
+     
+    // check if successfull
+    if (res != 0) {
+		errno = 0;
+        MPI_Error_string(res, mpi_err, &reslen);
+        snprintf(str, FTI_BUFS, "unable to create file during flush initialization [MPI ERROR - %i] %s", res, mpi_err);
+        FTI_Print(str, FTI_EROR);
+        MPI_File_close(&(FTI_Exec->pfh));
+        return FTI_NSCS;
+    }
+    
+    MPI_Info_free(&info);
+    return FTI_SCES;
+
+}
+
+/*-------------------------------------------------------------------------*/
+/**
+@brief      Prepares the Flush for SIONlib I/O
+@param      level           The level from which ckpt. files are flushed.
+@return     integer         FTI_SCES if successful.
+
+Init for the flush of locally stored checkpoint data to the PFS by SIONlib
+
+**/
+/*-------------------------------------------------------------------------*/
+#ifdef ENABLE_SIONLIB // --> If SIONlib is installed
+int FTI_FlushInitSionlib(FTIT_configuration* FTI_Conf, FTIT_execution* FTI_Exec,
+              FTIT_topology* FTI_Topo, FTIT_checkpoint* FTI_Ckpt, int level) 
+{
+	unsigned long maxFs, fs;
+    int i, res, numFiles = 1, fsblksize = -1, nlocaltasks = 1;
+    sion_int64 *chunkSizes;
+    int *gRankList;
+    int *file_map;
+    int *rank_map;
+    char *newfname = NULL;
+    char str[FTI_BUFS];
+    FILE *dfp;
+
+    if (FTI_Topo->amIaHead) {
+        gRankList = talloc(int, FTI_Topo->nbApprocs+1);
+        file_map = talloc(int, FTI_Topo->nbApprocs+1);
+        rank_map = talloc(int, FTI_Topo->nbApprocs+1);
+        chunkSizes = talloc(sion_int64, FTI_Topo->nbApprocs+1);
+        nlocaltasks = FTI_Topo->nbApprocs+1;
+        // gRankList has global ranks for which head is responsible.
+        // file_map maps file indices to ranks. we have only one file, so file index 0 for all ranks.
+        // rank_map has the ranks for the file mapping. indices are corresponding.
+        // SIONlib cant map if the writing rank is excluded. hence head rank is included with chunksize = 0.
+        gRankList[0] = FTI_Topo->myRank;
+        file_map[0]  = 0;
+        rank_map[0]  = gRankList[0];
+        chunkSizes[0] = 0;
+        for(i=1;i<FTI_Topo->nbApprocs+1;i++) {
+            gRankList[i] = FTI_Topo->body[i-1];
+            file_map[i]  = 0;
+            rank_map[i]  = gRankList[i];
+        }
+        // get metadata
+        for (i = 0; i<FTI_Topo->nbApprocs; i++) {
+            res = FTI_Try(FTI_GetMeta(FTI_Conf, FTI_Exec, FTI_Topo, FTI_Ckpt, &fs, &maxFs, i+1, level), "obtain metadata.");
+            if (res != FTI_SCES) {
+                FTI_Print("failed to obtain the metadata", FTI_EROR);
+                return FTI_NSCS;
+            }
+            FTI_Exec->meta[i].fs = fs;
+            FTI_Exec->meta[i].maxFs = maxFs;
+            strcpy(FTI_Exec->meta[i].ckptFile, FTI_Exec->ckptFile);
+            chunkSizes[i+1] = fs;
+        }
+        // set parallel file name
+        snprintf(str, FTI_BUFS, "Ckpt%d-sionlib.fti", (FTI_Exec->ckptID+1));
+        sprintf(FTI_Exec->fn, "%s/%s", FTI_Conf->gTmpDir, str);
+
+        // open parallel file in collective call for all heads
+        FTI_Exec->sid = sion_paropen_mapped_mpi(FTI_Exec->fn, "wb,posix", &numFiles, FTI_COMM_WORLD, &nlocaltasks, &gRankList, &chunkSizes, &file_map, &rank_map, &fsblksize, &dfp); 
+        if (FTI_Exec->sid == -1) {
+            FTI_Print("PAROPEN MAPPED ERROR", FTI_EROR);
+            return FTI_NSCS;
+        }
+    } 
+	
+	else {
+        // set parallel file name
+        snprintf(str, FTI_BUFS, "Ckpt%d-sionlib.fti", FTI_Exec->ckptID);
+        sprintf(FTI_Exec->fn, "%s/%s", FTI_Conf->gTmpDir, str);
+
+        res = FTI_Try(FTI_GetMeta(FTI_Conf, FTI_Exec, FTI_Topo, FTI_Ckpt, &fs, &maxFs, FTI_Topo->nodeRank, level), "obtain metadata.");
+        if (res != FTI_SCES)
+            return FTI_NSCS;
+    	
+		// set parameter for paropen mapped call
+    	if (FTI_Topo->nbHeads == 1 && FTI_Topo->groupID == 1) {
+
+    	    // for the case that we have a head
+    	    nlocaltasks = 2;
+    	    gRankList = talloc(int, 2);
+    	    chunkSizes = talloc(sion_int64, 2);
+    	    file_map = talloc(int, 2);
+    	    rank_map = talloc(int, 2);
+
+    	    chunkSizes[0] = 0;
+    	    chunkSizes[1] = fs;
+    	    gRankList[0] = FTI_Topo->headRank;
+    	    gRankList[1] = FTI_Topo->myRank;
+    	    file_map[0] = 0;
+    	    file_map[1] = 0;
+    	    rank_map[0] = gRankList[0];
+    	    rank_map[1] = gRankList[1];
+    	
+    	} else {
+    	
+    	    nlocaltasks = 1;
+    	    gRankList = talloc(int, 1);
+    	    chunkSizes = talloc(sion_int64, 1);
+    	    file_map = talloc(int, 1);
+    	    rank_map = talloc(int, 1);
+
+    	    *chunkSizes = fs;
+    	    *gRankList = FTI_Topo->myRank;
+    	    *file_map = 0;
+    	    *rank_map = *gRankList;
+    	
+    	}
+        
+        FTI_Exec->meta[0].fs = fs;
+        FTI_Exec->meta[0].maxFs = maxFs;
+        strcpy(FTI_Exec->meta[0].ckptFile, FTI_Exec->ckptFile);
+        
+        FTI_Exec->sid = sion_paropen_mapped_mpi(FTI_Exec->fn, "wb,posix", &numFiles, FTI_COMM_WORLD, &nlocaltasks, &gRankList, &chunkSizes, &file_map, &rank_map, &fsblksize, NULL); 
+		if (FTI_Exec->sid == -1) {
+			FTI_Print("PAROPEN MAPPED ERROR", FTI_EROR);
+			return FTI_NSCS;
+		}
+	}
+
+    return FTI_SCES;
+}
+#endif
+
+/*-------------------------------------------------------------------------*/
+/**
+@brief      Selects I/O and Finalizes Flush respectively
+@param      level           The level from which ckpt. files are flushed.
+@return     integer         FTI_SCES if successful.
+
+**/
+/*-------------------------------------------------------------------------*/
+int FTI_FlushFinalize(FTIT_configuration* FTI_Conf, FTIT_execution* FTI_Exec,
+              FTIT_topology* FTI_Topo, FTIT_checkpoint* FTI_Ckpt, int level) 
+{
+    
+    int res;
+    char str[FTI_BUFS];
+    
+    if (level == -1 ) {
+        return FTI_SCES; // Fake call for inline PFS checkpoint
+    }
+    
+    // select IO
+    switch(FTI_Conf->ioMode) {
+
+        case FTI_IO_POSIX:
+
+            res = FTI_SCES; 
+            break;
+        
+        case FTI_IO_MPI:
+            
+            res = FTI_FlushFinalizeMpi(FTI_Conf, FTI_Exec, FTI_Topo, FTI_Ckpt);
+            break;
+
+#ifdef ENABLE_SIONLIB // --> If SIONlib is installed
+        case FTI_IO_SIONLIB:
+
+            res = FTI_FlushFinalizeSionlib(FTI_Conf, FTI_Exec, FTI_Topo, FTI_Ckpt);
+            break;
+#endif
+    }
+
+    return res;
+
+}
+
+/*-------------------------------------------------------------------------*/
+/**
+@brief      Finalizes flush for SIONlib I/O
+@return     integer         FTI_SCES if successful.
+
+**/
+/*-------------------------------------------------------------------------*/
+#ifdef ENABLE_SIONLIB // --> If SIONlib is installed
+int FTI_FlushFinalizeSionlib(FTIT_configuration* FTI_Conf, FTIT_execution* FTI_Exec,
+              FTIT_topology* FTI_Topo, FTIT_checkpoint* FTI_Ckpt) 
+{
+    
+    int res = 0, i, j, nbSectors, save_sectorID, save_groupID;
+
+    sion_parclose_mapped_mpi(FTI_Exec->sid); 
+
+    if (FTI_Topo->amIaHead) {
+        
+		// set parallel file name
+        snprintf(FTI_Exec->ckptFile, FTI_BUFS, "Ckpt%d-sionlib.fti", FTI_Exec->ckptID+1);
+
+        // update meta data
+        for (i = 0; i < FTI_Topo->nbApprocs; i++) {
+            res = FTI_Try(FTI_CreateMetadata(FTI_Conf, FTI_Exec, FTI_Topo, 1, i), "create metadata.");
+        }
+    }
+
+    else {
+        
+        // set parallel file name
+        snprintf(FTI_Exec->ckptFile, FTI_BUFS, "Ckpt%d-sionlib.fti", FTI_Exec->ckptID);
+        res = FTI_Try(FTI_CreateMetadata(FTI_Conf, FTI_Exec, FTI_Topo, 1, 0), "create metadata.");
+
+    }
+    return res;
+
+}
+#endif
+
+/*-------------------------------------------------------------------------*/
+/**
+@brief      Finalizes flush for MPI I/O
+@return     integer         FTI_SCES if successful.
+
+**/
+/*-------------------------------------------------------------------------*/
+int FTI_FlushFinalizeMpi(FTIT_configuration* FTI_Conf, FTIT_execution* FTI_Exec,
+              FTIT_topology* FTI_Topo, FTIT_checkpoint* FTI_Ckpt) 
+{
+    
+    int res = 0, i, j, nbSectors, save_sectorID, save_groupID;
+    unsigned long *fs, *mfs;
+
+    MPI_File_close(&(FTI_Exec->pfh));
+
+    if (FTI_Topo->amIaHead) {
+        
+		// set parallel file name
+        snprintf(FTI_Exec->ckptFile, FTI_BUFS, "Ckpt%d-mpiio.fti", FTI_Exec->ckptID+1);
+
+        // update meta data
+        for (i = 0; i < FTI_Topo->nbApprocs; i++) {
+            res = FTI_Try(FTI_CreateMetadata(FTI_Conf, FTI_Exec, FTI_Topo, 1, i), "create metadata.");
+        }
+    }
+
+    else {
+        
+        // set parallel file name
+        snprintf(FTI_Exec->ckptFile, FTI_BUFS, "Ckpt%d-mpiio.fti", FTI_Exec->ckptID);
+        res = FTI_Try(FTI_CreateMetadata(FTI_Conf, FTI_Exec, FTI_Topo, 1, 0), "create metadata.");
+
+    }
+    return res;
+}