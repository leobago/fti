--- conflicted
+++ resolved
@@ -304,19 +304,21 @@
     MPI_Comm lComm;
     size_t data_written = 0;
     char lfn[FTI_BUFS], gfn[FTI_BUFS], str[FTI_BUFS];
-<<<<<<< HEAD
     unsigned long ps, pos = 0;
     FILE *lfd;
 
     // Fake call as well for the case head enabled but level 4 ckpt isinline
-    if (level == -1 || (level != -1 && FTI_Topo->amIaHead && FTI_Ckpt[4].isInline ))
+    if (level == -1 || (level != -1 && FTI_Topo->amIaHead && FTI_Ckpt[4].isInline )) {
         return FTI_SCES; // Fake call for inline PFS checkpoint
+    }
     
 	FTI_Print("Starting checkpoint post-processing L4", FTI_DBUG);
     res = FTI_Try(FTI_GetMeta(FTI_Conf, FTI_Exec, FTI_Topo, FTI_Ckpt, &fs, &maxFs, group, level), "obtain metadata.");
-    if (res != FTI_SCES)
+    if (res != FTI_SCES) {
         return FTI_NSCS; 
-    /* 
+    }
+
+    /** 
      * make it generic. group is the groupID. But for the meta information in the 
      * arrays we need groupID -1 in the head case and 0 for the approc case.
     */
@@ -325,33 +327,10 @@
 
     // TODO determine filesizes (maxFs and fs)
     ps = (FTI_Exec->meta[member].maxFs / FTI_Conf->blockSize) * FTI_Conf->blockSize;
-    if (ps < FTI_Exec->meta[member].maxFs)
+    if (ps < FTI_Exec->meta[member].maxFs) {
         ps = ps + FTI_Conf->blockSize;
-    
-=======
-    unsigned long maxFs, fs, ps, pos = 0;
-    FILE *lfd, *gfd;
-    if (level == -1) {
-        return FTI_SCES; // Fake call for inline PFS checkpoint
-    }
-
-    FTI_Print("Starting checkpoint post-processing L4", FTI_DBUG);
-    int res = FTI_Try(FTI_GetMeta(FTI_Conf, FTI_Exec, FTI_Topo, FTI_Ckpt, &fs, &maxFs, group, level), "obtain metadata.");
-    if (res != FTI_SCES) {
-        return FTI_NSCS;
-    }
-
-    if (mkdir(FTI_Conf->gTmpDir, 0777) == -1) {
-        if (errno != EEXIST) {
-            FTI_Print("Cannot create directory", FTI_EROR);
-        }
-    }
-
-    ps = (maxFs / FTI_Conf->blockSize) * FTI_Conf->blockSize;
-    if (ps < maxFs) {
-        ps = ps + FTI_Conf->blockSize;
-    }
->>>>>>> da686229
+    }
+    
     switch (level) {
         case 0:
             sprintf(lfn, "%s/%s", FTI_Conf->lTmpDir, FTI_Exec->ckptFile);
@@ -398,14 +377,8 @@
     
     // Checkpoint files exchange
     while (pos < ps) {
-<<<<<<< HEAD
         if ((FTI_Exec->meta[member].fs - pos) < FTI_Conf->blockSize)
             bSize = FTI_Exec->meta[member].fs - pos;
-=======
-        if ((fs - pos) < FTI_Conf->blockSize) {
-            bSize = fs - pos;
-        }
->>>>>>> da686229
 
         size_t bytes = fread(blBuf1, sizeof(char), bSize, lfd);
         if (ferror(lfd)) {
@@ -433,12 +406,7 @@
         pos = pos + FTI_Conf->blockSize;
     }
     
-<<<<<<< HEAD
 	free(blBuf1);
-
-=======
-    free(blBuf1);
->>>>>>> da686229
     fclose(lfd);
 
     return FTI_SCES;
