/**
 *  Copyright (c) 2017 Leonardo A. Bautista-Gomez
 *  All rights reserved
 *
 *  FTI - A multi-level checkpointing library for C/C++/Fortran applications
 *
 *  Revision 1.0 : Fault Tolerance Interface (FTI)
 *
 *  Redistribution and use in source and binary forms, with or without
 *  modification, are permitted provided that the following conditions are met:
 *
 *  1. Redistributions of source code must retain the above copyright notice, this
 *  list of conditions and the following disclaimer.
 *
 *  2. Redistributions in binary form must reproduce the above copyright notice,
 *  this list of conditions and the following disclaimer in the documentation
 *  and/or other materials provided with the distribution.
 *
 *  3. Neither the name of the copyright holder nor the names of its contributors
 *  may be used to endorse or promote products derived from this software without
 *  specific prior written permission.
 *
 *  THIS SOFTWARE IS PROVIDED BY THE COPYRIGHT HOLDERS AND CONTRIBUTORS "AS IS" AND
 *  ANY EXPRESS OR IMPLIED WARRANTIES, INCLUDING, BUT NOT LIMITED TO, THE IMPLIED
 *  WARRANTIES OF MERCHANTABILITY AND FITNESS FOR A PARTICULAR PURPOSE ARE
 *  DISCLAIMED. IN NO EVENT SHALL THE COPYRIGHT HOLDER OR CONTRIBUTORS BE LIABLE
 *  FOR ANY DIRECT, INDIRECT, INCIDENTAL, SPECIAL, EXEMPLARY, OR CONSEQUENTIAL
 *  DAMAGES (INCLUDING, BUT NOT LIMITED TO, PROCUREMENT OF SUBSTITUTE GOODS OR
 *  SERVICES; LOSS OF USE, DATA, OR PROFITS; OR BUSINESS INTERRUPTION) HOWEVER
 *  CAUSED AND ON ANY THEORY OF LIABILITY, WHETHER IN CONTRACT, STRICT LIABILITY,
 *  OR TORT (INCLUDING NEGLIGENCE OR OTHERWISE) ARISING IN ANY WAY OUT OF THE USE
 *  OF THIS SOFTWARE, EVEN IF ADVISED OF THE POSSIBILITY OF SUCH DAMAGE.
 *
 *  @file   postckpt.c
 *  @date   October, 2017
 *  @brief  Post-checkpointing functions for the FTI library.
 */

#include "interface.h"
#include "macros.h"
#include "utility.h"

/*-------------------------------------------------------------------------*/
/**
  @brief      It returns FTI_SCES.
  @param      FTI_Conf        Configuration metadata.
  @param      FTI_Exec        Execution metadata.
  @param      FTI_Topo        Topology metadata.
  @param      FTI_Ckpt        Checkpoint metadata.
  @return     integer         FTI_SCES.

  This function just returns FTI_SCES to have homogeneous code.

 **/
/*-------------------------------------------------------------------------*/
int FTI_Local(FTIT_configuration* FTI_Conf, FTIT_execution* FTI_Exec,
        FTIT_topology* FTI_Topo, FTIT_checkpoint* FTI_Ckpt)
{
    FTI_Print("Starting checkpoint post-processing L1", FTI_DBUG);
    return FTI_SCES;
}

/*-------------------------------------------------------------------------*/
/**
  @brief      It sends Ckpt file.
  @param      FTI_Conf        Configuration metadata.
  @param      FTI_Exec        Execution metadata.
  @param      FTI_Ckpt        Checkpoint metadata.
  @param      destination     destination group rank
  @param      postFlag        0 if postckpt done by approc, > 0 if by head
  @return     integer         FTI_SCES if successful.

  This function sends ckpt file to partner process. Partner should call
  FTI_RecvPtner to receive this file.

 **/
/*-------------------------------------------------------------------------*/
int FTI_SendCkpt(FTIT_configuration* FTI_Conf, FTIT_execution* FTI_Exec, FTIT_checkpoint* FTI_Ckpt,
        int destination, int postFlag)
{
    char lfn[FTI_BUFS], str[FTI_BUFS];
    snprintf(lfn, FTI_BUFS, "%s/%s", FTI_Conf->lTmpDir, &FTI_Exec->meta[0].ckptFile[postFlag * FTI_BUFS]);

    //PostFlag is set to 0 if Post-processing is inline and set to processes nodeID if Post-processing done by head
    if (postFlag) {
        snprintf(str, FTI_BUFS, "L2 trying to access process's %d ckpt. file (%s).", postFlag, lfn);
    }
    else {
        snprintf(str, FTI_BUFS, "L2 trying to access local ckpt. file (%s).", lfn);
    }
    FTI_Print(str, FTI_DBUG);

    FILE* lfd = fopen(lfn, "rb");
    if (lfd == NULL) {
        FTI_Print("FTI failed to open L2 Ckpt. file.", FTI_DBUG);
        return FTI_NSCS;
    }

    char* buffer = talloc(char, FTI_Conf->blockSize);
    long toSend = FTI_Exec->meta[0].fs[postFlag]; //remaining data to send
    while (toSend > 0) {
        int sendSize = (toSend > FTI_Conf->blockSize) ? FTI_Conf->blockSize : toSend;
        int bytes;
        FREAD(bytes,buffer, sizeof(char), sendSize, lfd,"p",buffer);
        MPI_Send(buffer, bytes, MPI_CHAR, destination, FTI_Conf->generalTag, FTI_Exec->groupComm);
        toSend -= bytes;
    }

    free(buffer);
    fclose(lfd);

    return FTI_SCES;
}

/*-------------------------------------------------------------------------*/
/**
  @brief      It receives Ptner file.
  @param      FTI_Conf        Configuration metadata.
  @param      FTI_Exec        Execution metadata.
  @param      FTI_Ckpt        Checkpoint metadata.
  @param      source          souce group rank
  @param      postFlag        0 if postckpt done by approc, > 0 if by head
  @return     integer         FTI_SCES if successful.

  This function receives ckpt file from partner process and saves it as
  Ptner file. Partner should call FTI_SendCkpt to send file.

 **/
/*-------------------------------------------------------------------------*/
int FTI_RecvPtner(FTIT_configuration* FTI_Conf, FTIT_execution* FTI_Exec, FTIT_checkpoint* FTI_Ckpt,
        int source, int postFlag)
{
    //heads need to use ckptFile to get ckptID and rank
    int ckptID, rank;
    sscanf(&FTI_Exec->meta[0].ckptFile[postFlag * FTI_BUFS], "Ckpt%d-Rank%d.fti", &ckptID, &rank);

    char pfn[FTI_BUFS], str[FTI_BUFS];
    snprintf(pfn, FTI_BUFS, "%s/Ckpt%d-Pcof%d.fti", FTI_Conf->lTmpDir, ckptID, rank);
    snprintf(str, FTI_BUFS, "L2 trying to access Ptner file (%s).", pfn);
    FTI_Print(str, FTI_DBUG);

    FILE* pfd = fopen(pfn, "wb");
    if (pfd == NULL) {
        FTI_Print("FTI failed to open L2 ptner file.", FTI_DBUG);
        return FTI_NSCS;
    }

    char* buffer = talloc(char, FTI_Conf->blockSize);
    unsigned long toRecv = FTI_Exec->meta[0].pfs[postFlag]; //remaining data to receive
    while (toRecv > 0) {
        int recvSize = (toRecv > FTI_Conf->blockSize) ? FTI_Conf->blockSize : toRecv;
        MPI_Recv(buffer, recvSize, MPI_CHAR, source, FTI_Conf->generalTag, FTI_Exec->groupComm, MPI_STATUS_IGNORE);
        size_t wbytes;
        FWRITE(wbytes,buffer, sizeof(char), recvSize, pfd,"p",buffer);
        toRecv -= recvSize;
    }

    free(buffer);
    fclose(pfd);

    return FTI_SCES;
}

/*-------------------------------------------------------------------------*/
/**
  @brief      It copies ckpt. files in to the partner node.
  @param      FTI_Conf        Configuration metadata.
  @param      FTI_Exec        Execution metadata.
  @param      FTI_Topo        Topology metadata.
  @param      FTI_Ckpt        Checkpoint metadata.
  @return     integer         FTI_SCES if successful.

  This function copies the checkpoint files into the partner node. It
  follows a ring, where the ring size is the group size given in the FTI
  configuration file.

 **/
/*-------------------------------------------------------------------------*/
int FTI_Ptner(FTIT_configuration* FTI_Conf, FTIT_execution* FTI_Exec,
        FTIT_topology* FTI_Topo, FTIT_checkpoint* FTI_Ckpt)
{
    FTI_Print("Starting checkpoint post-processing L2", FTI_DBUG);
    if (FTI_Topo->amIaHead) {
        int res = FTI_Try(FTI_LoadTmpMeta(FTI_Conf, FTI_Exec, FTI_Topo, FTI_Ckpt), "load temporary metadata.");
        if (res != FTI_SCES) {
            return FTI_NSCS;
        }
    }
    int startProc, endProc;
    if (FTI_Topo->amIaHead) { //post-processing for every process in the node
        startProc = 1;
        endProc = FTI_Topo->nodeSize;
    }
    else { //post-processing only for itself
        startProc = 0;
        endProc = 1;
    }

    int source = FTI_Topo->left; //receive Ckpt file from this process
    int destination = FTI_Topo->right; //send Ckpt file to this process
    int i;
    for (i = startProc; i < endProc; i++) {
        if (FTI_Topo->groupRank % 2) { //first send, then receive
            int res = FTI_SendCkpt(FTI_Conf, FTI_Exec, FTI_Ckpt, destination, i);
            if (res != FTI_SCES) {
                return FTI_NSCS;
            }
            res = FTI_RecvPtner(FTI_Conf, FTI_Exec, FTI_Ckpt, source, i);
            if (res != FTI_SCES) {
                return FTI_NSCS;
            }
        } else { //first receive, then send
            int res = FTI_RecvPtner(FTI_Conf, FTI_Exec, FTI_Ckpt, source, i);
            if (res != FTI_SCES) {
                return FTI_NSCS;
            }
            res = FTI_SendCkpt(FTI_Conf, FTI_Exec, FTI_Ckpt, destination, i);
            if (res != FTI_SCES) {
                return FTI_NSCS;
            }
        }
    }
    return FTI_SCES;
}

/*-------------------------------------------------------------------------*/
/**
  @brief      It performs RS encoding with the ckpt. files in to the group.
  @param      FTI_Conf        Configuration metadata.
  @param      FTI_Exec        Execution metadata.
  @param      FTI_Topo        Topology metadata.
  @param      FTI_Ckpt        Checkpoint metadata.
  @return     integer         FTI_SCES if successful.

  This function performs the Reed-Solomon encoding for a given group. The
  checkpoint files are padded to the maximum size of the largest checkpoint
  file in the group +- the extra space to be a multiple of block size.

 **/
/*-------------------------------------------------------------------------*/
int FTI_RSenc(FTIT_configuration* FTI_Conf, FTIT_execution* FTI_Exec,
        FTIT_topology* FTI_Topo, FTIT_checkpoint* FTI_Ckpt)
{
    FTI_Print("Starting checkpoint post-processing L3", FTI_DBUG);
    if (FTI_Topo->amIaHead) {
        int res = FTI_Try(FTI_LoadTmpMeta(FTI_Conf, FTI_Exec, FTI_Topo, FTI_Ckpt), "load temporary metadata.");
        if (res != FTI_SCES) {
            return FTI_NSCS;
        }
    }
    int startProc, endProc;
    if (FTI_Topo->amIaHead) {
        startProc = 1;
        endProc = FTI_Topo->nodeSize;
    }
    else {
        startProc = 0;
        endProc = 1;
    }

    int proc;
    for (proc = startProc; proc < endProc; proc++) {
        int ckptID, rank;
        sscanf(&FTI_Exec->meta[0].ckptFile[proc * FTI_BUFS], "Ckpt%d-Rank%d.fti", &ckptID, &rank);
        char lfn[FTI_BUFS], efn[FTI_BUFS];

        snprintf(lfn, FTI_BUFS, "%s/%s", FTI_Conf->lTmpDir, &FTI_Exec->meta[0].ckptFile[proc * FTI_BUFS]);
        snprintf(efn, FTI_BUFS, "%s/Ckpt%d-RSed%d.fti", FTI_Conf->lTmpDir, ckptID, rank);

        char str[FTI_BUFS];
        snprintf(str, FTI_BUFS, "L3 trying to access local ckpt. file (%s).", lfn);
        FTI_Print(str, FTI_DBUG);

        //all files in group must have the same size
        long maxFs = FTI_Exec->meta[0].maxFs[proc]; //max file size in group

        // determine file size in order to write at the end of the elongated file
        // (i.e. write at the end of file after 'truncate(..., maxFs)'.
        struct stat st_;
        if( FTI_Conf->ioMode == FTI_IO_FTIFF ) {
            stat( lfn, &st_ );
        }

        if (truncate(lfn, maxFs) == -1) {
            FTI_Print("Error with truncate on checkpoint file", FTI_WARN);
            return FTI_NSCS;
        }

        // write file size at the end of elongated file to recover original size
        // during restart. The file size, thus,  will be included in the encoded data
        // and will be available at recovery before the re truncation to the original
        // file size. [Depends on the correct value assigned to maxFs inside
        // 'FTIFF_CreateMetadata'. The value has to be the maximum file size of the 
        // group PLUS 'sizeof(off_t)']
        if( FTI_Conf->ioMode == FTI_IO_FTIFF ) {
            int lftmp_ = open( lfn, O_WRONLY );
            if( lftmp_ == -1 ) {
                FTI_Print("FTI_RSenc: (FTIFF) Unable to open file!", FTI_EROR);
                return FTI_NSCS;
            } 
            if( lseek( lftmp_, -sizeof(off_t), SEEK_END ) == -1 ) {
                FTI_Print("FTI_RSenc: (FTIFF) Unable to seek in file!", FTI_EROR);
                return FTI_NSCS;
            }
            if( write( lftmp_, &st_.st_size, sizeof(off_t) ) == -1 ) {
                FTI_Print("FTI_RSenc: (FTIFF) Unable to write meta data in file!", FTI_EROR);
                return FTI_NSCS;
            }
            close( lftmp_ );
        }

        FILE* lfd = fopen(lfn, "rb");
        if (lfd == NULL) {
            FTI_Print("FTI failed to open L3 checkpoint file.", FTI_EROR);
            return FTI_NSCS;
        }

        FILE* efd = fopen(efn, "wb");
        if (efd == NULL) {
            FTI_Print("FTI failed to open encoded ckpt. file.", FTI_EROR);

            fclose(lfd);

            return FTI_NSCS;
        }

        int bs = FTI_Conf->blockSize;
        char* myData = talloc(char, bs);
        char* coding = talloc(char, bs);
        char* data = talloc(char, 2 * bs);
        int* matrix = talloc(int, FTI_Topo->groupSize* FTI_Topo->groupSize);

        int i;
        for (i = 0; i < FTI_Topo->groupSize; i++) {
            int j;
            for (j = 0; j < FTI_Topo->groupSize; j++) {
                matrix[i * FTI_Topo->groupSize + j] = galois_single_divide(1, i ^ (FTI_Topo->groupSize + j), FTI_Conf->l3WordSize);
            }
        }



        int remBsize = bs;
        long ps = ((maxFs / bs)) * bs;
        if (ps < maxFs) {
            ps = ps + bs;
        }

        //for MD5 checksum
        MD5_CTX mdContext;
        MD5_Init (&mdContext);

        // For each block
        long pos = 0;
        while (pos < ps) {
            if ((maxFs - pos) < bs) {
                remBsize = maxFs - pos;
            }

            // Reading checkpoint files
            bzero(coding, bs);
            bzero(myData, bs);
            bzero(data, 2*bs);
            size_t bytes;
            FREAD(bytes,myData, sizeof(char), remBsize, lfd,"ppppf",data,matrix,coding,myData,efd);
            int dest = FTI_Topo->groupRank;
            i = FTI_Topo->groupRank;
            int offset = 0;
            int init = 0;
            int cnt = 0;

            // For each encoding
            MPI_Request reqSend, reqRecv; //used between iterations in while loop
            while (cnt < FTI_Topo->groupSize) {
                if (cnt == 0) {
                    memcpy(&(data[offset * bs]), myData, sizeof(char) * bytes);
                }
                else {
                    MPI_Wait(&reqSend, MPI_STATUS_IGNORE);
                    MPI_Wait(&reqRecv, MPI_STATUS_IGNORE);
                }

                // At every loop *but* the last one we send the data
                if (cnt != FTI_Topo->groupSize - 1) {
                    dest = (dest + FTI_Topo->groupSize - 1) % FTI_Topo->groupSize;
                    int src = (i + 1) % FTI_Topo->groupSize;
                    MPI_Isend(myData, bytes, MPI_CHAR, dest, FTI_Conf->generalTag, FTI_Exec->groupComm, &reqSend);
                    MPI_Irecv(&(data[(1 - offset) * bs]), bs, MPI_CHAR, src, FTI_Conf->generalTag, FTI_Exec->groupComm, &reqRecv);
                }

                int matVal = matrix[FTI_Topo->groupRank * FTI_Topo->groupSize + i];
                // First copy or xor any data that does not need to be multiplied by a factor
                if (matVal == 1) {
                    if (init == 0) {
                        memcpy(coding, &(data[offset * bs]), bs);
                        init = 1;
                    }
                    else {
                        galois_region_xor(&(data[offset * bs]), coding, bs);
                    }
                }

                // Then the data that needs to be multiplied by a factor
                if (matVal != 0 && matVal != 1) {
                    galois_w16_region_multiply(&(data[offset * bs]), matVal, bs, coding, init);
                    init = 1;
                }

                i = (i + 1) % FTI_Topo->groupSize;
                offset = 1 - offset;
                cnt++;
            }

            // Writting encoded checkpoints
            size_t wBytes = 0;
            FWRITE(wBytes,coding, sizeof(char), remBsize, efd,"",NULL);
            MD5_Update (&mdContext, coding, remBsize);

            // Next block
            pos = pos + bs;
        }

        // create checksum hex-string
        unsigned char hash[MD5_DIGEST_LENGTH];
        MD5_Final (hash, &mdContext);

        char checksum[MD5_DIGEST_STRING_LENGTH];
        int ii = 0;
        for(i = 0; i < MD5_DIGEST_LENGTH; i++) {
            sprintf(&checksum[ii], "%02x", hash[i]);
            ii+=2;
        }

        // FTI-FF append meta data to RS file
        if ( FTI_Conf->ioMode == FTI_IO_FTIFF ) {

            FTIFF_metaInfo *FTIFFMeta = malloc( sizeof( FTIFF_metaInfo) );

            // get timestamp
            struct timespec ntime;
            clock_gettime(CLOCK_REALTIME, &ntime);
            FTIFFMeta->timestamp = ntime.tv_sec*1000000000 + ntime.tv_nsec;

            FTIFFMeta->fs = maxFs;
            // although not needed, we have to assign value for unique hash.
            FTIFFMeta->ptFs = -1;
            FTIFFMeta->maxFs = maxFs;
            FTIFFMeta->ckptSize = FTI_Exec->meta[0].fs[proc];
            strncpy(FTIFFMeta->checksum, checksum, MD5_DIGEST_STRING_LENGTH);

            // get hash of meta data
            FTIFF_GetHashMetaInfo( FTIFFMeta->myHash, FTIFFMeta );

            // serialize data block variable meta data and append to encoded file
            char* buffer_ser = (char*) malloc ( FTI_filemetastructsize );
            if( buffer_ser == NULL ) {
                snprintf( str, FTI_BUFS, "FTI_RSenc - failed to allocate %d bytes for 'buffer_ser'", FTI_dbvarstructsize );
                FTI_Print(str, FTI_EROR);
                free(data);
                free(matrix);
                free(coding);
                free(myData);
                fclose(lfd);
                fclose(efd);
                errno = 0;
                return FTI_NSCS;
            }
            if( FTIFF_SerializeFileMeta( FTIFFMeta, buffer_ser ) != FTI_SCES ) {
                FTI_Print("FTI_RSenc - failed to serialize 'currentdbvar'", FTI_EROR);
                free(buffer_ser);
                free(data);
                free(matrix);
                free(coding);
                free(myData);
                fclose(lfd);
                fclose(efd);
                errno = 0;
                return FTI_NSCS;
            }
            size_t wBytes = 0;
            FWRITE(wBytes,buffer_ser, FTI_filemetastructsize, 1, efd,"ppppf",data,matrix,coding,myData,lfd);
            free( buffer_ser );

        }

        free(data);
        free(matrix);
        free(coding);
        free(myData);
        fclose(lfd);
        fclose(efd);

        long fs = FTI_Exec->meta[0].fs[proc]; //ckpt file size

        if (truncate(lfn, fs) == -1) {
            FTI_Print("Error with re-truncate on checkpoint file", FTI_WARN);
            return FTI_NSCS;
        }

        int res = FTI_WriteRSedChecksum(FTI_Conf, FTI_Exec, FTI_Topo, FTI_Ckpt, rank, checksum);
        if (res != FTI_SCES) {
            return FTI_NSCS;
        }
    }

    return FTI_SCES;
}


/*-------------------------------------------------------------------------*/
/**
  @brief      It flushes the local ckpt. files in to the PFS.
  @param      FTI_Conf        Configuration metadata.
  @param      FTI_Exec        Execution metadata.
  @param      FTI_Topo        Topology metadata.
  @param      FTI_Ckpt        Checkpoint metadata.
  @param      level           The level from which ckpt. files are flushed.
  @return     integer         FTI_SCES if successful.

  This function flushes the local checkpoint files in to the PFS.

 **/
/*-------------------------------------------------------------------------*/
int FTI_Flush(FTIT_configuration* FTI_Conf, FTIT_execution* FTI_Exec,
        FTIT_topology* FTI_Topo, FTIT_checkpoint* FTI_Ckpt, int level)
{
    if (!FTI_Topo->amIaHead && level == 0) {
        return FTI_SCES; //inline L4 saves directly to PFS (nothing to flush)
    }

    /**
     *  FTI_Flush is either executed by application processes during
     *  FTI_Finalize or by the heads during FTI_PostCkpt.
     **/

    char str[FTI_BUFS];
    snprintf(str, FTI_BUFS, "Starting checkpoint post-processing L4 for level %d", level);
    FTI_Print(str, FTI_DBUG);

    if ( !((FTI_Conf->dcpPosix || FTI_Conf->dcpFtiff) && FTI_Ckpt[4].isDcp) ) {
        FTI_Print("Saving to temporary global directory", FTI_DBUG);

        //Create global temp directory
<<<<<<< HEAD
        MKDIR(FTI_Conf->gTmpDir,0777);
    } else {
        if ( !FTI_Ckpt[4].hasDcp ) {
            MKDIR(FTI_Ckpt[4].dcpDir,0777);
        }
    }
=======
        if (mkdir(FTI_Conf->gTmpDir, 0777) == -1) {
            if (errno != EEXIST) {
                FTI_Print("Cannot create global directory", FTI_EROR);
                return FTI_NSCS;
            }
        }
    }     
    
>>>>>>> fc26db96
    int res = FTI_Try(FTI_LoadMeta(FTI_Conf, FTI_Exec, FTI_Topo, FTI_Ckpt), "load metadata.");
    if (res != FTI_SCES) {
        return FTI_NSCS;
    }

    switch(FTI_Conf->ioMode) {
        case FTI_IO_FTIFF:
        case FTI_IO_HDF5:
        case FTI_IO_POSIX:
            FTI_FlushPosix(FTI_Conf, FTI_Exec, FTI_Topo, FTI_Ckpt, level);
            break;
        case FTI_IO_MPI:
            FTI_FlushMPI(FTI_Conf, FTI_Exec, FTI_Topo, FTI_Ckpt, level);
            break;
#ifdef ENABLE_SIONLIB // --> If SIONlib is installed
        case FTI_IO_SIONLIB:
            FTI_FlushSionlib(FTI_Conf, FTI_Exec, FTI_Topo, FTI_Ckpt, level);
            break;
#endif
    }
    //}
return FTI_SCES;
}

/*-------------------------------------------------------------------------*/
/**
  @brief      It moves the level 4 ckpt. to the archive folder.
  @param      FTI_Conf        Configuration metadata.
  @param      FTI_Exec        Execution metadata.
  @param      FTI_Topo        Topology metadata.
  @param      FTI_Ckpt        Checkpoint metadata.
  @return     integer         FTI_SCES if successful.

  This function is called if keepL4Ckpt is enabled in the configuration file.
  It moves the old level 4 ckpt file to the archive folder before the l4 
  folder in the global directory is deleted. 

 **/
/*-------------------------------------------------------------------------*/
int FTI_ArchiveL4Ckpt( FTIT_configuration* FTI_Conf, FTIT_execution *FTI_Exec, FTIT_checkpoint *FTI_Ckpt,
        FTIT_topology *FTI_Topo ) 
{
    char strerr[FTI_BUFS];
    char fn_from[FTI_BUFS];
    char fn_to[FTI_BUFS];
    struct stat st;
    errno = 0;
    stat( FTI_Ckpt[4].archDir, &st );
    switch ( errno ) {
        case 0:
            if ( !(S_ISDIR( st.st_mode )) ) {
                snprintf(strerr, FTI_BUFS, "'%s' is not a directory, cannot keep L4 checkpoint.", FTI_Ckpt[4].archDir);
                FTI_Print(strerr, FTI_WARN);
                errno = 0;
                return FTI_NSCS;
            } 
            break;
        case ENOENT:
            snprintf(strerr, FTI_BUFS, "directory '%s' does not exist, cannot keep L4 checkpoint.", FTI_Ckpt[4].archDir);
            FTI_Print(strerr, FTI_WARN);
            errno = 0;
            return FTI_NSCS;
        default:
            snprintf(strerr, FTI_BUFS, "error with stats on '%s', cannot keep L4 checkpoint.", FTI_Ckpt[4].archDir);
            FTI_Print(strerr, FTI_EROR);
            errno = 0;
            return FTI_NSCS;
    }
    if ( (FTI_Conf->ioMode == FTI_IO_POSIX) || (FTI_Conf->ioMode == FTI_IO_FTIFF) || (FTI_Conf->ioMode == FTI_IO_HDF5) ) {
        if ( (FTI_Topo->nbHeads == 0) || (FTI_Ckpt[4].isInline && (FTI_Topo->nbHeads > 0)) ) {
            snprintf(fn_from, FTI_BUFS, "%s/%s", FTI_Ckpt[4].dir, FTI_Exec->meta[0].currentL4CkptFile ); 
            snprintf(fn_to, FTI_BUFS, "%s/%s", FTI_Ckpt[4].archDir, FTI_Exec->meta[0].currentL4CkptFile ); 
            RENAME(fn_from, fn_to);
        } else {
            int i;
            for ( i=1; i<FTI_Topo->nodeSize; ++i ) {
                snprintf(fn_from, FTI_BUFS, "%s/%s", FTI_Ckpt[4].dir, &FTI_Exec->meta[0].currentL4CkptFile[i * FTI_BUFS] ); 
                snprintf(fn_to, FTI_BUFS, "%s/%s", FTI_Ckpt[4].archDir, &FTI_Exec->meta[0].currentL4CkptFile[i * FTI_BUFS] ); 
                RENAME(fn_from, fn_to);
            }
        }
    } else {
        if ( FTI_Topo->splitRank == 0 ) {
            snprintf(fn_from, FTI_BUFS, "%s/%s", FTI_Ckpt[4].dir, FTI_Exec->meta[FTI_Exec->ckptLvel].currentL4CkptFile ); 
            snprintf(fn_to, FTI_BUFS, "%s/%s", FTI_Ckpt[4].archDir, FTI_Exec->meta[FTI_Exec->ckptLvel].currentL4CkptFile ); 
            RENAME(fn_from,fn_to);
        }
    }
    // needed to avoid that the files get deleted before we can move them
    MPI_Barrier(FTI_COMM_WORLD);

    return FTI_SCES;

}

/*-------------------------------------------------------------------------*/
/**
  @brief      It flushes the local ckpt. files in to the PFS using POSIX.
  @param      FTI_Conf        Configuration metadata.
  @param      FTI_Exec        Execution metadata.
  @param      FTI_Topo        Topology metadata.
  @param      FTI_Ckpt        Checkpoint metadata.
  @param      level           The level from which ckpt. files are flushed.
  @return     integer         FTI_SCES if successful.

  This function flushes the local checkpoint files in to the PFS.

 **/
/*-------------------------------------------------------------------------*/
int FTI_FlushPosix(FTIT_configuration* FTI_Conf, FTIT_execution* FTI_Exec,
        FTIT_topology* FTI_Topo, FTIT_checkpoint* FTI_Ckpt, int level)
{
    FTI_Print("Starting checkpoint post-processing L4 using Posix IO.", FTI_DBUG);
    int startProc, endProc, proc;
    if (FTI_Topo->amIaHead) {
        startProc = 1;
        endProc = FTI_Topo->nodeSize;
    }
    else {
        startProc = 0;
        endProc = 1;
    }

    for (proc = startProc; proc < endProc; proc++) {
        char str[FTI_BUFS];
        snprintf(str, FTI_BUFS, "Post-processing for proc %d started.", proc);
        FTI_Print(str, FTI_DBUG);
        char lfn[FTI_BUFS], gfn[FTI_BUFS];
        if ( FTI_Ckpt[4].isDcp ) {
            snprintf(gfn, FTI_BUFS, "%s/%s", FTI_Ckpt[4].dcpDir, &FTI_Exec->meta[level].ckptFile[proc * FTI_BUFS]);
        } else {
            snprintf(gfn, FTI_BUFS, "%s/%s", FTI_Conf->gTmpDir, &FTI_Exec->meta[level].ckptFile[proc * FTI_BUFS]);
        }
        snprintf(str, FTI_BUFS, "Global temporary file name for proc %d: %s", proc, gfn);
        FTI_Print(str, FTI_DBUG);
        FILE* gfd = fopen(gfn, "wb");

        if (gfd == NULL) {
            FTI_Print("L4 cannot open ckpt. file in the PFS.", FTI_EROR);
            return FTI_NSCS;
        }

        if (level == 0) {
            if ( FTI_Ckpt[4].isDcp ) {
                snprintf(lfn, FTI_BUFS, "%s/%s", FTI_Ckpt[1].dcpDir, &FTI_Exec->meta[level].ckptFile[proc * FTI_BUFS]);
            } else {
                snprintf(lfn, FTI_BUFS, "%s/%s", FTI_Conf->lTmpDir, &FTI_Exec->meta[0].ckptFile[proc * FTI_BUFS]);
            }
        }
        else {
            snprintf(lfn, FTI_BUFS, "%s/%s", FTI_Ckpt[level].dir, &FTI_Exec->meta[level].ckptFile[proc * FTI_BUFS]);
        }
        snprintf(str, FTI_BUFS, "Local file name for proc %d: %s", proc, lfn);
        FTI_Print(str, FTI_DBUG);
        // Open local file
        FILE* lfd = fopen(lfn, "rb");
        if (lfd == NULL) {
            FTI_Print("L4 cannot open the checkpoint file.", FTI_EROR);
            fclose(gfd);
            return FTI_NSCS;
        }

        char *readData = talloc(char, FTI_Conf->transferSize);
        long bSize = FTI_Conf->transferSize;
        long fs = FTI_Exec->meta[level].fs[proc];
        snprintf(str, FTI_BUFS, "Local file size for proc %d: %ld", proc, fs);
        FTI_Print(str, FTI_DBUG);
        long pos = 0;
        // Checkpoint files exchange
        while (pos < fs) {
            if ((fs - pos) < FTI_Conf->transferSize)
                bSize = fs - pos;

            size_t bytes;
            FREAD(bytes,readData, sizeof(char), bSize, lfd,"pf",readData,gfd);
            size_t wBytes = 0;	
            FWRITE(wBytes,readData, sizeof(char), bytes, gfd,"pf",readData,lfd);
            pos = pos + bytes;
        }
        free(readData);
        fclose(lfd);
        fclose(gfd);
    }
    return FTI_SCES;
}

/*-------------------------------------------------------------------------*/
/**
  @brief      It flushes the local ckpt. files in to the PFS using MPI-I/O.
  @param      FTI_Conf        Configuration metadata.
  @param      FTI_Exec        Execution metadata.
  @param      FTI_Topo        Topology metadata.
  @param      FTI_Ckpt        Checkpoint metadata.
  @param      level           The level from which ckpt. files are flushed.
  @return     integer         FTI_SCES if successful.

  This function flushes the local checkpoint files in to the PFS.

 **/
/*-------------------------------------------------------------------------*/
int FTI_FlushMPI(FTIT_configuration* FTI_Conf, FTIT_execution* FTI_Exec,
        FTIT_topology* FTI_Topo, FTIT_checkpoint* FTI_Ckpt, int level)
{
    int res;
    FTI_Print("Starting checkpoint post-processing L4 using MPI-IO.", FTI_DBUG);
    WriteMPIInfo_t write_info;
    // enable collective buffer optimization
    char gfn[FTI_BUFS], str[FTI_BUFS], ckptFile[FTI_BUFS];
    snprintf(ckptFile, FTI_BUFS, "Ckpt%d-mpiio.fti", FTI_Exec->ckptID);
    snprintf(gfn, FTI_BUFS, "%s/%s", FTI_Conf->gTmpDir, ckptFile);

    write_info.FTI_Conf = FTI_Conf;
    write_info.FTI_Topo= FTI_Topo;
    write_info.flag = 'w';
    FTI_MPIOOpen(gfn,&write_info);

    int proc, startProc, endProc;
    if (FTI_Topo->amIaHead) {
        startProc = 1;
        endProc = FTI_Topo->nodeSize;
    }
    else {
        startProc = 0;
        endProc = 1;
    }
    int nbProc = endProc - startProc;
    MPI_Offset* localFileSizes = talloc(MPI_Offset, nbProc);
    char* localFileNames = talloc(char, FTI_BUFS * endProc);
    int* splitRanks = talloc(int, endProc); //rank of process in FTI_COMM_WORLD
    for (proc = startProc; proc < endProc; proc++) {
        if (level == 0) {
            snprintf(&localFileNames[proc * FTI_BUFS], FTI_BUFS, "%s/%s", FTI_Conf->lTmpDir, &FTI_Exec->meta[0].ckptFile[proc * FTI_BUFS]);
        }
        else {
            snprintf(&localFileNames[proc * FTI_BUFS], FTI_BUFS, "%s/%s", FTI_Ckpt[level].dir, &FTI_Exec->meta[level].ckptFile[proc * FTI_BUFS]);
        }
        if (FTI_Topo->amIaHead) {
            splitRanks[proc] = (FTI_Topo->nodeSize - 1) * FTI_Topo->nodeID + proc - 1; //determine process splitRank if head
        }
        else {
            splitRanks[proc] = FTI_Topo->splitRank;
        }
        localFileSizes[proc - startProc] = FTI_Exec->meta[level].fs[proc]; //[proc - startProc] to get index from 0
    }

    MPI_Offset* allFileSizes = talloc(MPI_Offset, FTI_Topo->nbApprocs * FTI_Topo->nbNodes);
    MPI_Allgather(localFileSizes, nbProc, MPI_OFFSET, allFileSizes, nbProc, MPI_OFFSET, FTI_COMM_WORLD);
    free(localFileSizes);


    for (proc = startProc; proc < endProc; proc++) {
        MPI_Offset offset = 0;
        int i;
        for (i = 0; i < splitRanks[proc]; i++) {
            offset += allFileSizes[i];
        }

        FILE* lfd = fopen(&localFileNames[FTI_BUFS * proc], "rb");
        if (lfd == NULL) {
            FTI_Print("L4 cannot open the checkpoint file.", FTI_EROR);
            free(localFileNames);
            free(allFileSizes);
            free(splitRanks);
            return FTI_NSCS;
        }

        char* readData = talloc(char, FTI_Conf->transferSize);
        long bSize = FTI_Conf->transferSize;
        long fs = FTI_Exec->meta[level].fs[proc];

        long pos = 0;
        // Checkpoint files exchange
        while (pos < fs) {
            if ((fs - pos) < FTI_Conf->transferSize) {
                bSize = fs - pos;
            }

            size_t bytes;
#warning I also need to close pfh file but this marcro is not yet ready
            //                MPI_File_close(&pfh);
            FREAD(bytes,readData, sizeof(char), bSize, lfd,"pppp",localFileNames,allFileSizes,splitRanks,readData);

            FTI_MPIOWrite(readData, bytes,&write_info);
            pos = pos + bytes;
        }
        free(readData);
        fclose(lfd);
    }
    free(localFileNames);
    free(allFileSizes);
    free(splitRanks);
    FTI_MPIOClose(&write_info);
    return FTI_SCES;
}

/*-------------------------------------------------------------------------*/
/**
  @brief      It flushes the local ckpt. files in to the PFS using SIONlib.
  @param      FTI_Conf        Configuration metadata.
  @param      FTI_Exec        Execution metadata.
  @param      FTI_Topo        Topology metadata.
  @param      FTI_Ckpt        Checkpoint metadata.
  @param      level           The level from which ckpt. files are flushed.
  @return     integer         FTI_SCES if successful.

  This function flushes the local checkpoint files in to the PFS.

 **/
/*-------------------------------------------------------------------------*/
#ifdef ENABLE_SIONLIB // --> If SIONlib is installed
int FTI_FlushSionlib(FTIT_configuration* FTI_Conf, FTIT_execution* FTI_Exec,
        FTIT_topology* FTI_Topo, FTIT_checkpoint* FTI_Ckpt, int level)
{
    int proc, startProc, endProc;
    if (FTI_Topo->amIaHead) {
        startProc = 1;
        endProc = FTI_Topo->nodeSize;
    }
    else {
        startProc = 0;
        endProc = 1;
    }
    int nbProc = endProc - startProc;

    long* localFileSizes = talloc(long, nbProc);
    char* localFileNames = talloc(char, FTI_BUFS * nbProc);
    int* splitRanks = talloc(int, nbProc); //rank of process in FTI_COMM_WORLD
    for (proc = startProc; proc < endProc; proc++) {
        // Open local file case 0:
        if (level == 0) {
            snprintf(&localFileNames[(proc-startProc) * FTI_BUFS], FTI_BUFS, "%s/%s", FTI_Conf->lTmpDir, &FTI_Exec->meta[0].ckptFile[proc * FTI_BUFS]);
        }
        else {
            snprintf(&localFileNames[(proc-startProc) * FTI_BUFS], FTI_BUFS, "%s/%s", FTI_Ckpt[level].dir, &FTI_Exec->meta[level].ckptFile[proc * FTI_BUFS]);
        }
        if (FTI_Topo->amIaHead) {
            splitRanks[proc - startProc] = (FTI_Topo->nodeSize - 1) * FTI_Topo->nodeID + proc - 1; //[proc - startProc] to get index from 0
        }
        else {
            splitRanks[proc - startProc] = FTI_Topo->splitRank; //[proc - startProc] to get index from 0
        }
        localFileSizes[proc - startProc] = FTI_Exec->meta[level].fs[proc]; //[proc - startProc] to get index from 0
    }

    int rank, ckptID;
    //  sscanf(&FTI_Exec->meta[level].ckptFile[0], "Ckpt%d-Rank%d.fti", &ckptID, &rank);
    snprintf(str, FTI_BUFS, "Ckpt%d-sionlib.fti", FTI_Exec->ckptID);
    //  snprintf(str, FTI_BUFS, "Ckpt%d-sionlib.fti", ckptID);
    snprintf(fn, FTI_BUFS, "%s/%s", FTI_Conf->gTmpDir, str);


    int numFiles = 1;
    int nlocaltasks = nbProc;
    int* file_map = calloc(nbProc, sizeof(int));
    int* ranks = talloc(int, nbProc);
    int* rank_map = talloc(int, nbProc);
    sion_int64* chunkSizes = talloc(sion_int64, nbProc);
    int fsblksize = -1;
    int i;
    for (i = 0; i < nbProc; i++) {
        chunkSizes[i] = localFileSizes[i];
        ranks[i] = splitRanks[i];
        rank_map[i] = splitRanks[i];
    }
    int sid = sion_paropen_mapped_mpi(fn, "wb,posix", &numFiles, FTI_COMM_WORLD, &nlocaltasks, &ranks, &chunkSizes, &file_map, &rank_map, &fsblksize, NULL);
    if (sid == -1) {
        FTI_Print("Cannot open with sion_paropen_mapped_mpi.", FTI_EROR);

        free(file_map);
        free(ranks);
        free(rank_map);
        free(chunkSizes);

        return FTI_NSCS;
    }

    for (proc = startProc; proc < endProc; proc++) {
        FILE* lfd = fopen(&localFileNames[FTI_BUFS * proc], "rb");
        if (lfd == NULL) {
            FTI_Print("L4 cannot open the checkpoint file.", FTI_EROR);
            free(localFileNames);
            free(splitRanks);
            sion_parclose_mapped_mpi(sid);
            free(file_map);
            free(ranks);
            free(rank_map);
            free(chunkSizes);
            return FTI_NSCS;
        }


        int res = sion_seek(sid, splitRanks[proc - startProc], SION_CURRENT_BLK, SION_CURRENT_POS);
        if (res != SION_SUCCESS) {
            errno = 0;
            snprintf(str, FTI_BUFS, "SIONlib: unable to set file pointer");
            FTI_Print(str, FTI_EROR);
            free(localFileNames);
            free(splitRanks);
            fclose(lfd);
            sion_parclose_mapped_mpi(sid);
            free(file_map);
            free(ranks);
            free(rank_map);
            free(chunkSizes);
            return FTI_NSCS;
        }

        char *readData = talloc(char, FTI_Conf->transferSize);
        long bSize = FTI_Conf->transferSize;
        long fs = FTI_Exec->meta[level].fs[proc];

        long pos = 0;
        // Checkpoint files exchange
        while (pos < fs) {
            if ((fs - pos) < FTI_Conf->transferSize)
                bSize = fs - pos;

            size_t bytes;
#warning I need to also close sion file
            //sion_parclose_mapped_mpi(sid);
            FREAD(bytes,readData, sizeof(char), bSize, lfd,"pppppppp",localFileNames,splitRanks,readData,file_map,ranks,rank_map,chunkSizes);


            long data_written = sion_fwrite(readData, sizeof(char), bytes, sid);

            if (data_written < 0) {
                FTI_Print("Sionlib: could not write data", FTI_EROR);
                free(localFileNames);
                free(splitRanks);
                free(readData);
                fclose(lfd);
                sion_parclose_mapped_mpi(sid);
                free(file_map);
                free(ranks);
                free(rank_map);
                free(chunkSizes);
                return FTI_NSCS;
            }

            pos = pos + bytes;
        }
    }
    free(localFileNames);
    free(splitRanks);
    sion_parclose_mapped_mpi(sid);
    free(file_map);
    free(ranks);
    free(rank_map);
    free(chunkSizes);
}
#endif<|MERGE_RESOLUTION|>--- conflicted
+++ resolved
@@ -273,7 +273,7 @@
 
         //all files in group must have the same size
         long maxFs = FTI_Exec->meta[0].maxFs[proc]; //max file size in group
-
+       
         // determine file size in order to write at the end of the elongated file
         // (i.e. write at the end of file after 'truncate(..., maxFs)'.
         struct stat st_;
@@ -314,7 +314,7 @@
             FTI_Print("FTI failed to open L3 checkpoint file.", FTI_EROR);
             return FTI_NSCS;
         }
-
+        
         FILE* efd = fopen(efn, "wb");
         if (efd == NULL) {
             FTI_Print("FTI failed to open encoded ckpt. file.", FTI_EROR);
@@ -412,8 +412,7 @@
             }
 
             // Writting encoded checkpoints
-            size_t wBytes = 0;
-            FWRITE(wBytes,coding, sizeof(char), remBsize, efd,"",NULL);
+            fwrite(coding, sizeof(char), remBsize, efd);
             MD5_Update (&mdContext, coding, remBsize);
 
             // Next block
@@ -491,7 +490,7 @@
         fclose(efd);
 
         long fs = FTI_Exec->meta[0].fs[proc]; //ckpt file size
-
+       
         if (truncate(lfn, fs) == -1) {
             FTI_Print("Error with re-truncate on checkpoint file", FTI_WARN);
             return FTI_NSCS;
@@ -501,9 +500,9 @@
         if (res != FTI_SCES) {
             return FTI_NSCS;
         }
-    }
-
-    return FTI_SCES;
+}
+
+return FTI_SCES;
 }
 
 
@@ -541,23 +540,12 @@
         FTI_Print("Saving to temporary global directory", FTI_DBUG);
 
         //Create global temp directory
-<<<<<<< HEAD
         MKDIR(FTI_Conf->gTmpDir,0777);
     } else {
         if ( !FTI_Ckpt[4].hasDcp ) {
             MKDIR(FTI_Ckpt[4].dcpDir,0777);
         }
     }
-=======
-        if (mkdir(FTI_Conf->gTmpDir, 0777) == -1) {
-            if (errno != EEXIST) {
-                FTI_Print("Cannot create global directory", FTI_EROR);
-                return FTI_NSCS;
-            }
-        }
-    }     
-    
->>>>>>> fc26db96
     int res = FTI_Try(FTI_LoadMeta(FTI_Conf, FTI_Exec, FTI_Topo, FTI_Ckpt), "load metadata.");
     if (res != FTI_SCES) {
         return FTI_NSCS;
@@ -579,7 +567,7 @@
 #endif
     }
     //}
-return FTI_SCES;
+    return FTI_SCES;
 }
 
 /*-------------------------------------------------------------------------*/
@@ -646,6 +634,7 @@
             RENAME(fn_from,fn_to);
         }
     }
+
     // needed to avoid that the files get deleted before we can move them
     MPI_Barrier(FTI_COMM_WORLD);
 
@@ -902,11 +891,11 @@
         localFileSizes[proc - startProc] = FTI_Exec->meta[level].fs[proc]; //[proc - startProc] to get index from 0
     }
 
-    int rank, ckptID;
-    //  sscanf(&FTI_Exec->meta[level].ckptFile[0], "Ckpt%d-Rank%d.fti", &ckptID, &rank);
-    snprintf(str, FTI_BUFS, "Ckpt%d-sionlib.fti", FTI_Exec->ckptID);
-    //  snprintf(str, FTI_BUFS, "Ckpt%d-sionlib.fti", ckptID);
-    snprintf(fn, FTI_BUFS, "%s/%s", FTI_Conf->gTmpDir, str);
+  int rank, ckptID;
+//  sscanf(&FTI_Exec->meta[level].ckptFile[0], "Ckpt%d-Rank%d.fti", &ckptID, &rank);
+  snprintf(str, FTI_BUFS, "Ckpt%d-sionlib.fti", FTI_Exec->ckptID);
+//  snprintf(str, FTI_BUFS, "Ckpt%d-sionlib.fti", ckptID);
+  snprintf(fn, FTI_BUFS, "%s/%s", FTI_Conf->gTmpDir, str);
 
 
     int numFiles = 1;
