--- conflicted
+++ resolved
@@ -184,19 +184,11 @@
   @param      FTI_Topo        Topology metadata.
   @param      FTI_Ckpt        Checkpoint metadata.
   @return     integer         FTI_SCES if successful.
-<<<<<<< HEAD
 
   This function copies the checkpoint files into the partner node. It
   follows a ring, where the ring size is the group size given in the FTI
   configuration file.
 
-=======
-
-  This function copies the checkpoint files into the partner node. It
-  follows a ring, where the ring size is the group size given in the FTI
-  configuration file.
-
->>>>>>> b3fea831
  **/
 /*-------------------------------------------------------------------------*/
 int FTI_Ptner(FTIT_configuration* FTI_Conf, FTIT_execution* FTI_Exec,
@@ -286,7 +278,6 @@
         int ckptID, rank;
         sscanf(&FTI_Exec->meta[0].ckptFile[proc * FTI_BUFS], "Ckpt%d-Rank%d.fti", &ckptID, &rank);
         char lfn[FTI_BUFS], efn[FTI_BUFS];
-<<<<<<< HEAD
 
         snprintf(lfn, FTI_BUFS, "%s/%s", FTI_Conf->lTmpDir, &FTI_Exec->meta[0].ckptFile[proc * FTI_BUFS]);
         snprintf(efn, FTI_BUFS, "%s/Ckpt%d-RSed%d.fti", FTI_Conf->lTmpDir, ckptID, rank);
@@ -295,16 +286,6 @@
         snprintf(str, FTI_BUFS, "L3 trying to access local ckpt. file (%s).", lfn);
         FTI_Print(str, FTI_DBUG);
 
-=======
-
-        snprintf(lfn, FTI_BUFS, "%s/%s", FTI_Conf->lTmpDir, &FTI_Exec->meta[0].ckptFile[proc * FTI_BUFS]);
-        snprintf(efn, FTI_BUFS, "%s/Ckpt%d-RSed%d.fti", FTI_Conf->lTmpDir, ckptID, rank);
-
-        char str[FTI_BUFS];
-        snprintf(str, FTI_BUFS, "L3 trying to access local ckpt. file (%s).", lfn);
-        FTI_Print(str, FTI_DBUG);
-
->>>>>>> b3fea831
         //all files in group must have the same size
         long maxFs = FTI_Exec->meta[0].maxFs[proc]; //max file size in group
 
@@ -463,7 +444,6 @@
             // get hash of meta data
             FTIFF_GetHashMetaInfo( FTIFFMeta->myHash, FTIFFMeta );
 
-<<<<<<< HEAD
             // serialize data block variable meta data and append to encoded file
             char* buffer_ser = (char*) malloc ( FTI_filemetastructsize );
             if( buffer_ser == NULL ) {
@@ -503,10 +483,6 @@
                 return FTI_NSCS;
             }
             free( buffer_ser );
-=======
-            // append meta info to RS file
-            fwrite(FTIFFMeta, sizeof(FTIFF_metaInfo), 1, efd);
->>>>>>> b3fea831
 
         }
 
@@ -563,7 +539,6 @@
     char str[FTI_BUFS];
     snprintf(str, FTI_BUFS, "Starting checkpoint post-processing L4 for level %d", level);
     FTI_Print(str, FTI_DBUG);
-<<<<<<< HEAD
 
     if ( !(FTI_Conf->dcpEnabled && FTI_Ckpt[4].isDcp) ) {
         FTI_Print("Saving to temporary global directory", FTI_DBUG);
@@ -583,13 +558,6 @@
                     return FTI_NSCS;
                 }
             }
-=======
-    // create global temp directory
-    if (mkdir(FTI_Conf->gTmpDir, 0777) == -1) {
-        if (errno != EEXIST) {
-            FTI_Print("Cannot create global directory", FTI_EROR);
-            return FTI_NSCS;
->>>>>>> b3fea831
         }
     }
     int res = FTI_Try(FTI_LoadMeta(FTI_Conf, FTI_Exec, FTI_Topo, FTI_Ckpt), "load metadata.");
@@ -649,7 +617,6 @@
         snprintf(str, FTI_BUFS, "Post-processing for proc %d started.", proc);
         FTI_Print(str, FTI_DBUG);
         char lfn[FTI_BUFS], gfn[FTI_BUFS];
-<<<<<<< HEAD
         if ( FTI_Ckpt[4].isDcp ) {
             snprintf(gfn, FTI_BUFS, "%s/%s", FTI_Ckpt[4].dcpDir, &FTI_Exec->meta[level].ckptFile[proc * FTI_BUFS]);
         } else {
@@ -731,81 +698,6 @@
   @param      level           The level from which ckpt. files are flushed.
   @return     integer         FTI_SCES if successful.
 
-=======
-        snprintf(gfn, FTI_BUFS, "%s/%s", FTI_Conf->gTmpDir, &FTI_Exec->meta[level].ckptFile[proc * FTI_BUFS]);
-        snprintf(str, FTI_BUFS, "Global temporary file name for proc %d: %s", proc, gfn);
-        FTI_Print(str, FTI_DBUG);
-        FILE* gfd = fopen(gfn, "wb");
-
-        if (gfd == NULL) {
-            FTI_Print("L4 cannot open ckpt. file in the PFS.", FTI_EROR);
-            return FTI_NSCS;
-        }
-
-        if (level == 0) {
-            snprintf(lfn, FTI_BUFS, "%s/%s", FTI_Conf->lTmpDir, &FTI_Exec->meta[0].ckptFile[proc * FTI_BUFS]);
-        }
-        else {
-            snprintf(lfn, FTI_BUFS, "%s/%s", FTI_Ckpt[level].dir, &FTI_Exec->meta[level].ckptFile[proc * FTI_BUFS]);
-        }
-        snprintf(str, FTI_BUFS, "Local file name for proc %d: %s", proc, lfn);
-        FTI_Print(str, FTI_DBUG);
-        // Open local file
-        FILE* lfd = fopen(lfn, "rb");
-        if (lfd == NULL) {
-            FTI_Print("L4 cannot open the checkpoint file.", FTI_EROR);
-            fclose(gfd);
-            return FTI_NSCS;
-        }
-
-        char *readData = talloc(char, FTI_Conf->transferSize);
-        long bSize = FTI_Conf->transferSize;
-        long fs = FTI_Exec->meta[level].fs[proc];
-        snprintf(str, FTI_BUFS, "Local file size for proc %d: %ld", proc, fs);
-        FTI_Print(str, FTI_DBUG);
-        long pos = 0;
-        // Checkpoint files exchange
-        while (pos < fs) {
-            if ((fs - pos) < FTI_Conf->transferSize)
-                bSize = fs - pos;
-
-            size_t bytes = fread(readData, sizeof(char), bSize, lfd);
-            if (ferror(lfd)) {
-                FTI_Print("L4 cannot read from the ckpt. file.", FTI_EROR);
-                free(readData);
-                fclose(lfd);
-                fclose(gfd);
-                return FTI_NSCS;
-            }
-
-            fwrite(readData, sizeof(char), bytes, gfd);
-            if (ferror(gfd)) {
-                FTI_Print("L4 cannot write to the ckpt. file in the PFS.", FTI_EROR);
-                free(readData);
-                fclose(lfd);
-                fclose(gfd);
-                return FTI_NSCS;
-            }
-            pos = pos + bytes;
-        }
-        free(readData);
-        fclose(lfd);
-        fclose(gfd);
-    }
-    return FTI_SCES;
-}
-
-/*-------------------------------------------------------------------------*/
-/**
-  @brief      It flushes the local ckpt. files in to the PFS using MPI-I/O.
-  @param      FTI_Conf        Configuration metadata.
-  @param      FTI_Exec        Execution metadata.
-  @param      FTI_Topo        Topology metadata.
-  @param      FTI_Ckpt        Checkpoint metadata.
-  @param      level           The level from which ckpt. files are flushed.
-  @return     integer         FTI_SCES if successful.
-
->>>>>>> b3fea831
   This function flushes the local checkpoint files in to the PFS.
 
  **/
@@ -969,15 +861,9 @@
   @param      FTI_Ckpt        Checkpoint metadata.
   @param      level           The level from which ckpt. files are flushed.
   @return     integer         FTI_SCES if successful.
-<<<<<<< HEAD
 
   This function flushes the local checkpoint files in to the PFS.
 
-=======
-
-  This function flushes the local checkpoint files in to the PFS.
-
->>>>>>> b3fea831
  **/
 /*-------------------------------------------------------------------------*/
 #ifdef ENABLE_SIONLIB // --> If SIONlib is installed
@@ -1129,4 +1015,4 @@
     free(rank_map);
     free(chunkSizes);
 }
-#endif
+#endif