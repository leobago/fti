/**
 *  @file   api.c
 *  @author Leonardo A. Bautista Gomez (leobago@gmail.com)
 *  @date   December, 2013
 *  @brief  API functions for the FTI library.
 */

#include "interface.h"

/** General configuration information used by FTI.                         */
static FTIT_configuration FTI_Conf;

/** Checkpoint information for all levels of checkpoint.                   */
static FTIT_checkpoint FTI_Ckpt[5];

/** Dynamic information for this execution.                                */
static FTIT_execution FTI_Exec;

/** Topology of the system.                                                */
static FTIT_topology FTI_Topo;

/** Array of datasets and all their internal information.                  */
static FTIT_dataset FTI_Data[FTI_BUFS];

/** SDC injection model and all the required information.                  */
static FTIT_injection FTI_Inje;


/** MPI communicator that splits the global one into app and FTI appart.   */
MPI_Comm FTI_COMM_WORLD;

/** FTI data type for chars.                                               */
FTIT_type FTI_CHAR;
/** FTI data type for short integers.                                      */
FTIT_type FTI_SHRT;
/** FTI data type for integers.                                            */
FTIT_type FTI_INTG;
/** FTI data type for long integers.                                       */
FTIT_type FTI_LONG;
/** FTI data type for unsigned chars.                                      */
FTIT_type FTI_UCHR;
/** FTI data type for unsigned short integers.                             */
FTIT_type FTI_USHT;
/** FTI data type for unsigned integers.                                   */
FTIT_type FTI_UINT;
/** FTI data type for unsigned long integers.                              */
FTIT_type FTI_ULNG;
/** FTI data type for single floating point.                               */
FTIT_type FTI_SFLT;
/** FTI data type for double floating point.                               */
FTIT_type FTI_DBLE;
/** FTI data type for long doble floating point.                           */
FTIT_type FTI_LDBE;


/*-------------------------------------------------------------------------*/
/**
    @brief      It aborts the application.

    This function aborts the application after cleaning the file system.

 **/
/*-------------------------------------------------------------------------*/
void FTI_Abort()
{
    FTI_Clean(&FTI_Conf, &FTI_Topo, FTI_Ckpt, 5);
    MPI_Abort(MPI_COMM_WORLD, -1);
    MPI_Finalize();
    exit(1);
}

/*-------------------------------------------------------------------------*/
/**
    @brief      Initializes FTI.
    @param      configFile      FTI configuration file.
    @param      globalComm      Main MPI communicator of the application.
    @return     integer         FTI_SCES if successful.

    This function initializes the FTI context and prepares the heads to wait
    for checkpoints. FTI processes should never get out of this function. In
    case of a restart, checkpoint files should be recovered and in place at the
    end of this function.

 **/
/*-------------------------------------------------------------------------*/
int FTI_Init(char* configFile, MPI_Comm globalComm)
{
    FTI_Exec.globalComm = globalComm;
    MPI_Comm_rank(FTI_Exec.globalComm, &FTI_Topo.myRank);
    MPI_Comm_size(FTI_Exec.globalComm, &FTI_Topo.nbProc);
    snprintf(FTI_Conf.cfgFile, FTI_BUFS, "%s", configFile);
    FTI_Conf.verbosity = 1; //Temporary needed for output in FTI_LoadConf.
    FTI_Inje.timer = MPI_Wtime();
    FTI_COMM_WORLD = globalComm; // Temporary before building topology. Needed in FTI_LoadConf and FTI_Topology to communicate.
    FTI_Topo.splitRank = FTI_Topo.myRank; // Temporary before building topology. Needed in FTI_Print.
    int res = FTI_Try(FTI_LoadConf(&FTI_Conf, &FTI_Exec, &FTI_Topo, FTI_Ckpt, &FTI_Inje), "load configuration.");
    if (res == FTI_NSCS) {
        FTI_Abort();
    }
    res = FTI_Try(FTI_Topology(&FTI_Conf, &FTI_Exec, &FTI_Topo), "build topology.");
    if (res == FTI_NSCS) {
        FTI_Abort();
    }
    FTI_Try(FTI_InitBasicTypes(FTI_Data), "create the basic data types.");
    if (FTI_Topo.myRank == 0) {
        FTI_Try(FTI_UpdateConf(&FTI_Conf, &FTI_Exec, FTI_Exec.reco), "update configuration file.");
    }
    MPI_Barrier(FTI_Exec.globalComm); //wait for myRank == 0 process to save config file
    FTI_MallocMeta(&FTI_Exec, &FTI_Topo);
    res = FTI_Try(FTI_LoadMeta(&FTI_Conf, &FTI_Exec, &FTI_Topo, FTI_Ckpt), "load metadata");
    if (res == FTI_NSCS) {
        FTI_Abort();
    }
    if (FTI_Topo.amIaHead) { // If I am a FTI dedicated process
        if (FTI_Exec.reco) {
            res = FTI_Try(FTI_RecoverFiles(&FTI_Conf, &FTI_Exec, &FTI_Topo, FTI_Ckpt), "recover the checkpoint files.");
            if (res != FTI_SCES) {
                FTI_Abort();
            }
        }
        FTI_Listen(&FTI_Conf, &FTI_Exec, &FTI_Topo, FTI_Ckpt); //infinite loop inside, can stop only by callling FTI_Finalize
    }
    else { // If I am an application process
        if (FTI_Exec.reco) {
            res = FTI_Try(FTI_RecoverFiles(&FTI_Conf, &FTI_Exec, &FTI_Topo, FTI_Ckpt), "recover the checkpoint files.");
            if (res != FTI_SCES) {
                FTI_Abort();
            }
            FTI_Exec.ckptCnt = FTI_Exec.ckptID;
            FTI_Exec.ckptCnt++;
        }
    }
    FTI_Print("FTI has been initialized.", FTI_INFO);
    return FTI_SCES;
}

/*-------------------------------------------------------------------------*/
/**
    @brief      It returns the current status of the recovery flag.
    @return     integer         FTI_Exec.reco.

    This function returns the current status of the recovery flag.

 **/
/*-------------------------------------------------------------------------*/
int FTI_Status()
{
    return FTI_Exec.reco;
}

/*-------------------------------------------------------------------------*/
/**
    @brief      It initializes a data type.
    @param      type            The data type to be intialized.
    @param      size            The size of the data type to be intialized.
    @return     integer         FTI_SCES if successful.

    This function initalizes a data type. the only information needed is the
    size of the data type, the rest is black box for FTI.

 **/
/*-------------------------------------------------------------------------*/
int FTI_InitType(FTIT_type* type, int size)
{
    type->id = FTI_Exec.nbType;
    type->size = size;
    FTI_Exec.nbType = FTI_Exec.nbType + 1;
    return FTI_SCES;
}

/*-------------------------------------------------------------------------*/
/**
    @brief      It sets/resets the pointer and type to a protected variable.
    @param      id              ID for searches and update.
    @param      ptr             Pointer to the data structure.
    @param      count           Number of elements in the data structure.
    @param      type            Type of elements in the data structure.
    @return     integer         FTI_SCES if successful.

    This function stores a pointer to a data structure, its size, its ID,
    its number of elements and the type of the elements. This list of
    structures is the data that will be stored during a checkpoint and
    loaded during a recovery. It resets the pointer to a data structure,
    its size, its number of elements and the type of the elements if the
    dataset was already previously registered.

 **/
/*-------------------------------------------------------------------------*/
int FTI_Protect(int id, void* ptr, long count, FTIT_type type)
{
    char str[FTI_BUFS]; //For console output

    int i;
    for (i = 0; i < FTI_BUFS; i++) {
        if (id == FTI_Data[i].id) { //Search for dataset with given id
            long prevSize = FTI_Data[i].size;
            FTI_Data[i].ptr = ptr;
            FTI_Data[i].count = count;
            FTI_Data[i].type = type;
            FTI_Data[i].eleSize = type.size;
            FTI_Data[i].size = type.size * count;
            FTI_Exec.ckptSize = FTI_Exec.ckptSize + ((type.size * count) - prevSize);
            sprintf(str, "Variable ID %d reseted. Current ckpt. size per rank is %.2fMB.", id, (float) FTI_Exec.ckptSize / (1024.0 * 1024.0));
            FTI_Print(str, FTI_DBUG);
            return FTI_SCES;
        }
    }
    //Id could not be found in datasets

    //If too many variables exit FTI.
    if (FTI_Exec.nbVar >= FTI_BUFS) {
        FTI_Print("Too many variables registered.", FTI_EROR);
        FTI_Clean(&FTI_Conf, &FTI_Topo, FTI_Ckpt, 5);
        MPI_Abort(MPI_COMM_WORLD, -1);
        MPI_Finalize();
        exit(1);
    }

    //Adding new variable to protect
    FTI_Data[FTI_Exec.nbVar].id = id;
    FTI_Data[FTI_Exec.nbVar].ptr = ptr;
    FTI_Data[FTI_Exec.nbVar].count = count;
    FTI_Data[FTI_Exec.nbVar].type = type;
    FTI_Data[FTI_Exec.nbVar].eleSize = type.size;
    FTI_Data[FTI_Exec.nbVar].size = type.size * count;
    FTI_Exec.nbVar = FTI_Exec.nbVar + 1;
    FTI_Exec.ckptSize = FTI_Exec.ckptSize + (type.size * count);
    sprintf(str, "Variable ID %d to protect. Current ckpt. size per rank is %.2fMB.", id, (float) FTI_Exec.ckptSize / (1024.0 * 1024.0));
    FTI_Print(str, FTI_INFO);
    return FTI_SCES;
}

/*-------------------------------------------------------------------------*/
/**
    @brief      It corrupts a bit of the given float.
    @param      target          Pointer to the float to corrupt.
    @param      bit             Position of the bit to corrupt.
    @return     integer         FTI_SCES if successful.

    This function filps the bit of the target float.

 **/
/*-------------------------------------------------------------------------*/
int FTI_FloatBitFlip(float* target, int bit)
{
    if (bit >= 32 || bit < 0) {
        return FTI_NSCS;
    }
    int* corIntPtr = (int*)target;
    int corInt = *corIntPtr;
    corInt = corInt ^ (1 << bit);
    corIntPtr = &corInt;
    float* fp = (float*)corIntPtr;
    *target = *fp;
    return FTI_SCES;
}

/*-------------------------------------------------------------------------*/
/**
    @brief      It corrupts a bit of the given float.
    @param      target          Pointer to the float to corrupt.
    @param      bit             Position of the bit to corrupt.
    @return     integer         FTI_SCES if successful.

    This function filps the bit of the target float.

 **/
/*-------------------------------------------------------------------------*/
int FTI_DoubleBitFlip(double* target, int bit)
{
    if (bit >= 64 || bit < 0) {
        return FTI_NSCS;
    }
    FTIT_double myDouble;
    myDouble.value = *target;
    int bitf = (bit >= 32) ? bit - 32 : bit;
    int half = (bit >= 32) ? 1 : 0;
    FTI_FloatBitFlip(&(myDouble.floatval[half]), bitf);
    *target = myDouble.value;
    return FTI_SCES;
}

/*-------------------------------------------------------------------------*/
/**
    @brief      Bit-flip injection following the injection instructions.
    @param      datasetID       ID of the dataset where to inject.
    @return     integer         FTI_SCES if successful.

    This function injects the given number of bit-flips, at the given
    frequency and in the given location (rank, dataset, bit position).

 **/
/*-------------------------------------------------------------------------*/
int FTI_BitFlip(int datasetID)
{
    if (FTI_Inje.rank == FTI_Topo.splitRank) {
        if (datasetID >= FTI_Exec.nbVar) {
            return FTI_NSCS;
        }
        if (FTI_Inje.counter < FTI_Inje.number) {
            if ((MPI_Wtime() - FTI_Inje.timer) > FTI_Inje.frequency) {
                if (FTI_Inje.index < FTI_Data[datasetID].count) {
                    char str[FTI_BUFS];
                    if (FTI_Data[datasetID].type.id == 9) { // If it is a double
                        double* target = FTI_Data[datasetID].ptr + FTI_Inje.index;
                        double ori = *target;
                        int res = FTI_DoubleBitFlip(target, FTI_Inje.position);
                        FTI_Inje.counter = (res == FTI_SCES) ? FTI_Inje.counter + 1 : FTI_Inje.counter;
                        FTI_Inje.timer = (res == FTI_SCES) ? MPI_Wtime() : FTI_Inje.timer;
                        sprintf(str, "Injecting bit-flip in dataset %d, index %d, bit %d : %f => %f",
                            datasetID, FTI_Inje.index, FTI_Inje.position, ori, *target);
                        FTI_Print(str, FTI_WARN);
                        return res;
                    }
                    if (FTI_Data[datasetID].type.id == 8) { // If it is a float
                        float* target = FTI_Data[datasetID].ptr + FTI_Inje.index;
                        float ori = *target;
                        int res = FTI_FloatBitFlip(target, FTI_Inje.position);
                        FTI_Inje.counter = (res == FTI_SCES) ? FTI_Inje.counter + 1 : FTI_Inje.counter;
                        FTI_Inje.timer = (res == FTI_SCES) ? MPI_Wtime() : FTI_Inje.timer;
                        sprintf(str, "Injecting bit-flip in dataset %d, index %d, bit %d : %f => %f",
                            datasetID, FTI_Inje.index, FTI_Inje.position, ori, *target);
                        FTI_Print(str, FTI_WARN);
                        return res;
                    }
                }
            }
        }
    }
    return FTI_NSCS;
}

/*-------------------------------------------------------------------------*/
/**
    @brief      It takes the checkpoint and triggers the post-ckpt. work.
    @param      id              Checkpoint ID.
    @param      level           Checkpoint level.
    @return     integer         FTI_SCES if successful.

    This function starts by blocking on a receive if the previous ckpt. was
    offline. Then, it updates the ckpt. information. It writes down the ckpt.
    data, creates the metadata and the post-processing work. This function
    is complementary with the FTI_Listen function in terms of communications.

 **/
/*-------------------------------------------------------------------------*/
int FTI_Checkpoint(int id, int level)
{
    if ((level < 1) || (level > 4)) {
        FTI_Print("Level of checkpoint must be 1, 2, 3 or 4.", FTI_WARN);
        return FTI_NSCS;
    }

    char str[FTI_BUFS]; //For console output
    int ckptFirst = !FTI_Exec.ckptID; //ckptID = 0 if first checkpoint
    FTI_Exec.ckptID = id;
<<<<<<< HEAD
    double t0 = MPI_Wtime(); //Start time
=======
    t0 = MPI_Wtime(); //Start time
>>>>>>> 23ece53b
    int lastCkptLvel = FTI_Exec.ckptLvel; //Store last checkpoint level in case of failure
    if (FTI_Exec.wasLastOffline == 1) { // Block until previous checkpoint is done (Async. work)
        int lastLevel;
        MPI_Recv(&lastLevel, 1, MPI_INT, FTI_Topo.headRank, FTI_Conf.tag, FTI_Exec.globalComm, MPI_STATUS_IGNORE);
        if (lastLevel != FTI_NSCS) { //Head sends level of checkpoint if post-processing succeed, FTI_NSCS Otherwise
            lastCkptLvel = lastLevel;
            sprintf(str, "LastCkptLvel received from head: %d", lastLevel);
            FTI_Print(str, FTI_DBUG);
        } else {
            FTI_Print("Head failed to do post-processing after previous checkpoint.", FTI_WARN);
        }
    } else { //If last post-processing done inline
        lastCkptLvel = FTI_Exec.ckptLvel; //Update lastCkptLvel
    }
    double t1 = MPI_Wtime(); //Time after waiting for head to done previous post-processing
    FTI_Exec.ckptLvel = level; //For FTI_WriteCkpt
    int res = FTI_Try(FTI_WriteCkpt(&FTI_Conf, &FTI_Exec, &FTI_Topo, FTI_Ckpt, FTI_Data), "write the checkpoint.");
    double t2 = MPI_Wtime(); //Time after writing checkpoint
    if (!FTI_Ckpt[FTI_Exec.ckptLvel].isInline) { // If postCkpt. work is Async. then send message
        FTI_Exec.wasLastOffline = 1;
        int value = FTI_BASE + FTI_Exec.ckptLvel; //Token to send to head
        if (res != FTI_SCES) { //If Writing checkpoint failed
            FTI_Exec.ckptLvel = lastCkptLvel; //Set previous ckptLvel
            value = FTI_REJW; //Send reject checkpoint token to head
        }
        MPI_Send(&value, 1, MPI_INT, FTI_Topo.headRank, FTI_Conf.tag, FTI_Exec.globalComm);
    }
    else { //If post-processing is inline
        FTI_Exec.wasLastOffline = 0;
<<<<<<< HEAD
        if (res == FTI_SCES) { //If Writing checkpoint succeed
            res = FTI_Try(FTI_PostCkpt(&FTI_Conf, &FTI_Exec, &FTI_Topo, FTI_Ckpt), "postprocess the checkpoint.");
            if (res != FTI_SCES) { //If post-processing failed
                FTI_Exec.ckptLvel = lastCkptLvel; //Set previous ckptLvel
            }
=======
        if (res != FTI_SCES) { //If Writing checkpoint failed
            FTI_Exec.ckptLvel = FTI_REJW - FTI_BASE; //The same as head call FTI_PostCkpt with reject ckptLvel if not success
        }
        res = FTI_Try(FTI_PostCkpt(&FTI_Conf, &FTI_Exec, &FTI_Topo, FTI_Ckpt, FTI_Topo.groupID, -1, 1), "postprocess the checkpoint.");
        if (res != FTI_SCES) { //If post-processing failed
            FTI_Exec.ckptLvel = lastCkptLvel; //Set previous ckptLvel
>>>>>>> 23ece53b
        }
    }
    double t3 = MPI_Wtime(); //Time after post-processing
    if (res != FTI_SCES) {
        sprintf(str, "Checkpoint with ID %d at Level %d failed.", FTI_Exec.ckptID, FTI_Exec.ckptLvel);
        FTI_Print(str, FTI_WARN);
        return FTI_NSCS;
    }

    sprintf(str, "Ckpt. ID %d (L%d) (%.2f MB/proc) taken in %.2f sec. (Wt:%.2fs, Wr:%.2fs, Ps:%.2fs)",
            FTI_Exec.ckptID, FTI_Exec.ckptLvel, FTI_Exec.ckptSize / (1024.0 * 1024.0), t3 - t0, t1 - t0, t2 - t1, t3 - t2);
    FTI_Print(str, FTI_INFO);
    if (ckptFirst && FTI_Topo.splitRank == 0) {
        //Setting recover flag to 1 (to recover from current ckpt level)
        FTI_Try(FTI_UpdateConf(&FTI_Conf, &FTI_Exec, 1), "update configuration file.");
    }
    return FTI_DONE;
}

/*-------------------------------------------------------------------------*/
/**
    @brief      It loads the checkpoint data.
    @return     integer         FTI_SCES if successful.

    This function loads the checkpoint data from the checkpoint file and
    it updates some basic checkpoint information.

 **/
/*-------------------------------------------------------------------------*/
int FTI_Recover()
{
    char fn[FTI_BUFS]; //Path to the checkpoint file
    char str[FTI_BUFS]; //For console output

    sprintf(fn, "%s/%s", FTI_Ckpt[FTI_Exec.ckptLvel].dir, FTI_Exec.meta[FTI_Exec.ckptLvel].ckptFile);
    sprintf(str, "Trying to load FTI checkpoint file (%s)...", fn);
    FTI_Print(str, FTI_DBUG);

    FILE* fd = fopen(fn, "rb");
    if (fd == NULL) {
        FTI_Print("Could not open FTI checkpoint file.", FTI_EROR);
        return FTI_NSCS;
    }
    int i;
    for (i = 0; i < FTI_Exec.nbVar; i++) {
        fread(FTI_Data[i].ptr, 1, FTI_Data[i].size, fd);
        if (ferror(fd)) {
            FTI_Print("Could not read FTI checkpoint file.", FTI_EROR);
            fclose(fd);
            return FTI_NSCS;
        }
    }
    if (fclose(fd) != 0) {
        FTI_Print("Could not close FTI checkpoint file.", FTI_EROR);
        return FTI_NSCS;
    }
    FTI_Exec.reco = 0;
    return FTI_SCES;
}

/*-------------------------------------------------------------------------*/
/**
    @brief      Takes an FTI snapshot or recovers the data if it is a restart.
    @return     integer         FTI_SCES if successful.

    This function loads the checkpoint data from the checkpoint file in case
    of restart. Otherwise, it checks if the current iteration requires
    checkpointing, if it does it checks which checkpoint level, write the
    data in the files and it communicates with the head of the node to inform
    that a checkpoint has been taken. Checkpoint ID and counters are updated.

 **/
/*-------------------------------------------------------------------------*/
int FTI_Snapshot()
{
    int i, res, level = -1;

    if (FTI_Exec.reco) { // If this is a recovery load icheckpoint data
        res = FTI_Try(FTI_Recover(), "recover the checkpointed data.");
        if (res == FTI_NSCS) {
            FTI_Print("Impossible to load the checkpoint data.", FTI_EROR);
            FTI_Clean(&FTI_Conf, &FTI_Topo, FTI_Ckpt, 5);
            MPI_Abort(MPI_COMM_WORLD, -1);
            MPI_Finalize();
            exit(1);
        }
    }
    else { // If it is a checkpoint test
        res = FTI_SCES;
        FTI_UpdateIterTime(&FTI_Exec);
        if (FTI_Exec.ckptNext == FTI_Exec.ckptIcnt) { // If it is time to check for possible ckpt. (every minute)
            FTI_Print("Checking if it is time to checkpoint.", FTI_DBUG);
            if (FTI_Exec.globMeanIter > 60) {
                FTI_Exec.minuteCnt = FTI_Exec.totalIterTime/60;
            }
            else {
                FTI_Exec.minuteCnt++; // Increment minute counter
            }
            for (i = 1; i < 5; i++) { // Check ckpt. level
                if (FTI_Ckpt[i].ckptIntv > 0 && FTI_Exec.minuteCnt/(FTI_Ckpt[i].ckptCnt*FTI_Ckpt[i].ckptIntv)) {
                    level = i;
                    FTI_Ckpt[i].ckptCnt++;
                }
            }
            if (level != -1) {
                res = FTI_Try(FTI_Checkpoint(FTI_Exec.ckptCnt, level), "take checkpoint.");
                if (res == FTI_DONE) {
                    FTI_Exec.ckptCnt++;
                }
            }
            FTI_Exec.ckptLast = FTI_Exec.ckptNext;
            FTI_Exec.ckptNext = FTI_Exec.ckptNext + FTI_Exec.ckptIntv;
            FTI_Exec.iterTime = MPI_Wtime(); // Reset iteration duration timer
        }
    }
    return res;
}

/*-------------------------------------------------------------------------*/
/**
    @brief      It closes FTI properly on the application processes.
    @return     integer         FTI_SCES if successful.

    This function notifies the FTI processes that the execution is over, frees
    some data structures and it closes. If this function is not called on the
    application processes the FTI processes will never finish (deadlock).

 **/
/*-------------------------------------------------------------------------*/
int FTI_Finalize()
{
    if (FTI_Topo.amIaHead) {
        FTI_FreeMeta(&FTI_Exec);
        MPI_Barrier(FTI_Exec.globalComm);
        MPI_Finalize();
        exit(0);
    }

    // If there is remaining work to do for last checkpoint
    if (FTI_Exec.wasLastOffline == 1) {
        int lastLevel;
        MPI_Recv(&lastLevel, 1, MPI_INT, FTI_Topo.headRank, FTI_Conf.tag, FTI_Exec.globalComm, MPI_STATUS_IGNORE);
        if (lastLevel != FTI_NSCS) { //Head sends level of checkpoint if post-processing succeed, FTI_NSCS Otherwise
            FTI_Exec.ckptLvel = lastLevel;
        }
    }

    // Send notice to the head to stop listening
    if (FTI_Topo.nbHeads == 1) {
        int value = FTI_ENDW;
        MPI_Send(&value, 1, MPI_INT, FTI_Topo.headRank, FTI_Conf.tag, FTI_Exec.globalComm);
    }

    // If we need to keep the last checkpoint and there was a checkpoint
    if (FTI_Conf.saveLastCkpt && FTI_Exec.ckptID > 0) {
            if (FTI_Exec.ckptLvel != 4) {
                FTI_Try(FTI_Flush(&FTI_Conf, &FTI_Exec, &FTI_Topo, FTI_Ckpt, FTI_Exec.ckptLvel), "save the last ckpt. in the PFS.");
                MPI_Barrier(FTI_COMM_WORLD);
                if (FTI_Topo.splitRank == 0) {
                    if (access(FTI_Ckpt[4].dir, 0) == 0) {
                        FTI_RmDir(FTI_Ckpt[4].dir, 1); //Delete previous L4 checkpoint
                    }
                    if (rename(FTI_Conf.gTmpDir, FTI_Ckpt[4].dir) == -1) { //Move temporary checkpoint to L4 directory
                        FTI_Print("Cannot rename last ckpt. dir", FTI_EROR);
                    }
                    if (access(FTI_Ckpt[4].metaDir, 0) == 0) {
                        FTI_RmDir(FTI_Ckpt[4].metaDir, 1); //Delete previous L4 metadata
                    }
                    if (rename(FTI_Ckpt[FTI_Exec.ckptLvel].metaDir, FTI_Ckpt[4].metaDir) == -1) { //Move temporary metadata to L4 metadata directory
                        FTI_Print("Cannot rename last ckpt. metaDir", FTI_EROR);
                    }
                }
            }
            if (FTI_Topo.splitRank == 0) {
                //Setting recover flag to 2 (to recover from L4, keeped last checkpoint)
                FTI_Try(FTI_UpdateConf(&FTI_Conf, &FTI_Exec, 2), "update configuration file to 2.");
            }
            //Cleaning only local storage
            FTI_Try(FTI_Clean(&FTI_Conf, &FTI_Topo, FTI_Ckpt, 6), "clean local directories");
    } else {
        if (FTI_Conf.saveLastCkpt) { //if there was no saved checkpoint
            FTI_Print("No checkpoint to keep in Level 4.", FTI_INFO);
        }
        if (FTI_Topo.splitRank == 0) {
            //Setting recover flag to 0 (no checkpoint files to recover from means no recovery)
            FTI_Try(FTI_UpdateConf(&FTI_Conf, &FTI_Exec, 0), "update configuration file to 0.");
        }
        //Cleaning everything
        FTI_Try(FTI_Clean(&FTI_Conf, &FTI_Topo, FTI_Ckpt, 5), "do final clean.");
    }
    FTI_FreeMeta(&FTI_Exec);
    MPI_Barrier(FTI_Exec.globalComm);
    FTI_Print("FTI has been finalized.", FTI_INFO);
    return FTI_SCES;
}

/*-------------------------------------------------------------------------*/
/**
    @brief      Prints FTI messages.
    @param      msg             Message to print.
    @param      priority        Priority of the message to be printed.
    @return     void

    This function prints messages depending on their priority and the
    verbosity level set by the user. DEBUG messages are printed by all
    processes with their rank. INFO messages are printed by one process.
    ERROR messages are printed with errno.

 **/
/*-------------------------------------------------------------------------*/
void FTI_Print(char* msg, int priority)
{
    if (priority >= FTI_Conf.verbosity) {
        if (msg != NULL) {
            switch (priority) {
                case FTI_EROR:
                    fprintf(stderr, "[ " RED "FTI Error - %06d" RESET " ] : %s : %s \n", FTI_Topo.myRank, msg, strerror(errno));
                    break;
                case FTI_WARN:
                    fprintf(stdout, "[ " ORG "FTI Warning %06d" RESET " ] : %s \n", FTI_Topo.myRank, msg);
                    break;
                case FTI_INFO:
                    if (FTI_Topo.splitRank == 0) {
                        fprintf(stdout, "[ " GRN "FTI  Information" RESET " ] : %s \n", msg);
                    }
                    break;
                case FTI_DBUG:
                    fprintf(stdout, "[FTI Debug - %06d] : %s \n", FTI_Topo.myRank, msg);
                    break;
            }
        }
    }
    fflush(stdout);
}
<|MERGE_RESOLUTION|>--- conflicted
+++ resolved
@@ -1,638 +1,627 @@
-/**
- *  @file   api.c
- *  @author Leonardo A. Bautista Gomez (leobago@gmail.com)
- *  @date   December, 2013
- *  @brief  API functions for the FTI library.
- */
-
-#include "interface.h"
-
-/** General configuration information used by FTI.                         */
-static FTIT_configuration FTI_Conf;
-
-/** Checkpoint information for all levels of checkpoint.                   */
-static FTIT_checkpoint FTI_Ckpt[5];
-
-/** Dynamic information for this execution.                                */
-static FTIT_execution FTI_Exec;
-
-/** Topology of the system.                                                */
-static FTIT_topology FTI_Topo;
-
-/** Array of datasets and all their internal information.                  */
-static FTIT_dataset FTI_Data[FTI_BUFS];
-
-/** SDC injection model and all the required information.                  */
-static FTIT_injection FTI_Inje;
-
-
-/** MPI communicator that splits the global one into app and FTI appart.   */
-MPI_Comm FTI_COMM_WORLD;
-
-/** FTI data type for chars.                                               */
-FTIT_type FTI_CHAR;
-/** FTI data type for short integers.                                      */
-FTIT_type FTI_SHRT;
-/** FTI data type for integers.                                            */
-FTIT_type FTI_INTG;
-/** FTI data type for long integers.                                       */
-FTIT_type FTI_LONG;
-/** FTI data type for unsigned chars.                                      */
-FTIT_type FTI_UCHR;
-/** FTI data type for unsigned short integers.                             */
-FTIT_type FTI_USHT;
-/** FTI data type for unsigned integers.                                   */
-FTIT_type FTI_UINT;
-/** FTI data type for unsigned long integers.                              */
-FTIT_type FTI_ULNG;
-/** FTI data type for single floating point.                               */
-FTIT_type FTI_SFLT;
-/** FTI data type for double floating point.                               */
-FTIT_type FTI_DBLE;
-/** FTI data type for long doble floating point.                           */
-FTIT_type FTI_LDBE;
-
-
-/*-------------------------------------------------------------------------*/
-/**
-    @brief      It aborts the application.
-
-    This function aborts the application after cleaning the file system.
-
- **/
-/*-------------------------------------------------------------------------*/
-void FTI_Abort()
-{
-    FTI_Clean(&FTI_Conf, &FTI_Topo, FTI_Ckpt, 5);
-    MPI_Abort(MPI_COMM_WORLD, -1);
-    MPI_Finalize();
-    exit(1);
-}
-
-/*-------------------------------------------------------------------------*/
-/**
-    @brief      Initializes FTI.
-    @param      configFile      FTI configuration file.
-    @param      globalComm      Main MPI communicator of the application.
-    @return     integer         FTI_SCES if successful.
-
-    This function initializes the FTI context and prepares the heads to wait
-    for checkpoints. FTI processes should never get out of this function. In
-    case of a restart, checkpoint files should be recovered and in place at the
-    end of this function.
-
- **/
-/*-------------------------------------------------------------------------*/
-int FTI_Init(char* configFile, MPI_Comm globalComm)
-{
-    FTI_Exec.globalComm = globalComm;
-    MPI_Comm_rank(FTI_Exec.globalComm, &FTI_Topo.myRank);
-    MPI_Comm_size(FTI_Exec.globalComm, &FTI_Topo.nbProc);
-    snprintf(FTI_Conf.cfgFile, FTI_BUFS, "%s", configFile);
-    FTI_Conf.verbosity = 1; //Temporary needed for output in FTI_LoadConf.
-    FTI_Inje.timer = MPI_Wtime();
-    FTI_COMM_WORLD = globalComm; // Temporary before building topology. Needed in FTI_LoadConf and FTI_Topology to communicate.
-    FTI_Topo.splitRank = FTI_Topo.myRank; // Temporary before building topology. Needed in FTI_Print.
-    int res = FTI_Try(FTI_LoadConf(&FTI_Conf, &FTI_Exec, &FTI_Topo, FTI_Ckpt, &FTI_Inje), "load configuration.");
-    if (res == FTI_NSCS) {
-        FTI_Abort();
-    }
-    res = FTI_Try(FTI_Topology(&FTI_Conf, &FTI_Exec, &FTI_Topo), "build topology.");
-    if (res == FTI_NSCS) {
-        FTI_Abort();
-    }
-    FTI_Try(FTI_InitBasicTypes(FTI_Data), "create the basic data types.");
-    if (FTI_Topo.myRank == 0) {
-        FTI_Try(FTI_UpdateConf(&FTI_Conf, &FTI_Exec, FTI_Exec.reco), "update configuration file.");
-    }
-    MPI_Barrier(FTI_Exec.globalComm); //wait for myRank == 0 process to save config file
-    FTI_MallocMeta(&FTI_Exec, &FTI_Topo);
-    res = FTI_Try(FTI_LoadMeta(&FTI_Conf, &FTI_Exec, &FTI_Topo, FTI_Ckpt), "load metadata");
-    if (res == FTI_NSCS) {
-        FTI_Abort();
-    }
-    if (FTI_Topo.amIaHead) { // If I am a FTI dedicated process
-        if (FTI_Exec.reco) {
-            res = FTI_Try(FTI_RecoverFiles(&FTI_Conf, &FTI_Exec, &FTI_Topo, FTI_Ckpt), "recover the checkpoint files.");
-            if (res != FTI_SCES) {
-                FTI_Abort();
-            }
-        }
-        FTI_Listen(&FTI_Conf, &FTI_Exec, &FTI_Topo, FTI_Ckpt); //infinite loop inside, can stop only by callling FTI_Finalize
-    }
-    else { // If I am an application process
-        if (FTI_Exec.reco) {
-            res = FTI_Try(FTI_RecoverFiles(&FTI_Conf, &FTI_Exec, &FTI_Topo, FTI_Ckpt), "recover the checkpoint files.");
-            if (res != FTI_SCES) {
-                FTI_Abort();
-            }
-            FTI_Exec.ckptCnt = FTI_Exec.ckptID;
-            FTI_Exec.ckptCnt++;
-        }
-    }
-    FTI_Print("FTI has been initialized.", FTI_INFO);
-    return FTI_SCES;
-}
-
-/*-------------------------------------------------------------------------*/
-/**
-    @brief      It returns the current status of the recovery flag.
-    @return     integer         FTI_Exec.reco.
-
-    This function returns the current status of the recovery flag.
-
- **/
-/*-------------------------------------------------------------------------*/
-int FTI_Status()
-{
-    return FTI_Exec.reco;
-}
-
-/*-------------------------------------------------------------------------*/
-/**
-    @brief      It initializes a data type.
-    @param      type            The data type to be intialized.
-    @param      size            The size of the data type to be intialized.
-    @return     integer         FTI_SCES if successful.
-
-    This function initalizes a data type. the only information needed is the
-    size of the data type, the rest is black box for FTI.
-
- **/
-/*-------------------------------------------------------------------------*/
-int FTI_InitType(FTIT_type* type, int size)
-{
-    type->id = FTI_Exec.nbType;
-    type->size = size;
-    FTI_Exec.nbType = FTI_Exec.nbType + 1;
-    return FTI_SCES;
-}
-
-/*-------------------------------------------------------------------------*/
-/**
-    @brief      It sets/resets the pointer and type to a protected variable.
-    @param      id              ID for searches and update.
-    @param      ptr             Pointer to the data structure.
-    @param      count           Number of elements in the data structure.
-    @param      type            Type of elements in the data structure.
-    @return     integer         FTI_SCES if successful.
-
-    This function stores a pointer to a data structure, its size, its ID,
-    its number of elements and the type of the elements. This list of
-    structures is the data that will be stored during a checkpoint and
-    loaded during a recovery. It resets the pointer to a data structure,
-    its size, its number of elements and the type of the elements if the
-    dataset was already previously registered.
-
- **/
-/*-------------------------------------------------------------------------*/
-int FTI_Protect(int id, void* ptr, long count, FTIT_type type)
-{
-    char str[FTI_BUFS]; //For console output
-
-    int i;
-    for (i = 0; i < FTI_BUFS; i++) {
-        if (id == FTI_Data[i].id) { //Search for dataset with given id
-            long prevSize = FTI_Data[i].size;
-            FTI_Data[i].ptr = ptr;
-            FTI_Data[i].count = count;
-            FTI_Data[i].type = type;
-            FTI_Data[i].eleSize = type.size;
-            FTI_Data[i].size = type.size * count;
-            FTI_Exec.ckptSize = FTI_Exec.ckptSize + ((type.size * count) - prevSize);
-            sprintf(str, "Variable ID %d reseted. Current ckpt. size per rank is %.2fMB.", id, (float) FTI_Exec.ckptSize / (1024.0 * 1024.0));
-            FTI_Print(str, FTI_DBUG);
-            return FTI_SCES;
-        }
-    }
-    //Id could not be found in datasets
-
-    //If too many variables exit FTI.
-    if (FTI_Exec.nbVar >= FTI_BUFS) {
-        FTI_Print("Too many variables registered.", FTI_EROR);
-        FTI_Clean(&FTI_Conf, &FTI_Topo, FTI_Ckpt, 5);
-        MPI_Abort(MPI_COMM_WORLD, -1);
-        MPI_Finalize();
-        exit(1);
-    }
-
-    //Adding new variable to protect
-    FTI_Data[FTI_Exec.nbVar].id = id;
-    FTI_Data[FTI_Exec.nbVar].ptr = ptr;
-    FTI_Data[FTI_Exec.nbVar].count = count;
-    FTI_Data[FTI_Exec.nbVar].type = type;
-    FTI_Data[FTI_Exec.nbVar].eleSize = type.size;
-    FTI_Data[FTI_Exec.nbVar].size = type.size * count;
-    FTI_Exec.nbVar = FTI_Exec.nbVar + 1;
-    FTI_Exec.ckptSize = FTI_Exec.ckptSize + (type.size * count);
-    sprintf(str, "Variable ID %d to protect. Current ckpt. size per rank is %.2fMB.", id, (float) FTI_Exec.ckptSize / (1024.0 * 1024.0));
-    FTI_Print(str, FTI_INFO);
-    return FTI_SCES;
-}
-
-/*-------------------------------------------------------------------------*/
-/**
-    @brief      It corrupts a bit of the given float.
-    @param      target          Pointer to the float to corrupt.
-    @param      bit             Position of the bit to corrupt.
-    @return     integer         FTI_SCES if successful.
-
-    This function filps the bit of the target float.
-
- **/
-/*-------------------------------------------------------------------------*/
-int FTI_FloatBitFlip(float* target, int bit)
-{
-    if (bit >= 32 || bit < 0) {
-        return FTI_NSCS;
-    }
-    int* corIntPtr = (int*)target;
-    int corInt = *corIntPtr;
-    corInt = corInt ^ (1 << bit);
-    corIntPtr = &corInt;
-    float* fp = (float*)corIntPtr;
-    *target = *fp;
-    return FTI_SCES;
-}
-
-/*-------------------------------------------------------------------------*/
-/**
-    @brief      It corrupts a bit of the given float.
-    @param      target          Pointer to the float to corrupt.
-    @param      bit             Position of the bit to corrupt.
-    @return     integer         FTI_SCES if successful.
-
-    This function filps the bit of the target float.
-
- **/
-/*-------------------------------------------------------------------------*/
-int FTI_DoubleBitFlip(double* target, int bit)
-{
-    if (bit >= 64 || bit < 0) {
-        return FTI_NSCS;
-    }
-    FTIT_double myDouble;
-    myDouble.value = *target;
-    int bitf = (bit >= 32) ? bit - 32 : bit;
-    int half = (bit >= 32) ? 1 : 0;
-    FTI_FloatBitFlip(&(myDouble.floatval[half]), bitf);
-    *target = myDouble.value;
-    return FTI_SCES;
-}
-
-/*-------------------------------------------------------------------------*/
-/**
-    @brief      Bit-flip injection following the injection instructions.
-    @param      datasetID       ID of the dataset where to inject.
-    @return     integer         FTI_SCES if successful.
-
-    This function injects the given number of bit-flips, at the given
-    frequency and in the given location (rank, dataset, bit position).
-
- **/
-/*-------------------------------------------------------------------------*/
-int FTI_BitFlip(int datasetID)
-{
-    if (FTI_Inje.rank == FTI_Topo.splitRank) {
-        if (datasetID >= FTI_Exec.nbVar) {
-            return FTI_NSCS;
-        }
-        if (FTI_Inje.counter < FTI_Inje.number) {
-            if ((MPI_Wtime() - FTI_Inje.timer) > FTI_Inje.frequency) {
-                if (FTI_Inje.index < FTI_Data[datasetID].count) {
-                    char str[FTI_BUFS];
-                    if (FTI_Data[datasetID].type.id == 9) { // If it is a double
-                        double* target = FTI_Data[datasetID].ptr + FTI_Inje.index;
-                        double ori = *target;
-                        int res = FTI_DoubleBitFlip(target, FTI_Inje.position);
-                        FTI_Inje.counter = (res == FTI_SCES) ? FTI_Inje.counter + 1 : FTI_Inje.counter;
-                        FTI_Inje.timer = (res == FTI_SCES) ? MPI_Wtime() : FTI_Inje.timer;
-                        sprintf(str, "Injecting bit-flip in dataset %d, index %d, bit %d : %f => %f",
-                            datasetID, FTI_Inje.index, FTI_Inje.position, ori, *target);
-                        FTI_Print(str, FTI_WARN);
-                        return res;
-                    }
-                    if (FTI_Data[datasetID].type.id == 8) { // If it is a float
-                        float* target = FTI_Data[datasetID].ptr + FTI_Inje.index;
-                        float ori = *target;
-                        int res = FTI_FloatBitFlip(target, FTI_Inje.position);
-                        FTI_Inje.counter = (res == FTI_SCES) ? FTI_Inje.counter + 1 : FTI_Inje.counter;
-                        FTI_Inje.timer = (res == FTI_SCES) ? MPI_Wtime() : FTI_Inje.timer;
-                        sprintf(str, "Injecting bit-flip in dataset %d, index %d, bit %d : %f => %f",
-                            datasetID, FTI_Inje.index, FTI_Inje.position, ori, *target);
-                        FTI_Print(str, FTI_WARN);
-                        return res;
-                    }
-                }
-            }
-        }
-    }
-    return FTI_NSCS;
-}
-
-/*-------------------------------------------------------------------------*/
-/**
-    @brief      It takes the checkpoint and triggers the post-ckpt. work.
-    @param      id              Checkpoint ID.
-    @param      level           Checkpoint level.
-    @return     integer         FTI_SCES if successful.
-
-    This function starts by blocking on a receive if the previous ckpt. was
-    offline. Then, it updates the ckpt. information. It writes down the ckpt.
-    data, creates the metadata and the post-processing work. This function
-    is complementary with the FTI_Listen function in terms of communications.
-
- **/
-/*-------------------------------------------------------------------------*/
-int FTI_Checkpoint(int id, int level)
-{
-    if ((level < 1) || (level > 4)) {
-        FTI_Print("Level of checkpoint must be 1, 2, 3 or 4.", FTI_WARN);
-        return FTI_NSCS;
-    }
-
-    char str[FTI_BUFS]; //For console output
-    int ckptFirst = !FTI_Exec.ckptID; //ckptID = 0 if first checkpoint
-    FTI_Exec.ckptID = id;
-<<<<<<< HEAD
-    double t0 = MPI_Wtime(); //Start time
-=======
-    t0 = MPI_Wtime(); //Start time
->>>>>>> 23ece53b
-    int lastCkptLvel = FTI_Exec.ckptLvel; //Store last checkpoint level in case of failure
-    if (FTI_Exec.wasLastOffline == 1) { // Block until previous checkpoint is done (Async. work)
-        int lastLevel;
-        MPI_Recv(&lastLevel, 1, MPI_INT, FTI_Topo.headRank, FTI_Conf.tag, FTI_Exec.globalComm, MPI_STATUS_IGNORE);
-        if (lastLevel != FTI_NSCS) { //Head sends level of checkpoint if post-processing succeed, FTI_NSCS Otherwise
-            lastCkptLvel = lastLevel;
-            sprintf(str, "LastCkptLvel received from head: %d", lastLevel);
-            FTI_Print(str, FTI_DBUG);
-        } else {
-            FTI_Print("Head failed to do post-processing after previous checkpoint.", FTI_WARN);
-        }
-    } else { //If last post-processing done inline
-        lastCkptLvel = FTI_Exec.ckptLvel; //Update lastCkptLvel
-    }
-    double t1 = MPI_Wtime(); //Time after waiting for head to done previous post-processing
-    FTI_Exec.ckptLvel = level; //For FTI_WriteCkpt
-    int res = FTI_Try(FTI_WriteCkpt(&FTI_Conf, &FTI_Exec, &FTI_Topo, FTI_Ckpt, FTI_Data), "write the checkpoint.");
-    double t2 = MPI_Wtime(); //Time after writing checkpoint
-    if (!FTI_Ckpt[FTI_Exec.ckptLvel].isInline) { // If postCkpt. work is Async. then send message
-        FTI_Exec.wasLastOffline = 1;
-        int value = FTI_BASE + FTI_Exec.ckptLvel; //Token to send to head
-        if (res != FTI_SCES) { //If Writing checkpoint failed
-            FTI_Exec.ckptLvel = lastCkptLvel; //Set previous ckptLvel
-            value = FTI_REJW; //Send reject checkpoint token to head
-        }
-        MPI_Send(&value, 1, MPI_INT, FTI_Topo.headRank, FTI_Conf.tag, FTI_Exec.globalComm);
-    }
-    else { //If post-processing is inline
-        FTI_Exec.wasLastOffline = 0;
-<<<<<<< HEAD
-        if (res == FTI_SCES) { //If Writing checkpoint succeed
-            res = FTI_Try(FTI_PostCkpt(&FTI_Conf, &FTI_Exec, &FTI_Topo, FTI_Ckpt), "postprocess the checkpoint.");
-            if (res != FTI_SCES) { //If post-processing failed
-                FTI_Exec.ckptLvel = lastCkptLvel; //Set previous ckptLvel
-            }
-=======
-        if (res != FTI_SCES) { //If Writing checkpoint failed
-            FTI_Exec.ckptLvel = FTI_REJW - FTI_BASE; //The same as head call FTI_PostCkpt with reject ckptLvel if not success
-        }
-        res = FTI_Try(FTI_PostCkpt(&FTI_Conf, &FTI_Exec, &FTI_Topo, FTI_Ckpt, FTI_Topo.groupID, -1, 1), "postprocess the checkpoint.");
-        if (res != FTI_SCES) { //If post-processing failed
-            FTI_Exec.ckptLvel = lastCkptLvel; //Set previous ckptLvel
->>>>>>> 23ece53b
-        }
-    }
-    double t3 = MPI_Wtime(); //Time after post-processing
-    if (res != FTI_SCES) {
-        sprintf(str, "Checkpoint with ID %d at Level %d failed.", FTI_Exec.ckptID, FTI_Exec.ckptLvel);
-        FTI_Print(str, FTI_WARN);
-        return FTI_NSCS;
-    }
-
-    sprintf(str, "Ckpt. ID %d (L%d) (%.2f MB/proc) taken in %.2f sec. (Wt:%.2fs, Wr:%.2fs, Ps:%.2fs)",
-            FTI_Exec.ckptID, FTI_Exec.ckptLvel, FTI_Exec.ckptSize / (1024.0 * 1024.0), t3 - t0, t1 - t0, t2 - t1, t3 - t2);
-    FTI_Print(str, FTI_INFO);
-    if (ckptFirst && FTI_Topo.splitRank == 0) {
-        //Setting recover flag to 1 (to recover from current ckpt level)
-        FTI_Try(FTI_UpdateConf(&FTI_Conf, &FTI_Exec, 1), "update configuration file.");
-    }
-    return FTI_DONE;
-}
-
-/*-------------------------------------------------------------------------*/
-/**
-    @brief      It loads the checkpoint data.
-    @return     integer         FTI_SCES if successful.
-
-    This function loads the checkpoint data from the checkpoint file and
-    it updates some basic checkpoint information.
-
- **/
-/*-------------------------------------------------------------------------*/
-int FTI_Recover()
-{
-    char fn[FTI_BUFS]; //Path to the checkpoint file
-    char str[FTI_BUFS]; //For console output
-
-    sprintf(fn, "%s/%s", FTI_Ckpt[FTI_Exec.ckptLvel].dir, FTI_Exec.meta[FTI_Exec.ckptLvel].ckptFile);
-    sprintf(str, "Trying to load FTI checkpoint file (%s)...", fn);
-    FTI_Print(str, FTI_DBUG);
-
-    FILE* fd = fopen(fn, "rb");
-    if (fd == NULL) {
-        FTI_Print("Could not open FTI checkpoint file.", FTI_EROR);
-        return FTI_NSCS;
-    }
-    int i;
-    for (i = 0; i < FTI_Exec.nbVar; i++) {
-        fread(FTI_Data[i].ptr, 1, FTI_Data[i].size, fd);
-        if (ferror(fd)) {
-            FTI_Print("Could not read FTI checkpoint file.", FTI_EROR);
-            fclose(fd);
-            return FTI_NSCS;
-        }
-    }
-    if (fclose(fd) != 0) {
-        FTI_Print("Could not close FTI checkpoint file.", FTI_EROR);
-        return FTI_NSCS;
-    }
-    FTI_Exec.reco = 0;
-    return FTI_SCES;
-}
-
-/*-------------------------------------------------------------------------*/
-/**
-    @brief      Takes an FTI snapshot or recovers the data if it is a restart.
-    @return     integer         FTI_SCES if successful.
-
-    This function loads the checkpoint data from the checkpoint file in case
-    of restart. Otherwise, it checks if the current iteration requires
-    checkpointing, if it does it checks which checkpoint level, write the
-    data in the files and it communicates with the head of the node to inform
-    that a checkpoint has been taken. Checkpoint ID and counters are updated.
-
- **/
-/*-------------------------------------------------------------------------*/
-int FTI_Snapshot()
-{
-    int i, res, level = -1;
-
-    if (FTI_Exec.reco) { // If this is a recovery load icheckpoint data
-        res = FTI_Try(FTI_Recover(), "recover the checkpointed data.");
-        if (res == FTI_NSCS) {
-            FTI_Print("Impossible to load the checkpoint data.", FTI_EROR);
-            FTI_Clean(&FTI_Conf, &FTI_Topo, FTI_Ckpt, 5);
-            MPI_Abort(MPI_COMM_WORLD, -1);
-            MPI_Finalize();
-            exit(1);
-        }
-    }
-    else { // If it is a checkpoint test
-        res = FTI_SCES;
-        FTI_UpdateIterTime(&FTI_Exec);
-        if (FTI_Exec.ckptNext == FTI_Exec.ckptIcnt) { // If it is time to check for possible ckpt. (every minute)
-            FTI_Print("Checking if it is time to checkpoint.", FTI_DBUG);
-            if (FTI_Exec.globMeanIter > 60) {
-                FTI_Exec.minuteCnt = FTI_Exec.totalIterTime/60;
-            }
-            else {
-                FTI_Exec.minuteCnt++; // Increment minute counter
-            }
-            for (i = 1; i < 5; i++) { // Check ckpt. level
-                if (FTI_Ckpt[i].ckptIntv > 0 && FTI_Exec.minuteCnt/(FTI_Ckpt[i].ckptCnt*FTI_Ckpt[i].ckptIntv)) {
-                    level = i;
-                    FTI_Ckpt[i].ckptCnt++;
-                }
-            }
-            if (level != -1) {
-                res = FTI_Try(FTI_Checkpoint(FTI_Exec.ckptCnt, level), "take checkpoint.");
-                if (res == FTI_DONE) {
-                    FTI_Exec.ckptCnt++;
-                }
-            }
-            FTI_Exec.ckptLast = FTI_Exec.ckptNext;
-            FTI_Exec.ckptNext = FTI_Exec.ckptNext + FTI_Exec.ckptIntv;
-            FTI_Exec.iterTime = MPI_Wtime(); // Reset iteration duration timer
-        }
-    }
-    return res;
-}
-
-/*-------------------------------------------------------------------------*/
-/**
-    @brief      It closes FTI properly on the application processes.
-    @return     integer         FTI_SCES if successful.
-
-    This function notifies the FTI processes that the execution is over, frees
-    some data structures and it closes. If this function is not called on the
-    application processes the FTI processes will never finish (deadlock).
-
- **/
-/*-------------------------------------------------------------------------*/
-int FTI_Finalize()
-{
-    if (FTI_Topo.amIaHead) {
-        FTI_FreeMeta(&FTI_Exec);
-        MPI_Barrier(FTI_Exec.globalComm);
-        MPI_Finalize();
-        exit(0);
-    }
-
-    // If there is remaining work to do for last checkpoint
-    if (FTI_Exec.wasLastOffline == 1) {
-        int lastLevel;
-        MPI_Recv(&lastLevel, 1, MPI_INT, FTI_Topo.headRank, FTI_Conf.tag, FTI_Exec.globalComm, MPI_STATUS_IGNORE);
-        if (lastLevel != FTI_NSCS) { //Head sends level of checkpoint if post-processing succeed, FTI_NSCS Otherwise
-            FTI_Exec.ckptLvel = lastLevel;
-        }
-    }
-
-    // Send notice to the head to stop listening
-    if (FTI_Topo.nbHeads == 1) {
-        int value = FTI_ENDW;
-        MPI_Send(&value, 1, MPI_INT, FTI_Topo.headRank, FTI_Conf.tag, FTI_Exec.globalComm);
-    }
-
-    // If we need to keep the last checkpoint and there was a checkpoint
-    if (FTI_Conf.saveLastCkpt && FTI_Exec.ckptID > 0) {
-            if (FTI_Exec.ckptLvel != 4) {
-                FTI_Try(FTI_Flush(&FTI_Conf, &FTI_Exec, &FTI_Topo, FTI_Ckpt, FTI_Exec.ckptLvel), "save the last ckpt. in the PFS.");
-                MPI_Barrier(FTI_COMM_WORLD);
-                if (FTI_Topo.splitRank == 0) {
-                    if (access(FTI_Ckpt[4].dir, 0) == 0) {
-                        FTI_RmDir(FTI_Ckpt[4].dir, 1); //Delete previous L4 checkpoint
-                    }
-                    if (rename(FTI_Conf.gTmpDir, FTI_Ckpt[4].dir) == -1) { //Move temporary checkpoint to L4 directory
-                        FTI_Print("Cannot rename last ckpt. dir", FTI_EROR);
-                    }
-                    if (access(FTI_Ckpt[4].metaDir, 0) == 0) {
-                        FTI_RmDir(FTI_Ckpt[4].metaDir, 1); //Delete previous L4 metadata
-                    }
-                    if (rename(FTI_Ckpt[FTI_Exec.ckptLvel].metaDir, FTI_Ckpt[4].metaDir) == -1) { //Move temporary metadata to L4 metadata directory
-                        FTI_Print("Cannot rename last ckpt. metaDir", FTI_EROR);
-                    }
-                }
-            }
-            if (FTI_Topo.splitRank == 0) {
-                //Setting recover flag to 2 (to recover from L4, keeped last checkpoint)
-                FTI_Try(FTI_UpdateConf(&FTI_Conf, &FTI_Exec, 2), "update configuration file to 2.");
-            }
-            //Cleaning only local storage
-            FTI_Try(FTI_Clean(&FTI_Conf, &FTI_Topo, FTI_Ckpt, 6), "clean local directories");
+/**
+ *  @file   api.c
+ *  @author Leonardo A. Bautista Gomez (leobago@gmail.com)
+ *  @date   December, 2013
+ *  @brief  API functions for the FTI library.
+ */
+
+#include "interface.h"
+
+/** General configuration information used by FTI.                         */
+static FTIT_configuration FTI_Conf;
+
+/** Checkpoint information for all levels of checkpoint.                   */
+static FTIT_checkpoint FTI_Ckpt[5];
+
+/** Dynamic information for this execution.                                */
+static FTIT_execution FTI_Exec;
+
+/** Topology of the system.                                                */
+static FTIT_topology FTI_Topo;
+
+/** Array of datasets and all their internal information.                  */
+static FTIT_dataset FTI_Data[FTI_BUFS];
+
+/** SDC injection model and all the required information.                  */
+static FTIT_injection FTI_Inje;
+
+
+/** MPI communicator that splits the global one into app and FTI appart.   */
+MPI_Comm FTI_COMM_WORLD;
+
+/** FTI data type for chars.                                               */
+FTIT_type FTI_CHAR;
+/** FTI data type for short integers.                                      */
+FTIT_type FTI_SHRT;
+/** FTI data type for integers.                                            */
+FTIT_type FTI_INTG;
+/** FTI data type for long integers.                                       */
+FTIT_type FTI_LONG;
+/** FTI data type for unsigned chars.                                      */
+FTIT_type FTI_UCHR;
+/** FTI data type for unsigned short integers.                             */
+FTIT_type FTI_USHT;
+/** FTI data type for unsigned integers.                                   */
+FTIT_type FTI_UINT;
+/** FTI data type for unsigned long integers.                              */
+FTIT_type FTI_ULNG;
+/** FTI data type for single floating point.                               */
+FTIT_type FTI_SFLT;
+/** FTI data type for double floating point.                               */
+FTIT_type FTI_DBLE;
+/** FTI data type for long doble floating point.                           */
+FTIT_type FTI_LDBE;
+
+
+/*-------------------------------------------------------------------------*/
+/**
+    @brief      It aborts the application.
+
+    This function aborts the application after cleaning the file system.
+
+ **/
+/*-------------------------------------------------------------------------*/
+void FTI_Abort()
+{
+    FTI_Clean(&FTI_Conf, &FTI_Topo, FTI_Ckpt, 5);
+    MPI_Abort(MPI_COMM_WORLD, -1);
+    MPI_Finalize();
+    exit(1);
+}
+
+/*-------------------------------------------------------------------------*/
+/**
+    @brief      Initializes FTI.
+    @param      configFile      FTI configuration file.
+    @param      globalComm      Main MPI communicator of the application.
+    @return     integer         FTI_SCES if successful.
+
+    This function initializes the FTI context and prepares the heads to wait
+    for checkpoints. FTI processes should never get out of this function. In
+    case of a restart, checkpoint files should be recovered and in place at the
+    end of this function.
+
+ **/
+/*-------------------------------------------------------------------------*/
+int FTI_Init(char* configFile, MPI_Comm globalComm)
+{
+    FTI_Exec.globalComm = globalComm;
+    MPI_Comm_rank(FTI_Exec.globalComm, &FTI_Topo.myRank);
+    MPI_Comm_size(FTI_Exec.globalComm, &FTI_Topo.nbProc);
+    snprintf(FTI_Conf.cfgFile, FTI_BUFS, "%s", configFile);
+    FTI_Conf.verbosity = 1; //Temporary needed for output in FTI_LoadConf.
+    FTI_Inje.timer = MPI_Wtime();
+    FTI_COMM_WORLD = globalComm; // Temporary before building topology. Needed in FTI_LoadConf and FTI_Topology to communicate.
+    FTI_Topo.splitRank = FTI_Topo.myRank; // Temporary before building topology. Needed in FTI_Print.
+    int res = FTI_Try(FTI_LoadConf(&FTI_Conf, &FTI_Exec, &FTI_Topo, FTI_Ckpt, &FTI_Inje), "load configuration.");
+    if (res == FTI_NSCS) {
+        FTI_Abort();
+    }
+    res = FTI_Try(FTI_Topology(&FTI_Conf, &FTI_Exec, &FTI_Topo), "build topology.");
+    if (res == FTI_NSCS) {
+        FTI_Abort();
+    }
+    FTI_Try(FTI_InitBasicTypes(FTI_Data), "create the basic data types.");
+    if (FTI_Topo.myRank == 0) {
+        FTI_Try(FTI_UpdateConf(&FTI_Conf, &FTI_Exec, FTI_Exec.reco), "update configuration file.");
+    }
+    MPI_Barrier(FTI_Exec.globalComm); //wait for myRank == 0 process to save config file
+    FTI_MallocMeta(&FTI_Exec, &FTI_Topo);
+    res = FTI_Try(FTI_LoadMeta(&FTI_Conf, &FTI_Exec, &FTI_Topo, FTI_Ckpt), "load metadata");
+    if (res == FTI_NSCS) {
+        FTI_Abort();
+    }
+    if (FTI_Topo.amIaHead) { // If I am a FTI dedicated process
+        if (FTI_Exec.reco) {
+            res = FTI_Try(FTI_RecoverFiles(&FTI_Conf, &FTI_Exec, &FTI_Topo, FTI_Ckpt), "recover the checkpoint files.");
+            if (res != FTI_SCES) {
+                FTI_Abort();
+            }
+        }
+        FTI_Listen(&FTI_Conf, &FTI_Exec, &FTI_Topo, FTI_Ckpt); //infinite loop inside, can stop only by callling FTI_Finalize
+    }
+    else { // If I am an application process
+        if (FTI_Exec.reco) {
+            res = FTI_Try(FTI_RecoverFiles(&FTI_Conf, &FTI_Exec, &FTI_Topo, FTI_Ckpt), "recover the checkpoint files.");
+            if (res != FTI_SCES) {
+                FTI_Abort();
+            }
+            FTI_Exec.ckptCnt = FTI_Exec.ckptID;
+            FTI_Exec.ckptCnt++;
+        }
+    }
+    FTI_Print("FTI has been initialized.", FTI_INFO);
+    return FTI_SCES;
+}
+
+/*-------------------------------------------------------------------------*/
+/**
+    @brief      It returns the current status of the recovery flag.
+    @return     integer         FTI_Exec.reco.
+
+    This function returns the current status of the recovery flag.
+
+ **/
+/*-------------------------------------------------------------------------*/
+int FTI_Status()
+{
+    return FTI_Exec.reco;
+}
+
+/*-------------------------------------------------------------------------*/
+/**
+    @brief      It initializes a data type.
+    @param      type            The data type to be intialized.
+    @param      size            The size of the data type to be intialized.
+    @return     integer         FTI_SCES if successful.
+
+    This function initalizes a data type. the only information needed is the
+    size of the data type, the rest is black box for FTI.
+
+ **/
+/*-------------------------------------------------------------------------*/
+int FTI_InitType(FTIT_type* type, int size)
+{
+    type->id = FTI_Exec.nbType;
+    type->size = size;
+    FTI_Exec.nbType = FTI_Exec.nbType + 1;
+    return FTI_SCES;
+}
+
+/*-------------------------------------------------------------------------*/
+/**
+    @brief      It sets/resets the pointer and type to a protected variable.
+    @param      id              ID for searches and update.
+    @param      ptr             Pointer to the data structure.
+    @param      count           Number of elements in the data structure.
+    @param      type            Type of elements in the data structure.
+    @return     integer         FTI_SCES if successful.
+
+    This function stores a pointer to a data structure, its size, its ID,
+    its number of elements and the type of the elements. This list of
+    structures is the data that will be stored during a checkpoint and
+    loaded during a recovery. It resets the pointer to a data structure,
+    its size, its number of elements and the type of the elements if the
+    dataset was already previously registered.
+
+ **/
+/*-------------------------------------------------------------------------*/
+int FTI_Protect(int id, void* ptr, long count, FTIT_type type)
+{
+    char str[FTI_BUFS]; //For console output
+
+    int i;
+    for (i = 0; i < FTI_BUFS; i++) {
+        if (id == FTI_Data[i].id) { //Search for dataset with given id
+            long prevSize = FTI_Data[i].size;
+            FTI_Data[i].ptr = ptr;
+            FTI_Data[i].count = count;
+            FTI_Data[i].type = type;
+            FTI_Data[i].eleSize = type.size;
+            FTI_Data[i].size = type.size * count;
+            FTI_Exec.ckptSize = FTI_Exec.ckptSize + ((type.size * count) - prevSize);
+            sprintf(str, "Variable ID %d reseted. Current ckpt. size per rank is %.2fMB.", id, (float) FTI_Exec.ckptSize / (1024.0 * 1024.0));
+            FTI_Print(str, FTI_DBUG);
+            return FTI_SCES;
+        }
+    }
+    //Id could not be found in datasets
+
+    //If too many variables exit FTI.
+    if (FTI_Exec.nbVar >= FTI_BUFS) {
+        FTI_Print("Too many variables registered.", FTI_EROR);
+        FTI_Clean(&FTI_Conf, &FTI_Topo, FTI_Ckpt, 5);
+        MPI_Abort(MPI_COMM_WORLD, -1);
+        MPI_Finalize();
+        exit(1);
+    }
+
+    //Adding new variable to protect
+    FTI_Data[FTI_Exec.nbVar].id = id;
+    FTI_Data[FTI_Exec.nbVar].ptr = ptr;
+    FTI_Data[FTI_Exec.nbVar].count = count;
+    FTI_Data[FTI_Exec.nbVar].type = type;
+    FTI_Data[FTI_Exec.nbVar].eleSize = type.size;
+    FTI_Data[FTI_Exec.nbVar].size = type.size * count;
+    FTI_Exec.nbVar = FTI_Exec.nbVar + 1;
+    FTI_Exec.ckptSize = FTI_Exec.ckptSize + (type.size * count);
+    sprintf(str, "Variable ID %d to protect. Current ckpt. size per rank is %.2fMB.", id, (float) FTI_Exec.ckptSize / (1024.0 * 1024.0));
+    FTI_Print(str, FTI_INFO);
+    return FTI_SCES;
+}
+
+/*-------------------------------------------------------------------------*/
+/**
+    @brief      It corrupts a bit of the given float.
+    @param      target          Pointer to the float to corrupt.
+    @param      bit             Position of the bit to corrupt.
+    @return     integer         FTI_SCES if successful.
+
+    This function filps the bit of the target float.
+
+ **/
+/*-------------------------------------------------------------------------*/
+int FTI_FloatBitFlip(float* target, int bit)
+{
+    if (bit >= 32 || bit < 0) {
+        return FTI_NSCS;
+    }
+    int* corIntPtr = (int*)target;
+    int corInt = *corIntPtr;
+    corInt = corInt ^ (1 << bit);
+    corIntPtr = &corInt;
+    float* fp = (float*)corIntPtr;
+    *target = *fp;
+    return FTI_SCES;
+}
+
+/*-------------------------------------------------------------------------*/
+/**
+    @brief      It corrupts a bit of the given float.
+    @param      target          Pointer to the float to corrupt.
+    @param      bit             Position of the bit to corrupt.
+    @return     integer         FTI_SCES if successful.
+
+    This function filps the bit of the target float.
+
+ **/
+/*-------------------------------------------------------------------------*/
+int FTI_DoubleBitFlip(double* target, int bit)
+{
+    if (bit >= 64 || bit < 0) {
+        return FTI_NSCS;
+    }
+    FTIT_double myDouble;
+    myDouble.value = *target;
+    int bitf = (bit >= 32) ? bit - 32 : bit;
+    int half = (bit >= 32) ? 1 : 0;
+    FTI_FloatBitFlip(&(myDouble.floatval[half]), bitf);
+    *target = myDouble.value;
+    return FTI_SCES;
+}
+
+/*-------------------------------------------------------------------------*/
+/**
+    @brief      Bit-flip injection following the injection instructions.
+    @param      datasetID       ID of the dataset where to inject.
+    @return     integer         FTI_SCES if successful.
+
+    This function injects the given number of bit-flips, at the given
+    frequency and in the given location (rank, dataset, bit position).
+
+ **/
+/*-------------------------------------------------------------------------*/
+int FTI_BitFlip(int datasetID)
+{
+    if (FTI_Inje.rank == FTI_Topo.splitRank) {
+        if (datasetID >= FTI_Exec.nbVar) {
+            return FTI_NSCS;
+        }
+        if (FTI_Inje.counter < FTI_Inje.number) {
+            if ((MPI_Wtime() - FTI_Inje.timer) > FTI_Inje.frequency) {
+                if (FTI_Inje.index < FTI_Data[datasetID].count) {
+                    char str[FTI_BUFS];
+                    if (FTI_Data[datasetID].type.id == 9) { // If it is a double
+                        double* target = FTI_Data[datasetID].ptr + FTI_Inje.index;
+                        double ori = *target;
+                        int res = FTI_DoubleBitFlip(target, FTI_Inje.position);
+                        FTI_Inje.counter = (res == FTI_SCES) ? FTI_Inje.counter + 1 : FTI_Inje.counter;
+                        FTI_Inje.timer = (res == FTI_SCES) ? MPI_Wtime() : FTI_Inje.timer;
+                        sprintf(str, "Injecting bit-flip in dataset %d, index %d, bit %d : %f => %f",
+                            datasetID, FTI_Inje.index, FTI_Inje.position, ori, *target);
+                        FTI_Print(str, FTI_WARN);
+                        return res;
+                    }
+                    if (FTI_Data[datasetID].type.id == 8) { // If it is a float
+                        float* target = FTI_Data[datasetID].ptr + FTI_Inje.index;
+                        float ori = *target;
+                        int res = FTI_FloatBitFlip(target, FTI_Inje.position);
+                        FTI_Inje.counter = (res == FTI_SCES) ? FTI_Inje.counter + 1 : FTI_Inje.counter;
+                        FTI_Inje.timer = (res == FTI_SCES) ? MPI_Wtime() : FTI_Inje.timer;
+                        sprintf(str, "Injecting bit-flip in dataset %d, index %d, bit %d : %f => %f",
+                            datasetID, FTI_Inje.index, FTI_Inje.position, ori, *target);
+                        FTI_Print(str, FTI_WARN);
+                        return res;
+                    }
+                }
+            }
+        }
+    }
+    return FTI_NSCS;
+}
+
+/*-------------------------------------------------------------------------*/
+/**
+    @brief      It takes the checkpoint and triggers the post-ckpt. work.
+    @param      id              Checkpoint ID.
+    @param      level           Checkpoint level.
+    @return     integer         FTI_SCES if successful.
+
+    This function starts by blocking on a receive if the previous ckpt. was
+    offline. Then, it updates the ckpt. information. It writes down the ckpt.
+    data, creates the metadata and the post-processing work. This function
+    is complementary with the FTI_Listen function in terms of communications.
+
+ **/
+/*-------------------------------------------------------------------------*/
+int FTI_Checkpoint(int id, int level)
+{
+    if ((level < 1) || (level > 4)) {
+        FTI_Print("Level of checkpoint must be 1, 2, 3 or 4.", FTI_WARN);
+        return FTI_NSCS;
+    }
+
+    char str[FTI_BUFS]; //For console output
+    int ckptFirst = !FTI_Exec.ckptID; //ckptID = 0 if first checkpoint
+    FTI_Exec.ckptID = id;
+
+    double t0 = MPI_Wtime(); //Start time
+
+    int lastCkptLvel = FTI_Exec.ckptLvel; //Store last checkpoint level in case of failure
+    if (FTI_Exec.wasLastOffline == 1) { // Block until previous checkpoint is done (Async. work)
+        int lastLevel;
+        MPI_Recv(&lastLevel, 1, MPI_INT, FTI_Topo.headRank, FTI_Conf.tag, FTI_Exec.globalComm, MPI_STATUS_IGNORE);
+        if (lastLevel != FTI_NSCS) { //Head sends level of checkpoint if post-processing succeed, FTI_NSCS Otherwise
+            lastCkptLvel = lastLevel;
+            sprintf(str, "LastCkptLvel received from head: %d", lastLevel);
+            FTI_Print(str, FTI_DBUG);
+        } else {
+            FTI_Print("Head failed to do post-processing after previous checkpoint.", FTI_WARN);
+        }
+    } else { //If last post-processing done inline
+        lastCkptLvel = FTI_Exec.ckptLvel; //Update lastCkptLvel
+    }
+    double t1 = MPI_Wtime(); //Time after waiting for head to done previous post-processing
+    FTI_Exec.ckptLvel = level; //For FTI_WriteCkpt
+    int res = FTI_Try(FTI_WriteCkpt(&FTI_Conf, &FTI_Exec, &FTI_Topo, FTI_Ckpt, FTI_Data), "write the checkpoint.");
+    double t2 = MPI_Wtime(); //Time after writing checkpoint
+    if (!FTI_Ckpt[FTI_Exec.ckptLvel].isInline) { // If postCkpt. work is Async. then send message
+        FTI_Exec.wasLastOffline = 1;
+        int value = FTI_BASE + FTI_Exec.ckptLvel; //Token to send to head
+        if (res != FTI_SCES) { //If Writing checkpoint failed
+            FTI_Exec.ckptLvel = lastCkptLvel; //Set previous ckptLvel
+            value = FTI_REJW; //Send reject checkpoint token to head
+        }
+        MPI_Send(&value, 1, MPI_INT, FTI_Topo.headRank, FTI_Conf.tag, FTI_Exec.globalComm);
+    }
+    else { //If post-processing is inline
+        FTI_Exec.wasLastOffline = 0;
+        if (res == FTI_SCES) { //If Writing checkpoint succeed
+            res = FTI_Try(FTI_PostCkpt(&FTI_Conf, &FTI_Exec, &FTI_Topo, FTI_Ckpt), "postprocess the checkpoint.");
+            if (res != FTI_SCES) { //If post-processing failed
+                FTI_Exec.ckptLvel = lastCkptLvel; //Set previous ckptLvel
+            }
+        }
+    }
+    double t3 = MPI_Wtime(); //Time after post-processing
+    if (res != FTI_SCES) {
+        sprintf(str, "Checkpoint with ID %d at Level %d failed.", FTI_Exec.ckptID, FTI_Exec.ckptLvel);
+        FTI_Print(str, FTI_WARN);
+        return FTI_NSCS;
+    }
+
+    sprintf(str, "Ckpt. ID %d (L%d) (%.2f MB/proc) taken in %.2f sec. (Wt:%.2fs, Wr:%.2fs, Ps:%.2fs)",
+            FTI_Exec.ckptID, FTI_Exec.ckptLvel, FTI_Exec.ckptSize / (1024.0 * 1024.0), t3 - t0, t1 - t0, t2 - t1, t3 - t2);
+    FTI_Print(str, FTI_INFO);
+    if (ckptFirst && FTI_Topo.splitRank == 0) {
+        //Setting recover flag to 1 (to recover from current ckpt level)
+        FTI_Try(FTI_UpdateConf(&FTI_Conf, &FTI_Exec, 1), "update configuration file.");
+    }
+    return FTI_DONE;
+}
+
+/*-------------------------------------------------------------------------*/
+/**
+    @brief      It loads the checkpoint data.
+    @return     integer         FTI_SCES if successful.
+
+    This function loads the checkpoint data from the checkpoint file and
+    it updates some basic checkpoint information.
+
+ **/
+/*-------------------------------------------------------------------------*/
+int FTI_Recover()
+{
+    char fn[FTI_BUFS]; //Path to the checkpoint file
+    char str[FTI_BUFS]; //For console output
+
+    sprintf(fn, "%s/%s", FTI_Ckpt[FTI_Exec.ckptLvel].dir, FTI_Exec.meta[FTI_Exec.ckptLvel].ckptFile);
+    sprintf(str, "Trying to load FTI checkpoint file (%s)...", fn);
+    FTI_Print(str, FTI_DBUG);
+
+    FILE* fd = fopen(fn, "rb");
+    if (fd == NULL) {
+        FTI_Print("Could not open FTI checkpoint file.", FTI_EROR);
+        return FTI_NSCS;
+    }
+    int i;
+    for (i = 0; i < FTI_Exec.nbVar; i++) {
+        fread(FTI_Data[i].ptr, 1, FTI_Data[i].size, fd);
+        if (ferror(fd)) {
+            FTI_Print("Could not read FTI checkpoint file.", FTI_EROR);
+            fclose(fd);
+            return FTI_NSCS;
+        }
+    }
+    if (fclose(fd) != 0) {
+        FTI_Print("Could not close FTI checkpoint file.", FTI_EROR);
+        return FTI_NSCS;
+    }
+    FTI_Exec.reco = 0;
+    return FTI_SCES;
+}
+
+/*-------------------------------------------------------------------------*/
+/**
+    @brief      Takes an FTI snapshot or recovers the data if it is a restart.
+    @return     integer         FTI_SCES if successful.
+
+    This function loads the checkpoint data from the checkpoint file in case
+    of restart. Otherwise, it checks if the current iteration requires
+    checkpointing, if it does it checks which checkpoint level, write the
+    data in the files and it communicates with the head of the node to inform
+    that a checkpoint has been taken. Checkpoint ID and counters are updated.
+
+ **/
+/*-------------------------------------------------------------------------*/
+int FTI_Snapshot()
+{
+    int i, res, level = -1;
+
+    if (FTI_Exec.reco) { // If this is a recovery load icheckpoint data
+        res = FTI_Try(FTI_Recover(), "recover the checkpointed data.");
+        if (res == FTI_NSCS) {
+            FTI_Print("Impossible to load the checkpoint data.", FTI_EROR);
+            FTI_Clean(&FTI_Conf, &FTI_Topo, FTI_Ckpt, 5);
+            MPI_Abort(MPI_COMM_WORLD, -1);
+            MPI_Finalize();
+            exit(1);
+        }
+    }
+    else { // If it is a checkpoint test
+        res = FTI_SCES;
+        FTI_UpdateIterTime(&FTI_Exec);
+        if (FTI_Exec.ckptNext == FTI_Exec.ckptIcnt) { // If it is time to check for possible ckpt. (every minute)
+            FTI_Print("Checking if it is time to checkpoint.", FTI_DBUG);
+            if (FTI_Exec.globMeanIter > 60) {
+                FTI_Exec.minuteCnt = FTI_Exec.totalIterTime/60;
+            }
+            else {
+                FTI_Exec.minuteCnt++; // Increment minute counter
+            }
+            for (i = 1; i < 5; i++) { // Check ckpt. level
+                if (FTI_Ckpt[i].ckptIntv > 0 && FTI_Exec.minuteCnt/(FTI_Ckpt[i].ckptCnt*FTI_Ckpt[i].ckptIntv)) {
+                    level = i;
+                    FTI_Ckpt[i].ckptCnt++;
+                }
+            }
+            if (level != -1) {
+                res = FTI_Try(FTI_Checkpoint(FTI_Exec.ckptCnt, level), "take checkpoint.");
+                if (res == FTI_DONE) {
+                    FTI_Exec.ckptCnt++;
+                }
+            }
+            FTI_Exec.ckptLast = FTI_Exec.ckptNext;
+            FTI_Exec.ckptNext = FTI_Exec.ckptNext + FTI_Exec.ckptIntv;
+            FTI_Exec.iterTime = MPI_Wtime(); // Reset iteration duration timer
+        }
+    }
+    return res;
+}
+
+/*-------------------------------------------------------------------------*/
+/**
+    @brief      It closes FTI properly on the application processes.
+    @return     integer         FTI_SCES if successful.
+
+    This function notifies the FTI processes that the execution is over, frees
+    some data structures and it closes. If this function is not called on the
+    application processes the FTI processes will never finish (deadlock).
+
+ **/
+/*-------------------------------------------------------------------------*/
+int FTI_Finalize()
+{
+    if (FTI_Topo.amIaHead) {
+        FTI_FreeMeta(&FTI_Exec);
+        MPI_Barrier(FTI_Exec.globalComm);
+        MPI_Finalize();
+        exit(0);
+    }
+
+    // If there is remaining work to do for last checkpoint
+    if (FTI_Exec.wasLastOffline == 1) {
+        int lastLevel;
+        MPI_Recv(&lastLevel, 1, MPI_INT, FTI_Topo.headRank, FTI_Conf.tag, FTI_Exec.globalComm, MPI_STATUS_IGNORE);
+        if (lastLevel != FTI_NSCS) { //Head sends level of checkpoint if post-processing succeed, FTI_NSCS Otherwise
+            FTI_Exec.ckptLvel = lastLevel;
+        }
+    }
+
+    // Send notice to the head to stop listening
+    if (FTI_Topo.nbHeads == 1) {
+        int value = FTI_ENDW;
+        MPI_Send(&value, 1, MPI_INT, FTI_Topo.headRank, FTI_Conf.tag, FTI_Exec.globalComm);
+    }
+
+    // If we need to keep the last checkpoint and there was a checkpoint
+    if (FTI_Conf.saveLastCkpt && FTI_Exec.ckptID > 0) {
+            if (FTI_Exec.ckptLvel != 4) {
+                FTI_Try(FTI_Flush(&FTI_Conf, &FTI_Exec, &FTI_Topo, FTI_Ckpt, FTI_Exec.ckptLvel), "save the last ckpt. in the PFS.");
+                MPI_Barrier(FTI_COMM_WORLD);
+                if (FTI_Topo.splitRank == 0) {
+                    if (access(FTI_Ckpt[4].dir, 0) == 0) {
+                        FTI_RmDir(FTI_Ckpt[4].dir, 1); //Delete previous L4 checkpoint
+                    }
+                    if (rename(FTI_Conf.gTmpDir, FTI_Ckpt[4].dir) == -1) { //Move temporary checkpoint to L4 directory
+                        FTI_Print("Cannot rename last ckpt. dir", FTI_EROR);
+                    }
+                    if (access(FTI_Ckpt[4].metaDir, 0) == 0) {
+                        FTI_RmDir(FTI_Ckpt[4].metaDir, 1); //Delete previous L4 metadata
+                    }
+                    if (rename(FTI_Ckpt[FTI_Exec.ckptLvel].metaDir, FTI_Ckpt[4].metaDir) == -1) { //Move temporary metadata to L4 metadata directory
+                        FTI_Print("Cannot rename last ckpt. metaDir", FTI_EROR);
+                    }
+                }
+            }
+            if (FTI_Topo.splitRank == 0) {
+                //Setting recover flag to 2 (to recover from L4, keeped last checkpoint)
+                FTI_Try(FTI_UpdateConf(&FTI_Conf, &FTI_Exec, 2), "update configuration file to 2.");
+            }
+            //Cleaning only local storage
+            FTI_Try(FTI_Clean(&FTI_Conf, &FTI_Topo, FTI_Ckpt, 6), "clean local directories");
     } else {
         if (FTI_Conf.saveLastCkpt) { //if there was no saved checkpoint
             FTI_Print("No checkpoint to keep in Level 4.", FTI_INFO);
         }
-        if (FTI_Topo.splitRank == 0) {
-            //Setting recover flag to 0 (no checkpoint files to recover from means no recovery)
-            FTI_Try(FTI_UpdateConf(&FTI_Conf, &FTI_Exec, 0), "update configuration file to 0.");
-        }
-        //Cleaning everything
-        FTI_Try(FTI_Clean(&FTI_Conf, &FTI_Topo, FTI_Ckpt, 5), "do final clean.");
-    }
-    FTI_FreeMeta(&FTI_Exec);
-    MPI_Barrier(FTI_Exec.globalComm);
-    FTI_Print("FTI has been finalized.", FTI_INFO);
-    return FTI_SCES;
-}
-
-/*-------------------------------------------------------------------------*/
-/**
-    @brief      Prints FTI messages.
-    @param      msg             Message to print.
-    @param      priority        Priority of the message to be printed.
-    @return     void
-
-    This function prints messages depending on their priority and the
-    verbosity level set by the user. DEBUG messages are printed by all
-    processes with their rank. INFO messages are printed by one process.
-    ERROR messages are printed with errno.
-
- **/
-/*-------------------------------------------------------------------------*/
-void FTI_Print(char* msg, int priority)
-{
-    if (priority >= FTI_Conf.verbosity) {
-        if (msg != NULL) {
-            switch (priority) {
-                case FTI_EROR:
-                    fprintf(stderr, "[ " RED "FTI Error - %06d" RESET " ] : %s : %s \n", FTI_Topo.myRank, msg, strerror(errno));
-                    break;
-                case FTI_WARN:
-                    fprintf(stdout, "[ " ORG "FTI Warning %06d" RESET " ] : %s \n", FTI_Topo.myRank, msg);
-                    break;
-                case FTI_INFO:
-                    if (FTI_Topo.splitRank == 0) {
-                        fprintf(stdout, "[ " GRN "FTI  Information" RESET " ] : %s \n", msg);
-                    }
-                    break;
-                case FTI_DBUG:
-                    fprintf(stdout, "[FTI Debug - %06d] : %s \n", FTI_Topo.myRank, msg);
-                    break;
-            }
-        }
-    }
-    fflush(stdout);
-}
+        if (FTI_Topo.splitRank == 0) {
+            //Setting recover flag to 0 (no checkpoint files to recover from means no recovery)
+            FTI_Try(FTI_UpdateConf(&FTI_Conf, &FTI_Exec, 0), "update configuration file to 0.");
+        }
+        //Cleaning everything
+        FTI_Try(FTI_Clean(&FTI_Conf, &FTI_Topo, FTI_Ckpt, 5), "do final clean.");
+    }
+    FTI_FreeMeta(&FTI_Exec);
+    MPI_Barrier(FTI_Exec.globalComm);
+    FTI_Print("FTI has been finalized.", FTI_INFO);
+    return FTI_SCES;
+}
+
+/*-------------------------------------------------------------------------*/
+/**
+    @brief      Prints FTI messages.
+    @param      msg             Message to print.
+    @param      priority        Priority of the message to be printed.
+    @return     void
+
+    This function prints messages depending on their priority and the
+    verbosity level set by the user. DEBUG messages are printed by all
+    processes with their rank. INFO messages are printed by one process.
+    ERROR messages are printed with errno.
+
+ **/
+/*-------------------------------------------------------------------------*/
+void FTI_Print(char* msg, int priority)
+{
+    if (priority >= FTI_Conf.verbosity) {
+        if (msg != NULL) {
+            switch (priority) {
+                case FTI_EROR:
+                    fprintf(stderr, "[ " RED "FTI Error - %06d" RESET " ] : %s : %s \n", FTI_Topo.myRank, msg, strerror(errno));
+                    break;
+                case FTI_WARN:
+                    fprintf(stdout, "[ " ORG "FTI Warning %06d" RESET " ] : %s \n", FTI_Topo.myRank, msg);
+                    break;
+                case FTI_INFO:
+                    if (FTI_Topo.splitRank == 0) {
+                        fprintf(stdout, "[ " GRN "FTI  Information" RESET " ] : %s \n", msg);
+                    }
+                    break;
+                case FTI_DBUG:
+                    fprintf(stdout, "[FTI Debug - %06d] : %s \n", FTI_Topo.myRank, msg);
+                    break;
+            }
+        }
+    }
+    fflush(stdout);
+}