--- conflicted
+++ resolved
@@ -145,7 +145,6 @@
         FTI_Listen(&FTI_Conf, &FTI_Exec, &FTI_Topo, FTI_Ckpt); //infinite loop inside, can stop only by callling FTI_Finalize
     }
     else { // If I am an application process
-<<<<<<< HEAD
         // call in any case. treatment for diffCkpt disabled inside initializer.
         FTI_InitDcp( &FTI_Conf, &FTI_Exec, FTI_Data );
         if (FTI_Exec.reco) {
@@ -155,16 +154,6 @@
             }
             FTI_Exec.ckptCnt = FTI_Exec.ckptID;
             FTI_Exec.ckptCnt++;
-            // needed for differential checkpointing
-=======
-        if (FTI_Exec.reco) {
-            res = FTI_Try(FTI_RecoverFiles(&FTI_Conf, &FTI_Exec, &FTI_Topo, FTI_Ckpt), "recover the checkpoint files.");
-            if (FTI_Conf.ioMode == FTI_IO_FTIFF && res == FTI_SCES) {
-                res += FTI_Try( FTIFF_ReadDbFTIFF( &FTI_Exec, FTI_Ckpt ), "Read FTIFF meta information" );
-            }
-            FTI_Exec.ckptCnt = FTI_Exec.ckptID;
-            FTI_Exec.ckptCnt++;
->>>>>>> b3fea831
             if (res != FTI_SCES) {
                 FTI_Exec.reco = 0;
                 FTI_Exec.initSCES = 2; //Could not recover all ckpt files (or failed reading meta; FTI-FF)
@@ -504,14 +493,6 @@
             FTI_Data[i].size = type.size * count;
             FTI_Data[i].dimLength[0] = count;
             FTI_Exec.ckptSize = FTI_Exec.ckptSize + ((type.size * count) - prevSize);
-<<<<<<< HEAD
-            //// important that first update to FTI-FF then to dcp
-            //if( FTI_Conf.ioMode == FTI_IO_FTIFF ) {
-            //    FTIFF_UpdateDatastructFTIFF( &FTI_Exec, FTI_Data, &FTI_Conf );
-            //}
-            //DBG_MSG("SIZE HAS CHANGED IN VARIABLE ID: %d -> old size: %ld, new size: %ld",-1,id,prevSize,FTI_Data[i].size);
-=======
->>>>>>> b3fea831
             sprintf(str, "Variable ID %d reseted. Current ckpt. size per rank is %.2fMB.", id, (float) FTI_Exec.ckptSize / (1024.0 * 1024.0));
             FTI_Print(str, FTI_DBUG);
             return FTI_SCES;
@@ -538,15 +519,6 @@
     sprintf(FTI_Data[FTI_Exec.nbVar].name, "Dataset_%d", id);
     FTI_Exec.nbVar = FTI_Exec.nbVar + 1;
     FTI_Exec.ckptSize = FTI_Exec.ckptSize + (type.size * count);
-<<<<<<< HEAD
-   
-    //// important that first update to FTI-FF then to dcp
-    //if( FTI_Conf.ioMode == FTI_IO_FTIFF ) {
-    //    FTIFF_UpdateDatastructFTIFF( &FTI_Exec, FTI_Data, &FTI_Conf );
-    //}
-
-=======
->>>>>>> b3fea831
     sprintf(str, "Variable ID %d to protect. Current ckpt. size per rank is %.2fMB.", id, (float) FTI_Exec.ckptSize / (1024.0 * 1024.0));
     FTI_Print(str, FTI_INFO);
     return FTI_SCES;
@@ -839,13 +811,8 @@
         return FTI_NSCS;
     }
 
-<<<<<<< HEAD
     if ((level < FTI_MIN_LEVEL_ID) || (level > FTI_MAX_LEVEL_ID)) {
         FTI_Print("Invalid level id! Aborting checkpoint creation...", FTI_WARN);
-=======
-    if ((level < 1) || (level > 4)) {
-        FTI_Print("Level of checkpoint must be 1, 2, 3 or 4.", FTI_WARN);
->>>>>>> b3fea831
         return FTI_NSCS;
     }
 
@@ -853,7 +820,6 @@
     int ckptFirst = !FTI_Exec.ckptID; //ckptID = 0 if first checkpoint
     FTI_Exec.ckptID = id;
 
-<<<<<<< HEAD
     if ( level == FTI_L4_DCP ) {
         if ( FTI_Conf.ioMode == FTI_IO_FTIFF ) {
             if ( FTI_Conf.dcpEnabled ) {
@@ -867,8 +833,6 @@
         level = 4;
     }
 
-=======
->>>>>>> b3fea831
     double t0 = MPI_Wtime(); //Start time
     if (FTI_Exec.wasLastOffline == 1) { // Block until previous checkpoint is done (Async. work)
         int lastLevel;
@@ -881,17 +845,12 @@
             FTI_Print("Head failed to do post-processing after previous checkpoint.", FTI_WARN);
         }
     }
-<<<<<<< HEAD
     
-=======
-
->>>>>>> b3fea831
     double t1 = MPI_Wtime(); //Time after waiting for head to done previous post-processing
     int lastCkptLvel = FTI_Exec.ckptLvel; //Store last successful writing checkpoint level in case of failure
     FTI_Exec.ckptLvel = level; //For FTI_WriteCkpt
     int res = FTI_Try(FTI_WriteCkpt(&FTI_Conf, &FTI_Exec, &FTI_Topo, FTI_Ckpt, FTI_Data), "write the checkpoint.");
     double t2 = MPI_Wtime(); //Time after writing checkpoint
-<<<<<<< HEAD
    
 
     // set hasCkpt flags true
@@ -912,8 +871,6 @@
         FTI_UpdateDcpChanges(FTI_Data, &FTI_Exec);
         FTI_Ckpt[4].hasDcp = true;
     }
-=======
->>>>>>> b3fea831
 
     // FTIFF: send meta info to the heads
     FTIFF_headInfo *headInfo;
@@ -934,16 +891,12 @@
             headInfo->maxFs = FTI_Exec.meta[0].maxFs[0];
             headInfo->fs = FTI_Exec.meta[0].fs[0];
             headInfo->pfs = FTI_Exec.meta[0].pfs[0];
-<<<<<<< HEAD
             headInfo->isDcp = (FTI_Ckpt[4].isDcp) ? 1 : 0;
             if( FTI_Conf.dcpEnabled && FTI_Ckpt[4].isDcp ) {
                 strncpy(headInfo->ckptFile, FTI_Ckpt[4].dcpName, FTI_BUFS);
             } else {
                 strncpy(headInfo->ckptFile, FTI_Exec.meta[0].ckptFile, FTI_BUFS);
             }
-=======
-            strncpy(headInfo->ckptFile, FTI_Exec.meta[0].ckptFile, FTI_BUFS);
->>>>>>> b3fea831
             MPI_Send(headInfo, 1, FTIFF_MpiTypes[FTIFF_HEAD_INFO], FTI_Topo.headRank, FTI_Conf.tag, FTI_Exec.globalComm);
             MPI_Send(FTI_Exec.meta[0].varID, headInfo->nbVar, MPI_INT, FTI_Topo.headRank, FTI_Conf.tag, FTI_Exec.globalComm);
             MPI_Send(FTI_Exec.meta[0].varSize, headInfo->nbVar, MPI_LONG, FTI_Topo.headRank, FTI_Conf.tag, FTI_Exec.globalComm);
@@ -961,13 +914,7 @@
             FTI_Exec.lastCkptLvel = FTI_Exec.ckptLvel; //Store last successful post-processing checkpoint level
         }
     }
-<<<<<<< HEAD
-
     double t3 = MPI_Wtime(); //Time after post-processing
-    
-=======
-    double t3 = MPI_Wtime(); //Time after post-processing
->>>>>>> b3fea831
     if (res != FTI_SCES) {
         sprintf(str, "Checkpoint with ID %d at Level %d failed.", FTI_Exec.ckptID, FTI_Exec.ckptLvel);
         FTI_Print(str, FTI_WARN);
@@ -977,7 +924,6 @@
     sprintf(str, "Ckpt. ID %d (L%d) (%.2f MB/proc) taken in %.2f sec. (Wt:%.2fs, Wr:%.2fs, Ps:%.2fs)",
             FTI_Exec.ckptID, FTI_Exec.ckptLvel, FTI_Exec.ckptSize / (1024.0 * 1024.0), t3 - t0, t1 - t0, t2 - t1, t3 - t2);
     FTI_Print(str, FTI_INFO);
-<<<<<<< HEAD
     
     if ( FTI_Conf.dcpEnabled && FTI_Ckpt[4].isDcp ) {
         
@@ -1022,21 +968,16 @@
         
         FTI_Print(str, FTI_IDCP);
     }
-=======
->>>>>>> b3fea831
     if (ckptFirst && FTI_Topo.splitRank == 0) {
         //Setting recover flag to 1 (to recover from current ckpt level)
         FTI_Try(FTI_UpdateConf(&FTI_Conf, &FTI_Exec, 1), "update configuration file.");
         FTI_Exec.initSCES = 1; //in case FTI couldn't recover all ckpt files in FTI_Init
     }
-<<<<<<< HEAD
     
     if ( FTI_Conf.dcpEnabled && FTI_Ckpt[4].isDcp ) {
         FTI_Ckpt[4].isDcp = false;
     }
  
-=======
->>>>>>> b3fea831
     return FTI_DONE;
 }
 
@@ -1128,11 +1069,7 @@
         FTI_Print("Could not close FTI checkpoint file.", FTI_EROR);
         return FTI_NREC;
     }
-<<<<<<< HEAD
-    FTI_Exec.lastCkptLvel = FTI_Exec.ckptLvel;
-=======
     
->>>>>>> b3fea831
     FTI_Exec.reco = 0;
 
     return FTI_SCES;
@@ -1238,11 +1175,7 @@
         int value = FTI_ENDW;
         MPI_Send(&value, 1, MPI_INT, FTI_Topo.headRank, FTI_Conf.tag, FTI_Exec.globalComm);
     }
-<<<<<<< HEAD
-    
-=======
-
->>>>>>> b3fea831
+
     // If we need to keep the last checkpoint and there was a checkpoint
     if (FTI_Conf.saveLastCkpt && FTI_Exec.ckptID > 0) {
         if (FTI_Exec.lastCkptLvel != 4) {
@@ -1282,14 +1215,11 @@
         //Cleaning everything
         FTI_Try(FTI_Clean(&FTI_Conf, &FTI_Topo, FTI_Ckpt, 5), "do final clean.");
     }
-<<<<<<< HEAD
     
     if (FTI_Conf.dcpEnabled) {
         FTI_FinalizeDcp( &FTI_Conf, &FTI_Exec );
     }
 
-=======
->>>>>>> b3fea831
     FTI_FreeMeta(&FTI_Exec);
     FTI_FreeTypesAndGroups(&FTI_Exec);
     if( FTI_Conf.ioMode == FTI_IO_FTIFF ) {
@@ -1438,14 +1368,11 @@
                         fprintf(stdout, "[ " GRN "FTI  Information" RESET " ] : %s \n", msg);
                     }
                     break;
-<<<<<<< HEAD
                 case FTI_IDCP:
                     if (FTI_Topo.splitRank == 0) {
                         fprintf(stdout, "[ " BLU "FTI  dCP Message" RESET " ] : %s \n", msg);
                     }
                     break;
-=======
->>>>>>> b3fea831
                 case FTI_DBUG:
                     fprintf(stdout, "[FTI Debug - %06d] : %s \n", FTI_Topo.myRank, msg);
                     break;
