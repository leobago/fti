--- conflicted
+++ resolved
@@ -271,22 +271,22 @@
 
 /*-------------------------------------------------------------------------*/
 /**
-  @brief      It initializes a complex data type.
-  @param      newType         The data type to be intialized.
-  @param      typeDefinition  Structure definition of the new type.
-  @param      length          Number of fields in structure
-  @param      size            Size of the structure.
-  @param      name            Name of the structure.
-  @param      h5group         Group of the type.
-  @return     integer         FTI_SCES if successful.
-
-  This function initalizes a simple data type. New type can only consists
-  fields of flat FTI types (no arrays). Type definition must include:
-  - length                => number of fields in the new type
-  - field[].type          => types of the field in the new type
-  - field[].name          => name of the field in the new type
-  - field[].rank          => number of dimentions of the field
-  - field[].dimLength[]   => length of each dimention of the field
+    @brief      It initializes a complex data type.
+    @param      newType         The data type to be intialized.
+    @param      typeDefinition  Structure definition of the new type.
+    @param      length          Number of fields in structure
+    @param      size            Size of the structure.
+    @param      name            Name of the structure.
+    @param      h5group         Group of the type.
+    @return     integer         FTI_SCES if successful.
+
+    This function initalizes a simple data type. New type can only consists
+    fields of flat FTI types (no arrays). Type definition must include:
+        - length                => number of fields in the new type
+        - field[].type          => types of the field in the new type
+        - field[].name          => name of the field in the new type
+        - field[].rank          => number of dimentions of the field
+        - field[].dimLength[]   => length of each dimention of the field
 
  **/
 /*-------------------------------------------------------------------------*/
@@ -334,10 +334,10 @@
         strncpy(typeDefinition->name, name, FTI_BUFS);
     }
 
-#ifdef ENABLE_HDF5
-    newType->h5datatype = -1; //to mark as closed
-    newType->h5group = FTI_Exec.H5groups[h5group->id];
-#endif
+    #ifdef ENABLE_HDF5
+        newType->h5datatype = -1; //to mark as closed
+        newType->h5group = FTI_Exec.H5groups[h5group->id];
+    #endif
 
     //make a clone of the type definition in case the user won't store pointer
     newType->structure = malloc(sizeof(FTIT_complexType));
@@ -357,17 +357,17 @@
 
 /*-------------------------------------------------------------------------*/
 /**
-  @brief      It adds a simple field in complex data type.
-  @param      typeDefinition  Structure definition of the complex data type.
-  @param      ftiType         Type of the field
-  @param      offset          Offset of the field (use offsetof)
-  @param      id              Id of the field (start with 0)
-  @param      name            Name of the field (put NULL if want default)
-  @return     integer         FTI_SCES if successful.
-
-  This function adds a field to the complex datatype. Use offsetof macro to
-  set offset. First ID must be 0, next one must be +1. If name is NULL FTI
-  will set "T${id}" name. Sets rank and dimLength to 1.
+    @brief      It adds a simple field in complex data type.
+    @param      typeDefinition  Structure definition of the complex data type.
+    @param      ftiType         Type of the field
+    @param      offset          Offset of the field (use offsetof)
+    @param      id              Id of the field (start with 0)
+    @param      name            Name of the field (put NULL if want default)
+    @return     integer         FTI_SCES if successful.
+
+    This function adds a field to the complex datatype. Use offsetof macro to
+    set offset. First ID must be 0, next one must be +1. If name is NULL FTI
+    will set "T${id}" name. Sets rank and dimLength to 1.
 
  **/
 /*-------------------------------------------------------------------------*/
@@ -386,19 +386,19 @@
 
 /*-------------------------------------------------------------------------*/
 /**
-  @brief      It adds a simple field in complex data type.
-  @param      typeDefinition  Structure definition of the complex data type.
-  @param      ftiType         Type of the field
-  @param      offset          Offset of the field (use offsetof)
-  @param      rank            Rank of the array
-  @param      dimLength       Dimention length for each rank
-  @param      id              Id of the field (start with 0)
-  @param      name            Name of the field (put NULL if want default)
-  @return     integer         FTI_SCES if successful.
-
-  This function adds a field to the complex datatype. Use offsetof macro to
-  set offset. First ID must be 0, next one must be +1. If name is NULL FTI
-  will set "T${id}" name.
+    @brief      It adds a simple field in complex data type.
+    @param      typeDefinition  Structure definition of the complex data type.
+    @param      ftiType         Type of the field
+    @param      offset          Offset of the field (use offsetof)
+    @param      rank            Rank of the array
+    @param      dimLength       Dimention length for each rank
+    @param      id              Id of the field (start with 0)
+    @param      name            Name of the field (put NULL if want default)
+    @return     integer         FTI_SCES if successful.
+
+    This function adds a field to the complex datatype. Use offsetof macro to
+    set offset. First ID must be 0, next one must be +1. If name is NULL FTI
+    will set "T${id}" name.
 
  **/
 /*-------------------------------------------------------------------------*/
@@ -432,7 +432,7 @@
 /*-------------------------------------------------------------------------*/
 int FTI_GetStageDir( char* stageDir, int maxLen) 
 {
-
+    
     if ( !FTI_Conf.stagingEnabled ) {
         FTI_Print( "'FTI_GetStageDir' -> Staging disabled, no action performed.", FTI_WARN );
         return FTI_NSCS;
@@ -468,19 +468,19 @@
   @brief      Returns status of staging request.
   @param      ID            ID of staging request.
   @return     integer       Status of staging request on success, 
-  FTI_NSCS else.
+                            FTI_NSCS else.
 
   This function returns the status of the staging request corresponding
   to ID. The ID is returned by the function 'FTI_SendFile'. The status
   may be one of the five possible statuses:
-
+  
   @par
   FTI_SI_FAIL - Stage request failed
   FTI_SI_SCES - Stage request succeed
   FTI_SI_ACTV - Stage request is currently processed
   FTI_SI_PEND - Stage request is pending
   FTI_SI_NINI - There is no stage request with this ID
-
+  
   @note If the status is FTI_SI_NINI, the ID is either invalid or the
   request was finished (succeeded or failed). In the latter case,
   'FTI_GetStageStatus' returns FTI_SI_FAIL or FTI_SI_SCES and frees the
@@ -519,14 +519,14 @@
     if ( free_req ) {
         FTI_FreeStageRequest( &FTI_Exec, &FTI_Topo, ID, FTI_Topo.nodeRank );
     }
-
+   
     if ( (status==FTI_SI_FAIL) || (status==FTI_SI_SCES) ) {
         FTI_SetStatusField( &FTI_Exec, &FTI_Topo, ID, FTI_SI_NINI, FTI_SIF_VAL, FTI_Topo.nodeRank );
         FTI_SetStatusField( &FTI_Exec, &FTI_Topo, ID, FTI_SI_IAVL, FTI_SIF_AVL, FTI_Topo.nodeRank );
     }
 
     return status;
-
+        
 }
 
 /*-------------------------------------------------------------------------*/
@@ -541,7 +541,7 @@
   removed after successful transfer, however, if stored in the directory
   returned by 'FTI_GetStageDir' it will be removed during
   'FTI_Finalize'.
-
+  
   @par
   If staging is enabled but no head process, the staging will be
   performed synchronously (i.e. by the calling rank).
@@ -556,7 +556,7 @@
     }
 
     int ID = FTI_NSCS;
-
+    
     // discard if path is NULL
     if ( lpath == NULL ){
         FTI_Print( "local path field is NULL!", FTI_WARN );
@@ -578,7 +578,7 @@
     ID = reqID;
 
     FTI_InitStageRequestApp( &FTI_Exec, &FTI_Topo, ID );
-
+    
     if ( FTI_Topo.nbHeads == 0 ) {
 
         if ( FTI_SyncStage( lpath, rpath, &FTI_Exec, &FTI_Topo, &FTI_Conf, ID ) != FTI_SCES ) {
@@ -587,16 +587,16 @@
         }
 
     }
-
+    
     if ( FTI_Topo.nbHeads > 0 ) {
-
+        
         if ( FTI_AsyncStage( lpath, rpath, &FTI_Conf, &FTI_Exec, &FTI_Topo, ID ) != FTI_SCES ) {
             FTI_Print("asynchronous staging failed!", FTI_WARN);
             return FTI_NSCS;
         }
-
-    }
-
+    
+    }
+    
     return ID;
 
 }
@@ -609,8 +609,8 @@
   @param      parent          Parent H5 group
   @return     integer         FTI_SCES if successful.
 
-  Initialize group defined by user. If parent is NULL this mean parent will
-  be set to root group.
+    Initialize group defined by user. If parent is NULL this mean parent will
+    be set to root group.
 
  **/
 /*-------------------------------------------------------------------------*/
@@ -657,7 +657,7 @@
   @param      name            New name of the H5 group
   @return     integer         FTI_SCES if successful.
 
-  This function renames HDF5 group defined by user.
+    This function renames HDF5 group defined by user.
 
  **/
 /*-------------------------------------------------------------------------*/
@@ -773,6 +773,7 @@
     FTI_Data[FTI_Exec.nbVar].devicePtr= NULL;
     FTI_Data[FTI_Exec.nbVar].ptr = ptr;
 #endif  
+    FTI_Data[FTI_Exec.nbVar].sharedData.dataset = NULL;
     FTI_Data[FTI_Exec.nbVar].count = count;
     FTI_Data[FTI_Exec.nbVar].type = FTI_Exec.FTI_Type[type.id];
     FTI_Data[FTI_Exec.nbVar].eleSize = type.size;
@@ -790,7 +791,6 @@
 
 /*-------------------------------------------------------------------------*/
 /**
-<<<<<<< HEAD
     @brief      Defines a global dataset (shared among application processes)
     @param      id              ID of the dataset.
     @param      rank            Rank of the dataset.
@@ -893,6 +893,10 @@
         return FTI_NSCS;
     }
 
+#ifdef GPUSUPPORT    
+    if ( !FTI_Data[pvar_idx].isDevicePtr ){
+#endif
+
     found = 0;
 
     FTIT_globalDataset* dataset = FTI_Exec.globalDatasets;
@@ -927,6 +931,12 @@
     }
 
     return FTI_SCES;
+#ifdef GPUSUPPORT    
+    } else {
+        FTI_Print("Dataset is on GPU memory. VPR does not have GPU support yet!", FTI_WARN);
+        return FTI_NSCS;
+    }
+#endif
 #else
     FTI_Print("'FTI_AddSubset' is an HDF5 feature. Please enable HDF5 and recompile.", FTI_WARN);
     return FTI_NSCS;
@@ -942,18 +952,9 @@
     @param      name            Name of the dataset in HDF5 file.
     @param      h5group         Group of the dataset. If Null then "/"
     @return     integer         FTI_SCES if successful.
-=======
-  @brief      Defines the dataset
-  @param      id              ID for searches and update.
-  @param      rank            Rank of the array
-  @param      dimLength       Dimention length for each rank
-  @param      name            Name of the dataset in HDF5 file.
-  @param      h5group         Group of the dataset. If Null then "/"
-  @return     integer         FTI_SCES if successful.
->>>>>>> 1ab283d4
-
-  This function gives FTI all information needed by HDF5 to correctly save
-  the dataset in the checkpoint file.
+
+    This function gives FTI all information needed by HDF5 to correctly save
+    the dataset in the checkpoint file.
 
  **/
 /*-------------------------------------------------------------------------*/
@@ -963,7 +964,7 @@
         FTI_Print("FTI is not initialized.", FTI_WARN);
         return FTI_NSCS;
     }
-
+    
     if (rank > 0 && dimLength == NULL) {
         FTI_Print("If rank > 0, the dimLength cannot be NULL.", FTI_WARN);
         return FTI_NSCS;
@@ -1004,7 +1005,7 @@
             if (name != NULL) {
                 strncpy(FTI_Data[i].name, name, FTI_BUFS);
             }
-
+            
             return FTI_SCES;
         }
     }
@@ -1224,9 +1225,9 @@
 /*-------------------------------------------------------------------------*/
 int FTI_Checkpoint(int id, int level)
 {
-
+     
     char str[FTI_BUFS]; //For console output
-
+    
     if (FTI_Exec.initSCES == 0) {
         FTI_Print("FTI is not initialized.", FTI_WARN);
         return FTI_NSCS;
@@ -1326,7 +1327,6 @@
             FTI_Print("Head failed to do post-processing after previous checkpoint.", FTI_WARN);
         }
     }
-<<<<<<< HEAD
     
     t1 = MPI_Wtime(); //Time after waiting for head to done previous post-processing
     int lastCkptLvel = FTI_Exec.ckptLvel; //Store last successful writing checkpoint level in case of failure
@@ -1334,16 +1334,6 @@
     int res = FTI_Try(FTI_WriteCkpt(&FTI_Conf, &FTI_Exec, &FTI_Topo, FTI_Ckpt, FTI_Data), "write the checkpoint.");
     t2 = MPI_Wtime(); //Time after writing checkpoint
     
-=======
-
-    double t1 = MPI_Wtime(); //Time after waiting for head to done previous post-processing
-    int lastCkptLvel = FTI_Exec.ckptLvel; //Store last successful writing checkpoint level in case of failure
-    FTI_Exec.ckptLvel = level; //For FTI_WriteCkpt
-    int res = FTI_Try(FTI_WriteCkpt(&FTI_Conf, &FTI_Exec, &FTI_Topo, FTI_Ckpt, FTI_Data), "write the checkpoint.");
-    double t2 = MPI_Wtime(); //Time after writing checkpoint
-
-
->>>>>>> 1ab283d4
     // set hasCkpt flags true
     if ( FTI_Conf.dcpEnabled && FTI_Ckpt[4].isDcp ) {
         FTIFF_db* currentDB = FTI_Exec.firstdb;
@@ -1357,8 +1347,8 @@
             }
         }
         while ( (currentDB = currentDB->next) != NULL );    
-
-
+        
+    
         FTI_UpdateDcpChanges(FTI_Data, &FTI_Exec);
         FTI_Ckpt[4].hasDcp = true;
     }
@@ -1388,7 +1378,7 @@
             } else {
                 strncpy(headInfo->ckptFile, FTI_Exec.meta[0].ckptFile, FTI_BUFS);
             }            
-            MPI_Send(headInfo, 1, FTIFF_MpiTypes[FTIFF_HEAD_INFO], FTI_Topo.headRank, FTI_Conf.generalTag, FTI_Exec.globalComm);
+	    MPI_Send(headInfo, 1, FTIFF_MpiTypes[FTIFF_HEAD_INFO], FTI_Topo.headRank, FTI_Conf.generalTag, FTI_Exec.globalComm);
             MPI_Send(FTI_Exec.meta[0].varID, headInfo->nbVar, MPI_INT, FTI_Topo.headRank, FTI_Conf.generalTag, FTI_Exec.globalComm);
             MPI_Send(FTI_Exec.meta[0].varSize, headInfo->nbVar, MPI_LONG, FTI_Topo.headRank, FTI_Conf.generalTag, FTI_Exec.globalComm);
             free(headInfo);
@@ -1427,9 +1417,9 @@
     sprintf(str, "Ckpt. ID %d (L%d) (%.2f MB/proc) taken in %.2f sec. (Wt:%.2fs, Wr:%.2fs, Ps:%.2fs)",
             FTI_Exec.ckptID, FTI_Exec.ckptLvel, FTI_Exec.ckptSize / (1024.0 * 1024.0), t3 - t0, t1 - t0, t2 - t1, t3 - t2);
     FTI_Print(str, FTI_INFO);
-
+    
     if ( FTI_Conf.dcpEnabled && FTI_Ckpt[4].isDcp ) {
-
+        
         long norder_data, norder_dcp;
         char corder_data[3], corder_dcp[3];
         long DCP_TB = (1024L*1024L*1024L*1024L);
@@ -1468,23 +1458,14 @@
                     (double)FTI_Exec.FTIFFMeta.dcpSize/norder_dcp, corder_dcp,
                     ((double)FTI_Exec.FTIFFMeta.dcpSize/FTI_Exec.FTIFFMeta.pureDataSize)*100 );
         }
-
+        
         FTI_Print(str, FTI_IDCP);
     }
-<<<<<<< HEAD
-    
-=======
-    if (ckptFirst && FTI_Topo.splitRank == 0) {
-        //Setting recover flag to 1 (to recover from current ckpt level)
-        FTI_Try(FTI_UpdateConf(&FTI_Conf, &FTI_Exec, 1), "update configuration file.");
-        FTI_Exec.initSCES = 1; //in case FTI couldn't recover all ckpt files in FTI_Init
-    }
-
->>>>>>> 1ab283d4
+    
     if ( FTI_Conf.dcpEnabled && FTI_Ckpt[4].isDcp ) {
         FTI_Ckpt[4].isDcp = false;
     }
-
+ 
     return FTI_DONE;
 }
 
@@ -1513,12 +1494,12 @@
         FTI_Print("FTI is not initialized.", FTI_WARN);
         return FTI_NSCS;
     }
-
+     
     // only step in if activate TRUE.
     if ( !activate ) {
         return FTI_SCES;
     }
-
+   
     // reset iCP meta info (i.e. set counter to zero etc.)
     memset( &(FTI_Exec.iCPInfo), 0x0, sizeof(FTIT_iCPInfo) );
 
@@ -1527,7 +1508,7 @@
     FTI_Exec.iCPInfo.result = FTI_NSCS;
 
     int res = FTI_NSCS;
-
+    
     char str[FTI_BUFS]; //For console output
 
     if (FTI_Exec.initSCES == 0) {
@@ -1654,9 +1635,9 @@
                 res = FTI_Try(FTI_InitFtiffICP(&FTI_Conf, &FTI_Exec, &FTI_Topo, FTI_Ckpt, FTI_Data), "Initialize iCP (FTI-FF).");
                 break;
 #ifdef ENABLE_HDF5 //If HDF5 is installed
-            case FTI_IO_HDF5:
-                res = FTI_Try(FTI_InitHdf5ICP(&FTI_Conf, &FTI_Exec, &FTI_Topo, FTI_Ckpt, FTI_Data), "Initialize iCP (HDF5).");
-                break;
+      case FTI_IO_HDF5:
+        res = FTI_Try(FTI_InitHdf5ICP(&FTI_Conf, &FTI_Exec, &FTI_Topo, FTI_Ckpt, FTI_Data), "Initialize iCP (HDF5).");
+        break;
 #endif
             default:
                 res = FTI_Try(FTI_InitPosixICP(&FTI_Conf, &FTI_Exec, &FTI_Topo, FTI_Ckpt, FTI_Data), "Initialize iCP (POSIX I/O).");
@@ -1677,7 +1658,7 @@
   @brief      Write variable into the CP file.
   @param      id              Protected variable ID.
   @return     integer         FTI_SCES if successful.
-
+    
   With this function, the user may write the protected datasets in any
   order into the checkpoint file. However, before the call to
   FTI_FinalizeICP, all protected variables must have been written into
@@ -1702,7 +1683,7 @@
     char str[FTI_BUFS];
 
     bool validID = false;
-
+    
     int i;
     // check if dataset with 'varID' exists.
     for(i=0; i<FTI_Exec.nbVar; ++i) {
@@ -1713,7 +1694,7 @@
         FTI_Print(str, FTI_WARN);
         return FTI_NSCS;
     }
-
+    
     // check if dataset was not already written.
     for(i=0; i<FTI_Exec.iCPInfo.countVar; ++i) {
         validID &= !(FTI_Exec.iCPInfo.isWritten[i] == varID);
@@ -1723,7 +1704,7 @@
         FTI_Print(str, FTI_WARN);
         return FTI_NSCS;
     }
-
+    
     int res;
 
     switch (FTI_Conf.ioMode) {
@@ -1769,7 +1750,7 @@
 /**
   @brief      Finalize an incremental checkpoint.
   @return     integer         FTI_SCES if successful.
-
+    
   This function finalizes an incremental checkpoint. In contrast to
   InitICP, this function is collective on the communicator
   FTI_COMM_WORLD and blocking.
@@ -1803,7 +1784,7 @@
     char str[FTI_BUFS];
     int resCP;
     int resPP;
-
+    
     // Close files for each I/O
     switch (FTI_Conf.ioMode) {
 #ifdef ENABLE_SIONLIB //If SIONlib is installed
@@ -1835,7 +1816,7 @@
             break;
 #endif
     }
-
+    
     if( resCP == FTI_SCES ) {
         resCP = FTI_Try(FTI_CreateMetadata(&FTI_Conf, &FTI_Exec, &FTI_Topo, FTI_Ckpt, FTI_Data), "create metadata.");
     }
@@ -1845,7 +1826,7 @@
         sprintf(str, "Checkpoint with ID %d at Level %d failed.", FTI_Exec.ckptID, FTI_Exec.ckptLvel);
         FTI_Print(str, FTI_WARN);
     }
-
+    
     double t2 = MPI_Wtime(); //Time after writing checkpoint
 
     if ( FTI_Conf.dcpEnabled && FTI_Ckpt[4].isDcp ) {
@@ -2005,26 +1986,12 @@
 
  **/
 /*-------------------------------------------------------------------------*/
-<<<<<<< HEAD
-static int copyDataToDevice()
-{
-  int i;
-  for (i = 0; i < FTI_Exec.nbVar; i++) {
-    if ( FTI_Data[i].isDevicePtr ){
-      FTI_copy_to_device( FTI_Data[i].devicePtr, FTI_Data[i].ptr,FTI_Data[i].size, &FTI_Exec);
-    }
+int FTI_Recover()
+{
+  if ( FTI_Conf.ioMode == FTI_IO_FTIFF ) {
+    int ret = FTI_Try(FTIFF_Recover( &FTI_Exec, FTI_Data, FTI_Ckpt ), "Recovering from Checkpoint");
+    return ret;
   }
-  return 1;
-}
-=======
->>>>>>> 1ab283d4
-
-int FTI_Recover()
-{
-    if ( FTI_Conf.ioMode == FTI_IO_FTIFF ) {
-        int ret = FTI_Try(FTIFF_Recover( &FTI_Exec, FTI_Data, FTI_Ckpt ), "Recovering from Checkpoint");
-        return ret;
-    }
 
     if (FTI_Exec.initSCES == 0) {
         FTI_Print("FTI is not initialized.", FTI_WARN);
@@ -2070,18 +2037,10 @@
     }
 
 #ifdef ENABLE_HDF5 //If HDF5 is installed
-<<<<<<< HEAD
   if (FTI_Conf.ioMode == FTI_IO_HDF5) {
     int ret = FTI_RecoverHDF5(&FTI_Conf, &FTI_Exec, FTI_Ckpt, FTI_Data);
-    copyDataToDevice();
     return ret; 
   }
-=======
-    if (FTI_Conf.ioMode == FTI_IO_HDF5) {
-        int ret = FTI_RecoverHDF5(&FTI_Exec, FTI_Ckpt, FTI_Data);
-        return ret; 
-    }
->>>>>>> 1ab283d4
 #endif
 
     //Recovering from local for L4 case in FTI_Recover
@@ -2121,23 +2080,23 @@
     }   
 
 #else
-    for (i = 0; i < FTI_Exec.nbVar; i++) {
-        fread(FTI_Data[i].ptr, 1, FTI_Data[i].size, fd);
-        if (ferror(fd)) {
-            FTI_Print("Could not read FTI checkpoint file.", FTI_EROR);
-            fclose(fd);
-            return FTI_NREC;
-        }
-    }      
+  for (i = 0; i < FTI_Exec.nbVar; i++) {
+    fread(FTI_Data[i].ptr, 1, FTI_Data[i].size, fd);
+    if (ferror(fd)) {
+      FTI_Print("Could not read FTI checkpoint file.", FTI_EROR);
+      fclose(fd);
+      return FTI_NREC;
+    }
+  }      
 #endif    
-    if (fclose(fd) != 0) {
-        FTI_Print("Could not close FTI checkpoint file.", FTI_EROR);
-        return FTI_NREC;
-    }
-
-    FTI_Exec.reco = 0;
-
-    return FTI_SCES;
+  if (fclose(fd) != 0) {
+    FTI_Print("Could not close FTI checkpoint file.", FTI_EROR);
+    return FTI_NREC;
+  }
+
+  FTI_Exec.reco = 0;
+
+  return FTI_SCES;
 }
 
 /*-------------------------------------------------------------------------*/
@@ -2258,7 +2217,7 @@
         int value = FTI_ENDW;
         MPI_Send(&value, 1, MPI_INT, FTI_Topo.headRank, FTI_Conf.finalTag, FTI_Exec.globalComm);
     }
-
+    
     // for staging, we have to ensure, that the call to FTI_Clean 
     // comes after the heads have written all the staging files.
     // Thus FTI_FinalizeStage is blocking on global communicator.
@@ -2268,7 +2227,7 @@
 
     // If we need to keep the last checkpoint and there was a checkpoint
     if ( FTI_Conf.saveLastCkpt && ( FTI_Exec.ckptID > 0 ) ) {
-        //if ((FTI_Conf.saveLastCkpt || FTI_Conf.keepL4Ckpt) && FTI_Exec.ckptID > 0) {
+    //if ((FTI_Conf.saveLastCkpt || FTI_Conf.keepL4Ckpt) && FTI_Exec.ckptID > 0) {
         if (FTI_Exec.lastCkptLvel != 4) {
             FTI_Try(FTI_Flush(&FTI_Conf, &FTI_Exec, &FTI_Topo, FTI_Ckpt, FTI_Exec.lastCkptLvel), "save the last ckpt. in the PFS.");
             MPI_Barrier(FTI_COMM_WORLD);
@@ -2313,7 +2272,7 @@
         //Cleaning everything
         FTI_Try(FTI_Clean(&FTI_Conf, &FTI_Topo, FTI_Ckpt, 5), "do final clean.");
     }
-
+    
     if (FTI_Conf.dcpEnabled) {
         FTI_FinalizeDcp( &FTI_Conf, &FTI_Exec );
     }
@@ -2326,7 +2285,6 @@
     MPI_Barrier(FTI_Exec.globalComm);
     FTI_Print("FTI has been finalized.", FTI_INFO);
     return FTI_SCES;
-<<<<<<< HEAD
 }
 
 /*-------------------------------------------------------------------------*/
@@ -2357,158 +2315,130 @@
     if (FTI_Exec.initSCES == 0) {
         FTI_Print("FTI is not initialized.", FTI_WARN);
         return FTI_NSCS;
-=======
->>>>>>> 1ab283d4
-    }
-
-    /*-------------------------------------------------------------------------*/
-    /**
-      @brief      During the restart, recovers the given variable
-      @param      id              Variable to recover
-      @return     int             FTI_SCES if successful.
-
-      During a restart process, this function recovers the variable specified
-      by the given id. No effect during a regular execution.
-      The variable must have already been protected, otherwise, FTI_NSCS is returned.
-      Improvements to be done:
-      - Open checkpoint file at FTI_Init, close it at FTI_Snapshot
-      - Maintain a variable accumulating the offset as variable are protected during
-      the restart to avoid doing the loop to calculate the offset in the
-      checkpoint file.
-     **/
-    /*-------------------------------------------------------------------------*/
-    int FTI_RecoverVar(int id)
-    {
-        if (FTI_Conf.ioMode == FTI_IO_FTIFF) {
-            return FTIFF_RecoverVar( id, &FTI_Exec, FTI_Data, FTI_Ckpt );
-        }
-        if (FTI_Exec.initSCES == 0) {
-            FTI_Print("FTI is not initialized.", FTI_WARN);
-            return FTI_NSCS;
-        }
-
-        if(FTI_Exec.reco==0){
-            /* This is not a restart: no actions performed */
-            return FTI_SCES;
-        }
-
-        if (FTI_Exec.initSCES == 2) {
-            FTI_Print("No checkpoint files to make recovery.", FTI_WARN);
-            return FTI_NSCS;
-        }
-
-        //Check if sizes of protected variables matches
-        int i;
-        for (i = 0; i < FTI_Exec.nbVar; i++) {
-            if (id == FTI_Exec.meta[FTI_Exec.ckptLvel].varID[i]) {
-                if (FTI_Data[i].size != FTI_Exec.meta[FTI_Exec.ckptLvel].varSize[i]) {
-                    char str[FTI_BUFS];
-                    sprintf(str, "Cannot recover %ld bytes to protected variable (ID %d) size: %ld",
-                            FTI_Exec.meta[FTI_Exec.ckptLvel].varSize[i], FTI_Exec.meta[FTI_Exec.ckptLvel].varID[i],
-                            FTI_Data[i].size);
-                    FTI_Print(str, FTI_WARN);
-                    return FTI_NREC;
-                }
-            }
-        }
+    }
+
+    if(FTI_Exec.reco==0){
+        /* This is not a restart: no actions performed */
+        return FTI_SCES;
+    }
+
+    if (FTI_Exec.initSCES == 2) {
+        FTI_Print("No checkpoint files to make recovery.", FTI_WARN);
+        return FTI_NSCS;
+    }
+
+    //Check if sizes of protected variables matches
+    int i;
+    for (i = 0; i < FTI_Exec.nbVar; i++) {
+        if (id == FTI_Exec.meta[FTI_Exec.ckptLvel].varID[i]) {
+            if (FTI_Data[i].size != FTI_Exec.meta[FTI_Exec.ckptLvel].varSize[i]) {
+                char str[FTI_BUFS];
+                sprintf(str, "Cannot recover %ld bytes to protected variable (ID %d) size: %ld",
+                        FTI_Exec.meta[FTI_Exec.ckptLvel].varSize[i], FTI_Exec.meta[FTI_Exec.ckptLvel].varID[i],
+                        FTI_Data[i].size);
+                FTI_Print(str, FTI_WARN);
+                return FTI_NREC;
+            }
+        }
+    }
 
 #ifdef ENABLE_HDF5 //If HDF5 is installed
-        if (FTI_Conf.ioMode == FTI_IO_HDF5) {
-            return FTI_RecoverVarHDF5(&FTI_Exec, FTI_Ckpt, FTI_Data, id);
-        }
+    if (FTI_Conf.ioMode == FTI_IO_HDF5) {
+        return FTI_RecoverVarHDF5(&FTI_Exec, FTI_Ckpt, FTI_Data, id);
+    }
 #endif
 
-        char fn[FTI_BUFS]; //Path to the checkpoint file
-
-        //Recovering from local for L4 case in FTI_Recover
-        if (FTI_Exec.ckptLvel == 4) {
-            snprintf(fn, FTI_BUFS, "%s/%s", FTI_Ckpt[1].dir, FTI_Exec.meta[1].ckptFile);
-        }
-        else {
-            snprintf(fn, FTI_BUFS, "%s/%s", FTI_Ckpt[FTI_Exec.ckptLvel].dir, FTI_Exec.meta[FTI_Exec.ckptLvel].ckptFile);
-        }
-
-        char str[FTI_BUFS];
-
-        sprintf(str, "Trying to load FTI checkpoint file (%s)...", fn);
-        FTI_Print(str, FTI_DBUG);
-
-        FILE* fd = fopen(fn, "rb");
-        if (fd == NULL) {
-            FTI_Print("Could not open FTI checkpoint file.", FTI_EROR);
-            return FTI_NREC;
-        }
-
-        long offset = 0;
-        for (i = 0; i < FTI_Exec.nbVar; i++) {
-            if (id == FTI_Exec.meta[FTI_Exec.ckptLvel].varID[i]) {
-                sprintf(str, "Recovering var %d ", id);
-                FTI_Print(str, FTI_DBUG);
-                fseek(fd, offset, SEEK_SET);
-                fread(FTI_Data[i].ptr, 1, FTI_Data[i].size, fd);
-                if (ferror(fd)) {
-                    FTI_Print("Could not read FTI checkpoint file.", FTI_EROR);
-                    fclose(fd);
-                    return FTI_NREC;
-                }
-                break;
-            }
-            offset += FTI_Exec.meta[FTI_Exec.ckptLvel].varSize[i];
-        }
-
-        if (i == FTI_Exec.nbVar) {
-            FTI_Print("Variables must be protected before they can be recovered.", FTI_EROR);
-            fclose(fd);
-            return FTI_NREC;
-        }
-        if (fclose(fd) != 0) {
-            FTI_Print("Could not close FTI checkpoint file.", FTI_EROR);
-            return FTI_NREC;
-        }
-
-        return FTI_SCES;
-    }
-
-    /*-------------------------------------------------------------------------*/
-    /**
-      @brief      Prints FTI messages.
-      @param      msg             Message to print.
-      @param      priority        Priority of the message to be printed.
-      @return     void
-
-      This function prints messages depending on their priority and the
-      verbosity level set by the user. DEBUG messages are printed by all
-      processes with their rank. INFO messages are printed by one process.
-      ERROR messages are printed with errno.
-
-     **/
-    /*-------------------------------------------------------------------------*/
-    void FTI_Print(char* msg, int priority)
-    {
-        if (priority >= FTI_Conf.verbosity) {
-            if (msg != NULL) {
-                switch (priority) {
-                    case FTI_EROR:
-                        fprintf(stderr, "[ " RED "FTI Error - %06d" RESET " ] : %s : %s \n", FTI_Topo.myRank, msg, strerror(errno));
-                        break;
-                    case FTI_WARN:
-                        fprintf(stdout, "[ " ORG "FTI Warning %06d" RESET " ] : %s \n", FTI_Topo.myRank, msg);
-                        break;
-                    case FTI_INFO:
-                        if (FTI_Topo.splitRank == 0) {
-                            fprintf(stdout, "[ " GRN "FTI  Information" RESET " ] : %s \n", msg);
-                        }
-                        break;
-                    case FTI_IDCP:
-                        if (FTI_Topo.splitRank == 0) {
-                            fprintf(stdout, "[ " BLU "FTI  dCP Message" RESET " ] : %s \n", msg);
-                        }
-                        break;
-                    case FTI_DBUG:
-                        fprintf(stdout, "[FTI Debug - %06d] : %s \n", FTI_Topo.myRank, msg);
-                        break;
-                }
-            }
-        }
-        fflush(stdout);
-    }+    char fn[FTI_BUFS]; //Path to the checkpoint file
+
+    //Recovering from local for L4 case in FTI_Recover
+    if (FTI_Exec.ckptLvel == 4) {
+        snprintf(fn, FTI_BUFS, "%s/%s", FTI_Ckpt[1].dir, FTI_Exec.meta[1].ckptFile);
+    }
+    else {
+        snprintf(fn, FTI_BUFS, "%s/%s", FTI_Ckpt[FTI_Exec.ckptLvel].dir, FTI_Exec.meta[FTI_Exec.ckptLvel].ckptFile);
+    }
+
+    char str[FTI_BUFS];
+
+    sprintf(str, "Trying to load FTI checkpoint file (%s)...", fn);
+    FTI_Print(str, FTI_DBUG);
+
+    FILE* fd = fopen(fn, "rb");
+    if (fd == NULL) {
+        FTI_Print("Could not open FTI checkpoint file.", FTI_EROR);
+        return FTI_NREC;
+    }
+
+    long offset = 0;
+    for (i = 0; i < FTI_Exec.nbVar; i++) {
+        if (id == FTI_Exec.meta[FTI_Exec.ckptLvel].varID[i]) {
+            sprintf(str, "Recovering var %d ", id);
+            FTI_Print(str, FTI_DBUG);
+            fseek(fd, offset, SEEK_SET);
+            fread(FTI_Data[i].ptr, 1, FTI_Data[i].size, fd);
+            if (ferror(fd)) {
+                FTI_Print("Could not read FTI checkpoint file.", FTI_EROR);
+                fclose(fd);
+                return FTI_NREC;
+            }
+            break;
+        }
+        offset += FTI_Exec.meta[FTI_Exec.ckptLvel].varSize[i];
+    }
+
+    if (i == FTI_Exec.nbVar) {
+        FTI_Print("Variables must be protected before they can be recovered.", FTI_EROR);
+        fclose(fd);
+        return FTI_NREC;
+    }
+    if (fclose(fd) != 0) {
+        FTI_Print("Could not close FTI checkpoint file.", FTI_EROR);
+        return FTI_NREC;
+    }
+
+    return FTI_SCES;
+}
+
+/*-------------------------------------------------------------------------*/
+/**
+  @brief      Prints FTI messages.
+  @param      msg             Message to print.
+  @param      priority        Priority of the message to be printed.
+  @return     void
+
+  This function prints messages depending on their priority and the
+  verbosity level set by the user. DEBUG messages are printed by all
+  processes with their rank. INFO messages are printed by one process.
+  ERROR messages are printed with errno.
+
+ **/
+/*-------------------------------------------------------------------------*/
+void FTI_Print(char* msg, int priority)
+{
+    if (priority >= FTI_Conf.verbosity) {
+        if (msg != NULL) {
+            switch (priority) {
+                case FTI_EROR:
+                    fprintf(stderr, "[ " RED "FTI Error - %06d" RESET " ] : %s : %s \n", FTI_Topo.myRank, msg, strerror(errno));
+                    break;
+                case FTI_WARN:
+                    fprintf(stdout, "[ " ORG "FTI Warning %06d" RESET " ] : %s \n", FTI_Topo.myRank, msg);
+                    break;
+                case FTI_INFO:
+                    if (FTI_Topo.splitRank == 0) {
+                        fprintf(stdout, "[ " GRN "FTI  Information" RESET " ] : %s \n", msg);
+                    }
+                    break;
+                case FTI_IDCP:
+                    if (FTI_Topo.splitRank == 0) {
+                        fprintf(stdout, "[ " BLU "FTI  dCP Message" RESET " ] : %s \n", msg);
+                    }
+                    break;
+                case FTI_DBUG:
+                    fprintf(stdout, "[FTI Debug - %06d] : %s \n", FTI_Topo.myRank, msg);
+                    break;
+            }
+        }
+    }
+    fflush(stdout);
+}