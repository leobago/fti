--- conflicted
+++ resolved
@@ -947,16 +947,12 @@
 
     //Recovering from local for L4 case in FTI_Recover
     if (FTI_Exec.ckptLvel == 4) {
-<<<<<<< HEAD
         //Try from L1
-        sprintf(fn, "%s/%s", FTI_Ckpt[1].dir, FTI_Exec.meta[1].ckptFile);
+        snprintf(fn, FTI_BUFS, "%s/%s", FTI_Ckpt[1].dir, FTI_Exec.meta[1].ckptFile);
         if (access(fn, F_OK) != 0) {
             //if no L1 files try from L4
-            sprintf(fn, "%s/%s", FTI_Ckpt[4].dir, FTI_Exec.meta[4].ckptFile);
-        }
-=======
-        snprintf(fn, FTI_BUFS, "%s/%s", FTI_Ckpt[1].dir, FTI_Exec.meta[1].ckptFile);
->>>>>>> 1d429fe3
+            snprintf(fn, FTI_BUFS, "%s/%s", FTI_Ckpt[4].dir, FTI_Exec.meta[4].ckptFile);
+        }
     }
     else {
         snprintf(fn, FTI_BUFS, "%s/%s", FTI_Ckpt[FTI_Exec.ckptLvel].dir, FTI_Exec.meta[FTI_Exec.ckptLvel].ckptFile);
