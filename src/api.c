/**
 *  Copyright (c) 2017 Leonardo A. Bautista-Gomez
 *  All rights reserved
 *
 *  FTI - A multi-level checkpointing library for C/C++/Fortran applications
 *
 *  Revision 1.0 : Fault Tolerance Interface (FTI)
 *
 *  Redistribution and use in source and binary forms, with or without
 *  modification, are permitted provided that the following conditions are met:
 *
 *  1. Redistributions of source code must retain the above copyright notice, this
 *  list of conditions and the following disclaimer.
 *
 *  2. Redistributions in binary form must reproduce the above copyright notice,
 *  this list of conditions and the following disclaimer in the documentation
 *  and/or other materials provided with the distribution.
 *
 *  3. Neither the name of the copyright holder nor the names of its contributors
 *  may be used to endorse or promote products derived from this software without
 *  specific prior written permission.
 *
 *  THIS SOFTWARE IS PROVIDED BY THE COPYRIGHT HOLDERS AND CONTRIBUTORS "AS IS" AND
 *  ANY EXPRESS OR IMPLIED WARRANTIES, INCLUDING, BUT NOT LIMITED TO, THE IMPLIED
 *  WARRANTIES OF MERCHANTABILITY AND FITNESS FOR A PARTICULAR PURPOSE ARE
 *  DISCLAIMED. IN NO EVENT SHALL THE COPYRIGHT HOLDER OR CONTRIBUTORS BE LIABLE
 *  FOR ANY DIRECT, INDIRECT, INCIDENTAL, SPECIAL, EXEMPLARY, OR CONSEQUENTIAL
 *  DAMAGES (INCLUDING, BUT NOT LIMITED TO, PROCUREMENT OF SUBSTITUTE GOODS OR
 *  SERVICES; LOSS OF USE, DATA, OR PROFITS; OR BUSINESS INTERRUPTION) HOWEVER
 *  CAUSED AND ON ANY THEORY OF LIABILITY, WHETHER IN CONTRACT, STRICT LIABILITY,
 *  OR TORT (INCLUDING NEGLIGENCE OR OTHERWISE) ARISING IN ANY WAY OUT OF THE USE
 *  OF THIS SOFTWARE, EVEN IF ADVISED OF THE POSSIBILITY OF SUCH DAMAGE.
 *
 *  @file   api.c
 *  @date   October, 2017
 *  @brief  API functions for the FTI library.
 */


#include "interface.h"
#include "IO/cuda-md5/md5Opt.h"

#ifdef GPUSUPPORT
#include <cuda_runtime_api.h>
#endif 

/** General configuration information used by FTI.                         */
static FTIT_configuration FTI_Conf;

/** Checkpoint information for all levels of checkpoint.                   */
static FTIT_checkpoint FTI_Ckpt[5];

/** Dynamic information for this execution.                                */
static FTIT_execution FTI_Exec;

/** Topology of the system.                                                */
static FTIT_topology FTI_Topo;

/** id map that holds data for FTI_Data                                    */
static FTIT_keymap FTI_Data;

/** Array of datasets and all their internal information.                  */
//static FTIT_dataset* FTI_Data;

/** SDC injection model and all the required information.                  */
static FTIT_injection FTI_Inje;

/** MPI communicator that splits the global one into app and FTI appart.   */
MPI_Comm FTI_COMM_WORLD;

/** FTI data type for chars.                                               */
FTIT_type FTI_CHAR;
/** FTI data type for short integers.                                      */
FTIT_type FTI_SHRT;
/** FTI data type for integers.                                            */
FTIT_type FTI_INTG;
/** FTI data type for long integers.                                       */
FTIT_type FTI_LONG;
/** FTI data type for unsigned chars.                                      */
FTIT_type FTI_UCHR;
/** FTI data type for unsigned short integers.                             */
FTIT_type FTI_USHT;
/** FTI data type for unsigned integers.                                   */
FTIT_type FTI_UINT;
/** FTI data type for unsigned long integers.                              */
FTIT_type FTI_ULNG;
/** FTI data type for single floating point.                               */
FTIT_type FTI_SFLT;
/** FTI data type for double floating point.                               */
FTIT_type FTI_DBLE;
/** FTI data type for long doble floating point.                           */
FTIT_type FTI_LDBE;



/*-------------------------------------------------------------------------*/
/**
  @brief      Initializes FTI.
  @param      configFile      FTI configuration file.
  @param      globalComm      Main MPI communicator of the application.
  @return     integer         FTI_SCES if successful.

  This function initializes the FTI context and prepares the heads to wait
  for checkpoints. FTI processes should never get out of this function. In
  case of a restart, checkpoint files should be recovered and in place at the
  end of this function.

 **/
/*-------------------------------------------------------------------------*/
int FTI_Init(const char* configFile, MPI_Comm globalComm)
{
    int i;
#ifdef ENABLE_FTI_FI_IO
    FTI_InitFIIO();
#endif
#ifdef ENABLE_HDF5
    H5Eset_auto2(0,0, NULL);
#endif
    FTI_InitExecVars(&FTI_Conf, &FTI_Exec, &FTI_Topo, FTI_Ckpt, &FTI_Inje);
    FTI_Exec.globalComm = globalComm;
    MPI_Comm_rank(FTI_Exec.globalComm, &FTI_Topo.myRank);
    MPI_Comm_size(FTI_Exec.globalComm, &FTI_Topo.nbProc);
    snprintf(FTI_Conf.cfgFile, FTI_BUFS, "%s", configFile);
    FTI_Conf.verbosity = 1; //Temporary needed for output in FTI_LoadConf.
    FTI_Exec.initSCES = 0;
    FTI_Inje.timer = MPI_Wtime();
    FTI_COMM_WORLD = globalComm; // Temporary before building topology. Needed in FTI_LoadConf and FTI_Topology to communicate.
    FTI_Topo.splitRank = FTI_Topo.myRank; // Temporary before building topology. Needed in FTI_Print.
    int res = FTI_Try(FTI_LoadConf(&FTI_Conf, &FTI_Exec, &FTI_Topo, FTI_Ckpt, &FTI_Inje), "load configuration.");
    if (res == FTI_NSCS) {
        return FTI_NSCS;
    }
    res = FTI_Try(FTI_Topology(&FTI_Conf, &FTI_Exec, &FTI_Topo), "build topology.");
    if (res == FTI_NSCS) {
        return FTI_NSCS;
    }
    FTI_KeyMap( &FTI_Data, sizeof(FTIT_dataset), FTI_Conf );
    FTI_Try(FTI_InitGroupsAndTypes(&FTI_Exec), "malloc arrays for groups and types.");
    FTI_Try(FTI_InitBasicTypes(), "create the basic data types.");
    if (FTI_Topo.myRank == 0) {
        int restart = (FTI_Exec.reco != 3) ? FTI_Exec.reco : 0;
        FTI_Try(FTI_UpdateConf(&FTI_Conf, &FTI_Exec, restart), "update configuration file.");
    }
    MPI_Barrier(FTI_Exec.globalComm); //wait for myRank == 0 process to save config file
<<<<<<< HEAD
    FTI_MallocMeta(&FTI_Exec, &FTI_Topo, &FTI_Conf);
    res = FTI_Try(FTI_LoadMeta(&FTI_Conf, &FTI_Exec, &FTI_Topo, FTI_Ckpt), "load metadata");
    if (res == FTI_NSCS) {
        FTI_FreeMeta(&FTI_Exec);
        return FTI_NSCS;
    }
=======
>>>>>>> d90b43ee
    if( FTI_Conf.ioMode == FTI_IO_FTIFF ) {
        FTIFF_InitMpiTypes();
    }
    if( FTI_Conf.stagingEnabled ) {
        FTI_InitStage( &FTI_Exec, &FTI_Conf, &FTI_Topo );
    }

    if ( FTI_Conf.ioMode == FTI_IO_HDF5){
        strcpy(FTI_Conf.suffix,"h5");
    }
    else{
        strcpy(FTI_Conf.suffix,"fti");
    }
    FTI_Exec.initSCES = 1;
    
    // init metadata queue
    FTI_MetadataQueue( &FTI_Exec.mqueue ); 
    
    if (FTI_Topo.amIaHead) { // If I am a FTI dedicated process
        if (FTI_Exec.reco) {
            res = FTI_Try(FTI_RecoverFiles(&FTI_Conf, &FTI_Exec, &FTI_Topo, FTI_Ckpt), "recover the checkpoint files.");
            if (res != FTI_SCES) {
                FTI_Exec.reco = 0;
                FTI_Exec.initSCES = 2; //Could not recover all ckpt files
            }
        }
        FTI_Listen(&FTI_Conf, &FTI_Exec, &FTI_Topo, FTI_Ckpt); //infinite loop inside, can stop only by callling FTI_Finalize
        // FTI_Listen only returns if FTI_Conf.keepHeadsAlive is TRUE
        return FTI_HEAD;
    }
    else { // If I am an application process
        if ( FTI_Try( FTI_InitDevices(FTI_Conf.cHostBufSize), "Allocating resources for communication with the devices") != FTI_SCES){
            FTI_Print("Cannot Allocate defice memory\n", FTI_EROR);
        } 
        if ( FTI_Try(FTI_InitFunctionPointers(FTI_Conf.ioMode, &FTI_Exec),"Initializing IO pointers") != FTI_SCES){
            FTI_Print("Cannot define the function pointers\n", FTI_EROR);
        }

        // call in any case. treatment for diffCkpt disabled inside initializer.
        if( FTI_Conf.dcpFtiff ) {
            FTI_InitDcp( &FTI_Conf, &FTI_Exec );
        }
        if (FTI_Conf.dcpPosix  ){
            FTI_initMD5(FTI_Conf.dcpInfoPosix.BlockSize, 32*1024*1024, &FTI_Conf); 
        }
        if (FTI_Exec.reco) {
            res = FTI_Try(FTI_RecoverFiles(&FTI_Conf, &FTI_Exec, &FTI_Topo, FTI_Ckpt), "recover the checkpoint files.");
            if (FTI_Conf.ioMode == FTI_IO_FTIFF && res == FTI_SCES) {
                res += FTI_Try( FTIFF_ReadDbFTIFF( &FTI_Conf, &FTI_Exec, FTI_Ckpt, FTI_Data ), "Read FTIFF meta information" );
            }
            FTI_Exec.ckptCnt = FTI_Exec.ckptId;
            FTI_Exec.ckptCnt++;
            if (res != FTI_SCES) {
                FTI_Exec.reco = 0;
                FTI_Exec.initSCES = 2; //Could not recover all ckpt files (or failed reading meta; FTI-FF)
                FTI_Print("FTI has been initialized.", FTI_INFO);
                return FTI_NREC;
            }
            FTI_Exec.hasCkpt = (FTI_Exec.reco == 3) ? false : true;
            if(FTI_Exec.reco != 3) FTI_Try(FTI_LoadMetaDataset(&FTI_Conf, &FTI_Exec, &FTI_Topo, FTI_Ckpt, FTI_Data), "load dataset metadata");
        }
        FTI_Print("FTI has been initialized.", FTI_INFO);
        return FTI_SCES;
    }

//    for ( i = 0; i < FTI_BUFS; i++){
//        memset(FTI_Data[i].idChar,'\0',FTI_BUFS);
//    }
}

/*-------------------------------------------------------------------------*/
/**
  @brief      It returns the current status of the recovery flag.
  @return     integer         FTI_Exec.reco.

  This function returns the current status of the recovery flag.

 **/
/*-------------------------------------------------------------------------*/
int FTI_Status()
{
    return FTI_Exec.reco;
}

/*-------------------------------------------------------------------------*/
/**
  @brief      It initializes a data type.
  @param      type            The data type to be intialized.
  @param      size            The size of the data type to be intialized.
  @return     integer         FTI_SCES if successful.

  This function initalizes a data type. The only information needed is the
  size of the data type, the rest is black box for FTI. Types saved as byte array
  in case of HDF5 format.

 **/
/*-------------------------------------------------------------------------*/
int FTI_InitType(FTIT_type* type, int size)
{  
    type->id = FTI_Exec.nbType;
    type->size = size;
    type->structure = NULL;

#ifdef ENABLE_HDF5
    type->h5group = FTI_Exec.H5groups[0];

    // Maps FTI types to HDF5 types
    switch (FTI_Exec.nbType) {
        case 0:
            type->h5datatype = H5T_NATIVE_CHAR; break;
        case 1:
            type->h5datatype = H5T_NATIVE_SHORT; break;
        case 2:
            type->h5datatype = H5T_NATIVE_INT; break;
        case 3:
            type->h5datatype = H5T_NATIVE_LONG; break;
        case 4:
            type->h5datatype = H5T_NATIVE_UCHAR; break;
        case 5:
            type->h5datatype = H5T_NATIVE_USHORT; break;
        case 6:
            type->h5datatype = H5T_NATIVE_UINT; break;
        case 7:
            type->h5datatype = H5T_NATIVE_ULONG; break;
        case 8:
            type->h5datatype = H5T_NATIVE_FLOAT; break;
        case 9:
            type->h5datatype = H5T_NATIVE_DOUBLE; break;
        case 10:
            type->h5datatype = H5T_NATIVE_LDOUBLE; break;
        default:
            type->h5datatype = -1; break; //to mark as closed
    }
#endif

    //make a clone of the type in case the user won't store pointer
    FTI_Exec.FTI_Type[FTI_Exec.nbType] = malloc(sizeof(FTIT_type));
    *FTI_Exec.FTI_Type[FTI_Exec.nbType] = *type;

    FTI_Exec.nbType = FTI_Exec.nbType + 1;

    return FTI_SCES;
}

/*-------------------------------------------------------------------------*/
/**
  @brief      It initializes a complex data type.
  @param      newType         The data type to be intialized.
  @param      typeDefinition  Structure definition of the new type.
  @param      length          Number of fields in structure
  @param      size            Size of the structure.
  @param      name            Name of the structure.
  @param      h5group         Group of the type.
  @return     integer         FTI_SCES if successful.

  This function initalizes a simple data type. New type can only consists
  fields of flat FTI types (no arrays). Type definition must include:
  - length                => number of fields in the new type
  - field[].type          => types of the field in the new type
  - field[].name          => name of the field in the new type
  - field[].rank          => number of dimentions of the field
  - field[].dimLength[]   => length of each dimention of the field

 **/
/*-------------------------------------------------------------------------*/
int FTI_InitComplexType(FTIT_type* newType, FTIT_complexType* typeDefinition, int length, size_t size, char* name, FTIT_H5Group* h5group)
{
    if (h5group == NULL) {
        h5group = FTI_Exec.H5groups[0];
    }
    if (length < 1) {
        FTI_Print("Type can't conain less than 1 type.", FTI_WARN);
        return FTI_NSCS;
    }
    if (length > 255) {
        FTI_Print("Type can't conain more than 255 types.", FTI_WARN);
        return FTI_NSCS;
    }
    int i;
    for (i = 0; i < length; i++) {
        if (typeDefinition->field[i].rank < 1) {
            FTI_Print("Type rank must be greater than 0.", FTI_WARN);
            return FTI_NSCS;
        }
        if (typeDefinition->field[i].rank > 32) {
            FTI_Print("Maximum rank is 32.", FTI_WARN);
            return FTI_NSCS;
        }
        int j;
        for (j = 0; j < typeDefinition->field[i].rank; j++) {
            if (typeDefinition->field[i].dimLength[j] < 1) {
                char str[FTI_BUFS];
                snprintf(str, FTI_BUFS, "(%s, index: %d) Type dimention length must be greater than 0.", typeDefinition->field[i].name, i);
                FTI_Print(str, FTI_WARN);
                return FTI_NSCS;
            }
        }
    }

    newType->id = FTI_Exec.nbType;
    newType->size = size;
    //assign type definition to type structure (types, names, ranks, dimLengths)
    typeDefinition->length = length;
    if (name == NULL || !strlen(name)) {
        sprintf(typeDefinition->name, "Type%d", newType->id);
    } else {
        strncpy(typeDefinition->name, name, FTI_BUFS);
    }

#ifdef ENABLE_HDF5
    newType->h5datatype = -1; //to mark as closed
    newType->h5group = FTI_Exec.H5groups[h5group->id];
#endif

    //make a clone of the type definition in case the user won't store pointer
    newType->structure = malloc(sizeof(FTIT_complexType));
    *newType->structure = *typeDefinition;

    //append a space for new type
    FTI_Exec.FTI_Type = realloc(FTI_Exec.FTI_Type, sizeof(FTIT_type*) * (FTI_Exec.nbType + 1));

    //make a clone of the type in case the user won't store pointer
    FTI_Exec.FTI_Type[FTI_Exec.nbType] = malloc(sizeof(FTIT_type));
    *FTI_Exec.FTI_Type[FTI_Exec.nbType] = *newType;

    FTI_Exec.nbType = FTI_Exec.nbType + 1;

    return FTI_SCES;
}

/*-------------------------------------------------------------------------*/
/**
  @brief      It adds a simple field in complex data type.
  @param      typeDefinition  Structure definition of the complex data type.
  @param      ftiType         Type of the field
  @param      offset          Offset of the field (use offsetof)
  @param      id              Id of the field (start with 0)
  @param      name            Name of the field (put NULL if want default)
  @return     integer         FTI_SCES if successful.

  This function adds a field to the complex datatype. Use offsetof macro to
  set offset. First ID must be 0, next one must be +1. If name is NULL FTI
  will set "T${id}" name. Sets rank and dimLength to 1.

 **/
/*-------------------------------------------------------------------------*/
void FTI_AddSimpleField(FTIT_complexType* typeDefinition, FTIT_type* ftiType, size_t offset, int id, char* name)
{
    typeDefinition->field[id].typeID = ftiType->id;
    typeDefinition->field[id].offset = offset;
    if (name == NULL || !strlen(name)) {
        sprintf(typeDefinition->field[id].name, "T%d", id);
    } else {
        strncpy(typeDefinition->field[id].name, name, FTI_BUFS);
    }
    typeDefinition->field[id].rank = 1;
    typeDefinition->field[id].dimLength[0] = 1;
}

/*-------------------------------------------------------------------------*/
/**
  @brief      It adds a simple field in complex data type.
  @param      typeDefinition  Structure definition of the complex data type.
  @param      ftiType         Type of the field
  @param      offset          Offset of the field (use offsetof)
  @param      rank            Rank of the array
  @param      dimLength       Dimention length for each rank
  @param      id              Id of the field (start with 0)
  @param      name            Name of the field (put NULL if want default)
  @return     integer         FTI_SCES if successful.

  This function adds a field to the complex datatype. Use offsetof macro to
  set offset. First ID must be 0, next one must be +1. If name is NULL FTI
  will set "T${id}" name.

 **/
/*-------------------------------------------------------------------------*/
void FTI_AddComplexField(FTIT_complexType* typeDefinition, FTIT_type* ftiType, size_t offset, int rank, int* dimLength, int id, char* name)
{
    typeDefinition->field[id].typeID = ftiType->id;
    typeDefinition->field[id].offset = offset;
    typeDefinition->field[id].rank = rank;
    int i;
    for (i = 0; i < rank; i++) {
        typeDefinition->field[id].dimLength[i] = dimLength[i];
    }
    if (name == NULL || !strlen(name)) {
        sprintf(typeDefinition->field[id].name, "T%d", id);
    } else {
        strncpy(typeDefinition->field[id].name, name, FTI_BUFS);
    }
}

/*-------------------------------------------------------------------------*/
/**
  @brief      Places the FTI staging directory path into 'stageDir'.
  @param      stageDir        pointer to allocated memory region.
  @param      maxLen          size of allocated memory region in bytes.
  @return     integer         FTI_SCES if successful, FTI_NSCS else.

  This function places the FTI staging directory path in 'stageDir'. If
  allocation size is not sufficiant, no action is perfoprmed and
  FTI_NSCS is returned.
 **/
/*-------------------------------------------------------------------------*/
int FTI_GetStageDir( char* stageDir, int maxLen) 
{

    if ( !FTI_Conf.stagingEnabled ) {
        FTI_Print( "'FTI_GetStageDir' -> Staging disabled, no action performed.", FTI_WARN );
        return FTI_NSCS;
    }

    if( stageDir == NULL ) {
        FTI_Print( "invalid value for stageDir ('nil')!", FTI_WARN );
        return FTI_NSCS;
    }

    if( maxLen < 1 ) { 
        char errstr[FTI_BUFS];
        snprintf( errstr, FTI_BUFS, "invalid value for maxLen ('%d')!", maxLen );
        FTI_Print( errstr, FTI_WARN );
        return FTI_NSCS;
    }

    int len = strlen(FTI_Conf.stageDir);
    if( maxLen < len+1 ) {
        FTI_Print( "insufficient buffer size (maxLen too small)!", FTI_WARN );
        return FTI_NSCS;
    }

    strncpy( stageDir, FTI_Conf.stageDir, FTI_BUFS );

    return FTI_SCES;

}

/*-------------------------------------------------------------------------*/
/**
  @brief      Returns status of staging request.
  @param      ID            ID of staging request.
  @return     integer       Status of staging request on success, 
  FTI_NSCS else.

  This function returns the status of the staging request corresponding
  to ID. The ID is returned by the function 'FTI_SendFile'. The status
  may be one of the five possible statuses:

  @par
  FTI_SI_FAIL - Stage request failed
  FTI_SI_SCES - Stage request succeed
  FTI_SI_ACTV - Stage request is currently processed
  FTI_SI_PEND - Stage request is pending
  FTI_SI_NINI - There is no stage request with this ID

  @note If the status is FTI_SI_NINI, the ID is either invalid or the
  request was finished (succeeded or failed). In the latter case,
  'FTI_GetStageStatus' returns FTI_SI_FAIL or FTI_SI_SCES and frees the
  stage request ressources. In the consecutive call it will then return
  FTI_SI_NINI.
 **/
/*-------------------------------------------------------------------------*/
int FTI_GetStageStatus( int ID )
{

    if ( !FTI_Conf.stagingEnabled ) {
        FTI_Print( "'FTI_GetStageStatus' -> Staging disabled, no action performed.", FTI_WARN );
        return FTI_NSCS;
    }

    // indicator if we still need the request structure allocated
    // (i.e. send buffer not released by MPI)
    bool free_req = true;

    // get status of request
    int status;
    status = FTI_GetStatusField( &FTI_Exec, &FTI_Topo, ID, FTI_SIF_VAL, FTI_Topo.nodeRank );  

    // check if pending
    if ( status == FTI_SI_PEND ) {
        int flag = 1, idx;
        // if pending check if we can free the send buffer
        if ( (idx = FTI_GetRequestIdx(ID)) >= 0 ) { 
            MPI_Test( &(FTI_SI_APTR(FTI_Exec.stageInfo->request)[idx].mpiReq), &flag, MPI_STATUS_IGNORE );
        }
        if ( flag == 0 ) {
            free_req = false;
        }
    }

    if ( free_req ) {
        FTI_FreeStageRequest( &FTI_Exec, &FTI_Topo, ID, FTI_Topo.nodeRank );
    }

    if ( (status==FTI_SI_FAIL) || (status==FTI_SI_SCES) ) {
        FTI_SetStatusField( &FTI_Exec, &FTI_Topo, ID, FTI_SI_NINI, FTI_SIF_VAL, FTI_Topo.nodeRank );
        FTI_SetStatusField( &FTI_Exec, &FTI_Topo, ID, FTI_SI_IAVL, FTI_SIF_AVL, FTI_Topo.nodeRank );
    }

    return status;

}

/*-------------------------------------------------------------------------*/
/**
  @brief      Copies file asynchronously from 'lpath' to 'rpath'.
  @param      lpath           absolute path local file.
  @param      rpath           absolute path remote file.
  @return     integer         Request handle (ID) on success, FTI_NSCS else.

  This function may be used to copy a file local on the nodes via the
  FTI head process asynchronously to the PFS. The file will not be
  removed after successful transfer, however, if stored in the directory
  returned by 'FTI_GetStageDir' it will be removed during
  'FTI_Finalize'.

  @par
  If staging is enabled but no head process, the staging will be
  performed synchronously (i.e. by the calling rank).
 **/
/*-------------------------------------------------------------------------*/
int FTI_SendFile( char* lpath, char *rpath )
{ 

    if ( !FTI_Conf.stagingEnabled ) {
        FTI_Print( "'FTI_SendFile' -> Staging disabled, no action performed.", FTI_WARN );
        return FTI_NSCS;
    }

    int ID = FTI_NSCS;

    // discard if path is NULL
    if ( lpath == NULL ){
        FTI_Print( "local path field is NULL!", FTI_WARN );
        return FTI_NSCS;
    }

    if ( rpath == NULL ){
        FTI_Print( "remote path field is NULL!", FTI_WARN );
        return FTI_NSCS;
    }

    // asign new request ID
    // note: if ID found, FTI_Exec->stageInfo->status[ID] is set to not available
    int reqID = FTI_GetRequestID( &FTI_Exec, &FTI_Topo );
    if (reqID < 0) {
        FTI_Print("Too many stage requests!", FTI_WARN);
        return FTI_NSCS;
    }
    ID = reqID;

    FTI_InitStageRequestApp( &FTI_Exec, &FTI_Topo, ID );

    if ( FTI_Topo.nbHeads == 0 ) {

        if ( FTI_SyncStage( lpath, rpath, &FTI_Exec, &FTI_Topo, &FTI_Conf, ID ) != FTI_SCES ) {
            FTI_Print("synchronous staging failed!", FTI_WARN);
            return FTI_NSCS;
        }

    }

    if ( FTI_Topo.nbHeads > 0 ) {

        if ( FTI_AsyncStage( lpath, rpath, &FTI_Conf, &FTI_Exec, &FTI_Topo, ID ) != FTI_SCES ) {
            FTI_Print("asynchronous staging failed!", FTI_WARN);
            return FTI_NSCS;
        }

    }

    return ID;

}

/*-------------------------------------------------------------------------*/
/**
  @brief      It initialize a HDF5 group
  @param      h5group         H5 group that we want to initialize
  @param      name            Name of the H5 group
  @param      parent          Parent H5 group
  @return     integer         FTI_SCES if successful.

  Initialize group defined by user. If parent is NULL this mean parent will
  be set to root group.

 **/
/*-------------------------------------------------------------------------*/
int FTI_InitGroup(FTIT_H5Group* h5group, char* name, FTIT_H5Group* parent)
{
    if (parent == NULL) {
        //child of root
        parent = FTI_Exec.H5groups[0];
    }
    FTIT_H5Group* parentInArray = FTI_Exec.H5groups[parent->id];
    //check if this parent has that child
    int i;
    for (i = 0; i < parentInArray->childrenNo; i++) {
        if (strcmp(FTI_Exec.H5groups[parentInArray->childrenID[i]]->name, name) == 0) {
            char str[FTI_BUFS];
            snprintf(str, FTI_BUFS, "Group %s already has the %s child.", parentInArray->name, name);
            return FTI_NSCS;
        }
    }
    h5group->id = FTI_Exec.nbGroup;
    h5group->childrenNo = 0;
    strncpy(h5group->name, name, FTI_BUFS);
#ifdef ENABLE_HDF5
    h5group->h5groupID = -1; //to mark as closed
#endif

    // set full path to group
    snprintf(h5group->fullName, FTI_BUFS, "%s/%s", parent->fullName, h5group->name);

    //make a clone of the group in case the user won't store pointer
    FTI_Exec.H5groups[FTI_Exec.nbGroup] = malloc(sizeof(FTIT_H5Group));
    *FTI_Exec.H5groups[FTI_Exec.nbGroup] = *h5group;

    //assign a child and increment the childrenNo
    parentInArray->childrenID[parentInArray->childrenNo] = FTI_Exec.nbGroup;
    parentInArray->childrenNo++;

    FTI_Exec.nbGroup = FTI_Exec.nbGroup + 1;

    return FTI_SCES;
}



/*-------------------------------------------------------------------------*/
/**
  @brief      Searches in the protected variables for a name. If not found it allocates and returns the ID 
  @param      name            Name of the protected variable to search 
  @return     integer         id of the variable.

  This function searches for a given name in the protected variables and returns the respective id for it.

 **/
/*-------------------------------------------------------------------------*/
int FTI_setIDFromString( char *name ){
    int i = 0;
    FTIT_dataset* data = FTI_Data.data;
    for ( i = 0 ; i < FTI_Exec.nbVar; i++){
        if (strcmp(name, data[i].idChar) == 0){
            return i;
        }
    }
    strncpy(data[i].idChar, name, FTI_BUFS);
    return i;
}

/*-------------------------------------------------------------------------*/
/**
  @brief      Searches in the protected variables for a name. If not found it allocates and returns the ID 
  @param      name            Name of the protected variable to search 
  @return     integer         id of the variable.

  This function searches for a given name in the protected variables and returns the respective id for it.

 **/
/*-------------------------------------------------------------------------*/
int FTI_getIDFromString( char *name ){
    
    int i = 0;

    for ( i = 0 ; i < FTI_Exec.nbVarStored; i++){
        if (strcmp(name, FTI_Data[i].idChar) == 0){
            return i;
        }

    }
    return -1;
}

/*-------------------------------------------------------------------------*/
/**
  @brief      Renames a HDF5 group
  @param      h5group         H5 group that we want to rename
  @param      name            New name of the H5 group
  @return     integer         FTI_SCES if successful.

  This function renames HDF5 group defined by user.

 **/
/*-------------------------------------------------------------------------*/
int FTI_RenameGroup(FTIT_H5Group* h5group, char* name) 
{
    strncpy(FTI_Exec.H5groups[h5group->id]->name, name, FTI_BUFS);
    return FTI_SCES;
}

/*-------------------------------------------------------------------------*/
/**
  @brief      It sets/resets the pointer and type to a protected variable.
  @param      id              ID for searches and update.
  @param      ptr             Pointer to the data structure.
  @param      count           Number of elements in the data structure.
  @param      type            Type of elements in the data structure.
  @return     integer         FTI_SCES if successful.

  This function stores a pointer to a data structure, its size, its ID,
  its number of elements and the type of the elements. This list of
  structures is the data that will be stored during a checkpoint and
  loaded during a recovery. It resets the pointer to a data structure,
  its size, its number of elements and the type of the elements if the
  dataset was already previously registered.

 **/
/*-------------------------------------------------------------------------*/
int FTI_Protect(int id, void* ptr, long count, FTIT_type type)
{
    if (FTI_Exec.initSCES == 0) {
        FTI_Print("FTI is not initialized.", FTI_WARN);
        return FTI_NSCS;
    }
    
    char str[5*FTI_BUFS]; //For console output
    
    // Id out of bounds.
    if (id > FTI_Conf.maxVarId) {
        snprintf( str, FTI_BUFS, "Id out of bounds ('Basic:max_var_id = %d').", FTI_Conf.maxVarId );
        FTI_Print(str, FTI_WARN);
        return FTI_NSCS;
    }

#ifdef GPUSUPPORT 
    FTIT_ptrinfo ptrInfo;
    int res;
    if (( res = FTI_Try( FTI_get_pointer_info((const void*) ptr, &ptrInfo),"FTI_Protect: determine pointer type")) != FTI_SCES )  
        return res;
#endif

    int i;
    char memLocation[4];
<<<<<<< HEAD
    FTIT_dataset* data = FTI_Data.get( id );
    if( FTI_Data.check() ) return FTI_NSCS;
    if (data != NULL) { //Search for dataset with given id
        long prevSize = data->size;
=======
    for (i = 0; i < FTI_BUFS; i++) {
        if ( id == FTI_Data[i].id ) { //Search for dataset with given id
            long prevSize = FTI_Data[i].size;
>>>>>>> d90b43ee
#ifdef GPUSUPPORT
        if ( ptrInfo.type == FTIT_PTRTYPE_CPU) {
            strcpy(memLocation,"CPU");
            data->isDevicePtr = false;
            data->devicePtr= NULL;
            data->ptr = ptr;
        }
        else if( ptrInfo.type == FTIT_PTRTYPE_GPU ){
            strcpy(memLocation,"GPU");
            data->isDevicePtr = true;
            data->devicePtr= ptr;
            data->ptr = NULL; //(void *) malloc (type.size *count);
        }
        else{
            FTI_Print("ptr Should be either a device location or a cpu location\n",FTI_EROR);
            data->ptr = NULL; //(void *) malloc (type.size *count);
            return FTI_NSCS;
        }
#else            
        strcpy(memLocation,"CPU");
        data->isDevicePtr = false;
        data->devicePtr= NULL;
        data->ptr = ptr;
#endif  
        data->count = count;
        data->type = FTI_Exec.FTI_Type[type.id];
        data->eleSize = type.size;
        data->size = type.size * count;
        data->dimLength[0] = count;
        FTI_Exec.ckptSize = FTI_Exec.ckptSize + ((type.size * count) - prevSize);
        if ( strlen(data->idChar) == 0 ){ 
            sprintf(str, "Variable ID %d reseted. (Stored In %s).  Current ckpt. size per rank is %.2fMB.", id, memLocation, (float) FTI_Exec.ckptSize / (1024.0 * 1024.0));
        }
        else{
            sprintf(str, "Variable Named %s with ID %d to protect (Stored in %s). Current ckpt. size per rank is %.2fMB.",data->idChar, id, memLocation, (float) FTI_Exec.ckptSize / (1024.0 * 1024.0));
        }

        FTI_Print(str, FTI_DBUG);
        if ( prevSize != data->size &&  FTI_Conf.dcpPosix){
            if (!(data->isDevicePtr)){
                unsigned long nbHashes = data->size /FTI_Conf.dcpInfoPosix.BlockSize + (bool)(data->size %FTI_Conf.dcpInfoPosix.BlockSize);
                data->dcpInfoPosix.currentHashArray= (unsigned char*) realloc( data->dcpInfoPosix.currentHashArray, sizeof(unsigned char)*nbHashes*FTI_Conf.dcpInfoPosix.digestWidth );
                data->dcpInfoPosix.oldHashArray= (unsigned char*) realloc( data->dcpInfoPosix.oldHashArray, sizeof(unsigned char)*nbHashes*FTI_Conf.dcpInfoPosix.digestWidth );
            }
#ifdef GPUSUPPORT
            else{
                unsigned char *x;
                unsigned long nbNewHashes = data->size /FTI_Conf.dcpInfoPosix.BlockSize + (bool)(data->size %FTI_Conf.dcpInfoPosix.BlockSize);
                unsigned long nbOldHashes = prevSize /FTI_Conf.dcpInfoPosix.BlockSize + (bool)(data->size %FTI_Conf.dcpInfoPosix.BlockSize);
                CUDA_ERROR_CHECK(cudaMallocManaged((void**) &x, (nbNewHashes * FTI_Conf.dcpInfoPosix.digestWidth),cudaMemAttachGlobal));
                memcpy(x, data->dcpInfoPosix.currentHashArray, MIN(nbNewHashes * FTI_Conf.dcpInfoPosix.digestWidth, nbOldHashes * FTI_Conf.dcpInfoPosix.digestWidth));
                CUDA_ERROR_CHECK(cudaFree(data->dcpInfoPosix.currentHashArray ));
                data->dcpInfoPosix.currentHashArray = x;

                CUDA_ERROR_CHECK(cudaMallocManaged((void **)&x, nbNewHashes * FTI_Conf.dcpInfoPosix.digestWidth,cudaMemAttachGlobal ));
                memcpy(x, data->dcpInfoPosix.oldHashArray,  MIN(nbNewHashes * FTI_Conf.dcpInfoPosix.digestWidth, nbOldHashes * FTI_Conf.dcpInfoPosix.digestWidth));
                CUDA_ERROR_CHECK(cudaFree(data->dcpInfoPosix.oldHashArray));
                data->dcpInfoPosix.oldHashArray= x;

            }
<<<<<<< HEAD
#endif
=======
            if( FTI_Data[i].recovered ) {
                if ( strlen(FTI_Data[i].idChar) == 0 ){ 
                    sprintf(str, "Variable ID %d to protect (Stored in %s). Current ckpt. size per rank is %.2fMB.", 
                            id, 
                            memLocation, 
                            (float) FTI_Exec.ckptSize / (1024.0 * 1024.0));
                }
                else{
                    sprintf(str, "Variable Named %s with ID %d to protect (Stored in %s). Current ckpt. size per rank is %.2fMB.",
                            FTI_Data[i].idChar, 
                            id, memLocation, 
                            (float) FTI_Exec.ckptSize / (1024.0 * 1024.0));
                }
                FTI_Print(str, FTI_INFO);
                FTI_Exec.nbVar++;
                FTI_Data[i].recovered = false;
            }
            return FTI_SCES;
>>>>>>> d90b43ee
        }
        return FTI_SCES;
    }
    //Id could not be found in datasets
    
    data = talloc( FTIT_dataset, 1 );
    
    //Adding new variable to protect
    data->id = id;
#ifdef GPUSUPPORT
    if ( ptrInfo.type == FTIT_PTRTYPE_CPU) {
        strcpy(memLocation,"CPU");
        data->isDevicePtr = false;
        data->devicePtr= NULL;
        data->ptr = ptr;
    }
    else if( ptrInfo.type == FTIT_PTRTYPE_GPU ){
        strcpy(memLocation,"GPU");
        data->isDevicePtr = true;
        data->devicePtr= ptr;
        data->ptr = NULL; //(void *) malloc (type.size *count);
    }
    else{
        FTI_Print("ptr Should be either a device location or a cpu location\n",FTI_EROR);
        data->ptr = NULL; //(void *) malloc (type.size *count);
        return FTI_NSCS;
    }
#else            
    strcpy(memLocation,"CPU");
    data->isDevicePtr = false;
    data->devicePtr= NULL;
    data->ptr = ptr;
#endif  
    // Important assignment, we use realloc!
    data->sharedData.dataset = NULL;
    data->count = count;
    data->type = FTI_Exec.FTI_Type[type.id];
    data->eleSize = type.size;
    data->size = type.size * count;
    data->rank = 1;
    data->dimLength[0] = data->count;
    data->h5group = FTI_Exec.H5groups[0];
    sprintf(data->name, "Dataset_%d", id);
    FTI_Exec.ckptSize = FTI_Exec.ckptSize + (type.size * count);

    if ( FTI_Conf.dcpPosix ){
        if (!(data->isDevicePtr)){
            unsigned long nbHashes = data->size /FTI_Conf.dcpInfoPosix.BlockSize + (bool)(data->size %FTI_Conf.dcpInfoPosix.BlockSize);
            data->dcpInfoPosix.hashDataSize = 0;
            data->dcpInfoPosix.currentHashArray= (unsigned char*) malloc( sizeof(unsigned char)*nbHashes*FTI_Conf.dcpInfoPosix.digestWidth );
            data->dcpInfoPosix.oldHashArray= (unsigned char*) malloc( sizeof(unsigned char)*nbHashes*FTI_Conf.dcpInfoPosix.digestWidth );
        }
#ifdef GPUSUPPORT        
        else{
            unsigned char *x;
            unsigned long nbNewHashes = data->size /FTI_Conf.dcpInfoPosix.BlockSize + (bool)(data->size %FTI_Conf.dcpInfoPosix.BlockSize);
            CUDA_ERROR_CHECK(cudaMallocManaged((void**)&x, nbNewHashes * FTI_Conf.dcpInfoPosix.digestWidth,cudaMemAttachGlobal ));
            data->dcpInfoPosix.currentHashArray = x;
            CUDA_ERROR_CHECK(cudaMallocManaged((void**)&x, nbNewHashes * FTI_Conf.dcpInfoPosix.digestWidth,cudaMemAttachGlobal ));
            data->dcpInfoPosix.oldHashArray= x;
        }
#endif
    }
    
    // append dataset to protected variables
    if( FTI_Data.push_back( data, id ) != FTI_SCES ) {
        snprintf( str, FTI_BUFS, "failed to append variable with id = '%d' to protected variable map.", id );
        FTI_Print(str, FTI_EROR);
        return FTI_NSCS;
    }

    if ( strlen(data->idChar) == 0 ){ 
        sprintf(str, "Variable ID %d to protect (Stored in %s). Current ckpt. size per rank is %.2fMB.", id, memLocation, (float) FTI_Exec.ckptSize / (1024.0 * 1024.0));
    }
    else{
        sprintf(str, "Variable Named %s with ID %d to protect (Stored in %s). Current ckpt. size per rank is %.2fMB.",data->idChar, id, memLocation, (float) FTI_Exec.ckptSize / (1024.0 * 1024.0));
    }
    FTI_Exec.nbVar = FTI_Exec.nbVar + 1;
    FTI_Print(str, FTI_INFO);
    return FTI_SCES;
}

/*-------------------------------------------------------------------------*/
/**
  @brief      Defines a global dataset (shared among application processes)
  @param      id              ID of the dataset.
  @param      rank            Rank of the dataset.
  @param      dimLength       Dimention length for each rank.
  @param      name            Name of the dataset in HDF5 file.
  @param      h5group         Group of the dataset. If Null then "/".
  @param      type            FTI type of the dataset.
  @return     integer         FTI_SCES if successful.

  This function defines a global dataset which is shared among all ranks.
  In order to assign sub sets to the dataset the user has to call the
  function 'FTI_AddSubset'. The parameter 'did' of that function, corres-
  ponds to the global dataset id define here.

 **/
/*-------------------------------------------------------------------------*/
int FTI_DefineGlobalDataset(int id, int rank, FTIT_hsize_t* dimLength, const char* name, FTIT_H5Group* h5group, FTIT_type type)
{
#ifdef ENABLE_HDF5
    FTIT_globalDataset* last = FTI_Exec.globalDatasets;

    if ( last ) {
        FTIT_globalDataset* curr = last;
        while( curr ) {
            if( id == last->id ) {
                char str[FTI_BUFS];
                snprintf( str, FTI_BUFS, "FTI_DefineGlobalDataset :: id '%d' is already taken.", id );
                FTI_Print(str, FTI_EROR);
                return FTI_NSCS;
            }
            last = curr;
            curr = last->next;
        }
        last->next = (FTIT_globalDataset*) malloc( sizeof(FTIT_globalDataset) );
        last = last->next;
    } else {
        last = (FTIT_globalDataset*) malloc( sizeof(FTIT_globalDataset) );
        FTI_Exec.globalDatasets = last;
    }

    last->id = id;
    last->initialized = false;
    last->rank = rank;
    last->hid = -1;
    last->fileSpace = -1;
    last->dimension = (hsize_t*) malloc( sizeof(hsize_t) * rank );
    int i;
    for( i=0; i<rank; i++ ) {
        last->dimension[i] = dimLength[i];
    }
    strncpy( last->name, name, FTI_BUFS );
    last->name[FTI_BUFS-1] = '\0';
    last->numSubSets = 0;
    last->varIdx = NULL;
    last->type = type;
    last->location = (h5group) ? FTI_Exec.H5groups[h5group->id] : FTI_Exec.H5groups[0];

    // safe path to dataset
    snprintf( last->fullName, FTI_BUFS, "%s/%s", last->location->fullName, last->name ); 

    last->next = NULL;

    return FTI_SCES;
#else
    FTI_Print("'FTI_DefineGlobalDataset' is an HDF5 feature. Please enable HDF5 and recompile.", FTI_WARN);
    return FTI_NSCS;
#endif
}

/*-------------------------------------------------------------------------*/
/**
  @brief      Assigns a FTI protected variable to a global dataset
  @param      id              Corresponding variable ID.
  @param      rank            Rank of the dataset.
  @param      offset          Starting coordinates in global dataset.
  @param      count           number of elements for each coordinate.
  @param      did             Corresponding global dataset ID.
  @return     integer         FTI_SCES if successful.

  This function assigns the protected dataset with ID 'id' to a global data-
  set with ID 'did'. The parameters 'offset' and 'count' specify the selec-
  tion of the sub-set inside the global dataset ('offset' and 'count' cor-
  respond to 'start' and 'count' in the HDF5 function 'H5Sselect_hyperslab'
  For questions on what they define, please consult the HDF5 documentation.)

 **/
/*-------------------------------------------------------------------------*/
int FTI_AddSubset( int id, int rank, FTIT_hsize_t* offset, FTIT_hsize_t* count, int did )
{
#ifdef ENABLE_HDF5
    int i, found=0, pvar_idx;

    for(i=0; i<FTI_Exec.nbVar; i++) {
        if( FTI_Data[i].id == id ) {
            found = 1;
            pvar_idx = i;
            break;
        }
    }

    if( !found ) {
        FTI_Print( "variable id could not be found!", FTI_EROR );
        return FTI_NSCS;
    }

#ifdef GPUSUPPORT    
    if ( !FTI_Data[pvar_idx].isDevicePtr ){
#endif

        found = 0;

        FTIT_globalDataset* dataset = FTI_Exec.globalDatasets;
        while( dataset ) {
            if( dataset->id == did ) {
                found = 1;
                break;
            }
            dataset = dataset->next;
        }

        if( !found ) {
            FTI_Print( "dataset id could not be found!", FTI_EROR );
            return FTI_NSCS;
        }

        if( dataset->rank != rank ) {
            FTI_Print("rank missmatch!",FTI_EROR);
            return FTI_NSCS;
        }

        dataset->numSubSets++;
        dataset->varIdx = (int*) realloc( dataset->varIdx, dataset->numSubSets*sizeof(int) );
        dataset->varIdx[dataset->numSubSets-1] = pvar_idx;

        FTI_Data[pvar_idx].sharedData.dataset = dataset;
        FTI_Data[pvar_idx].sharedData.offset = (hsize_t*) malloc( sizeof(hsize_t) * rank );
        FTI_Data[pvar_idx].sharedData.count = (hsize_t*) malloc( sizeof(hsize_t) * rank );
        for(i=0; i<rank; i++) {
            FTI_Data[pvar_idx].sharedData.offset[i] = offset[i];
            FTI_Data[pvar_idx].sharedData.count[i] = count[i];
        }

        return FTI_SCES;
#ifdef GPUSUPPORT    
    } else {
        FTI_Print("Dataset is on GPU memory. VPR does not have GPU support yet!", FTI_WARN);
        return FTI_NSCS;
    }
#endif
#else
    FTI_Print("'FTI_AddSubset' is an HDF5 feature. Please enable HDF5 and recompile.", FTI_WARN);
    return FTI_NSCS;
#endif
}

/*-------------------------------------------------------------------------*/
/**
  @brief      Updates global dataset (shared among application processes)
  @param      id              ID of the dataset.
  @param      rank            Rank of the dataset.
  @param      dimLength       Dimention length for each rank.

  updates only the rank and number of elements for each coordinate 
  direction. 
 **/
/*-------------------------------------------------------------------------*/
int FTI_UpdateGlobalDataset(int id, int rank, FTIT_hsize_t* dimLength )
{
#ifdef ENABLE_HDF5
    FTIT_globalDataset* dataset = FTI_Exec.globalDatasets;

    if ( !dataset ) {
        FTI_Print("there are no global datasets defined!", FTI_WARN);
        return FTI_NSCS;
    }

    bool found = false;
    while( dataset ) {
        if( id == dataset->id ) {
            found = true;
            break;
        }
        dataset = dataset->next;
    }

    if( !found ) {
        FTI_Print( "invalid dataset id!", FTI_WARN );
        return FTI_NSCS;
    }

    dataset->rank = rank;
    dataset->dimension = (hsize_t*) realloc( dataset->dimension, sizeof(hsize_t) * rank );
    int i;
    for( i=0; i<rank; i++ ) {
        dataset->dimension[i] = dimLength[i];
    }

    return FTI_SCES;
#else
    FTI_Print("'FTI_UpdateGlobalDataset' is an HDF5 feature. Please enable HDF5 and recompile.", FTI_WARN);
    return FTI_NSCS;
#endif
}

/*-------------------------------------------------------------------------*/
/**
  @brief      Updates a FTI protected variable of a global dataset
  @param      id              Corresponding variable ID.
  @param      rank            Rank of the dataset.
  @param      offset          Starting coordinates in global dataset.
  @param      count           number of elements for each coordinate.
  @param      did             Corresponding global dataset ID.
  @return     integer         FTI_SCES if successful.

 **/
/*-------------------------------------------------------------------------*/
int FTI_UpdateSubset( int id, int rank, FTIT_hsize_t* offset, FTIT_hsize_t* count, int did )
{
#ifdef ENABLE_HDF5
    int i, found=0, pvar_idx;

    for(i=0; i<FTI_Exec.nbVar; i++) {
        if( FTI_Data[i].id == id ) {
            found = 1;
            pvar_idx = i;
            break;
        }
    }

    if( !found ) {
        FTI_Print( "variable id could not be found!", FTI_EROR );
        return FTI_NSCS;
    }

#ifdef GPUSUPPORT    
    if ( !FTI_Data[pvar_idx].isDevicePtr ){
#endif

        FTIT_globalDataset* dataset = FTI_Exec.globalDatasets;
        while( dataset ) {
            if( dataset->id == did ) {
                break;
            }
            dataset = dataset->next;
        }

        if( !dataset ) {
            FTI_Print( "dataset id could not be found!", FTI_EROR );
            return FTI_NSCS;
        }

        if( dataset->rank != rank ) {
            FTI_Print("rank missmatch!",FTI_EROR);
            return FTI_NSCS;
        }

        for( i=0; i<dataset->numSubSets; i++ ) {
            if( dataset->varIdx[i] == pvar_idx ) {
                break;
            }
        }

        if( i == dataset->numSubSets ) {
            FTI_Print("variable is not subset of dataset!", FTI_WARN);
            return FTI_NSCS;
        }

        FTI_Data[pvar_idx].sharedData.offset = (hsize_t*) realloc( FTI_Data[pvar_idx].sharedData.offset, sizeof(hsize_t) * rank );
        FTI_Data[pvar_idx].sharedData.count = (hsize_t*) realloc( FTI_Data[pvar_idx].sharedData.count, sizeof(hsize_t) * rank );
        for(i=0; i<rank; i++) {
            FTI_Data[pvar_idx].sharedData.offset[i] = offset[i];
            FTI_Data[pvar_idx].sharedData.count[i] = count[i];
        }

        return FTI_SCES;
#ifdef GPUSUPPORT    
    } else {
        FTI_Print("Dataset is on GPU memory. VPR does not have GPU support yet!", FTI_WARN);
        return FTI_NSCS;
    }
#endif
#else
    FTI_Print("'FTI_AddSubset' is an HDF5 feature. Please enable HDF5 and recompile.", FTI_WARN);
    return FTI_NSCS;
#endif
}

/*-------------------------------------------------------------------------*/
/**
  @brief      returns rank of shared dataset
  @param      id              ID of the dataset.
  @return     integer         rank of dataset.
 **/
/*-------------------------------------------------------------------------*/
int FTI_GetDatasetRank( int did ) 
{
#ifdef ENABLE_HDF5 

    FTIT_globalDataset * dataset = FTI_Exec.globalDatasets;
    if( !dataset ) {
        FTI_Print("No datasets defined!", FTI_WARN);
        return FTI_NSCS;
    }

    while( dataset ) {
        if( dataset->id == did ) break;
        dataset = dataset->next;
    }

    if( !dataset ) {
        FTI_Print( "Failed to find dataset in list!", FTI_WARN );
        return FTI_NSCS;
    }

    return dataset->rank;

#else
    FTI_Print("'FTI_GetDatasetRank' is an HDF5 feature. Please enable HDF5 and recompile.", FTI_WARN);
    return FTI_NSCS;
#endif
}

/*-------------------------------------------------------------------------*/
/**
  @brief      returns static array of dataset dimensions 
  @param      id              ID of the dataset.
  @param      rank            Rank of the dataset.

 **/
/*-------------------------------------------------------------------------*/
FTIT_hsize_t* FTI_GetDatasetSpan( int did, int rank ) 
{
#ifdef ENABLE_HDF5 

    static hsize_t span[FTI_HDF5_MAX_DIM];

    FTIT_globalDataset * dataset = FTI_Exec.globalDatasets;
    if( !dataset ) {
        FTI_Print("No datasets defined!", FTI_WARN);
        return NULL;
    }

    while( dataset ) {
        if( dataset->id == did ) break;
        dataset = dataset->next;
    }

    if( !dataset ) {
        FTI_Print( "Failed to find dataset in list!", FTI_WARN );
        return NULL;
    }

    if( rank != dataset->rank ) {
        FTI_Print("Dataset rank missmatch!", FTI_WARN);
        return NULL;
    }

    memcpy( span, dataset->dimension, rank*sizeof(hsize_t) );

    return span;
#else
    FTI_Print("'FTI_GetDatasetSpan' is an HDF5 feature. Please enable HDF5 and recompile.", FTI_WARN);
    return NULL;
#endif

}

/*-------------------------------------------------------------------------*/
/**
  @brief      loads dataset dimension from ckpt file to dataset 'did'
  @param      id              ID of the dataset.
 **/
/*-------------------------------------------------------------------------*/
int FTI_RecoverDatasetDimension( int did ) 
{
#ifdef ENABLE_HDF5 

    if( FTI_Exec.reco != 3 ) {
        FTI_Print("this is no VPR recovery!", FTI_WARN);
        return FTI_NSCS;
    }
    FTIT_globalDataset * dataset = FTI_Exec.globalDatasets;
    if( !dataset ) {
        FTI_Print("No datasets defined!", FTI_WARN);
        return FTI_NSCS;
    }

    while( dataset ) {
        if( dataset->id == did ) break;
        dataset = dataset->next;
    }

    if( !dataset ) {
        FTI_Print( "Failed to find dataset in list!", FTI_WARN );
        return FTI_NSCS;
    }

    // open HDF5 file
    hid_t plid = H5Pcreate( H5P_FILE_ACCESS );
    H5Pset_fapl_mpio( plid, FTI_COMM_WORLD, MPI_INFO_NULL );
    hid_t file_id = H5Fopen( FTI_Exec.h5SingleFileReco, H5F_ACC_RDONLY, plid );
    H5Pclose( plid );

    //hid_t gid = H5Gopen1( file_id, dataset->location->name );
    hid_t dataset_id = H5Dopen( file_id, dataset->fullName, H5P_DEFAULT);

    int drank = FTI_GetDatasetRankReco( dataset_id );
    if( drank != dataset->rank ) {
        FTI_Print( "Rank missmatch!", FTI_WARN );
        return FTI_NSCS;
    }

    hsize_t *span = (hsize_t*) malloc( drank * sizeof(hsize_t) );

    int status = FTI_GetDatasetSpanReco( dataset_id, span );
    if( status != FTI_SCES ) {
        FTI_Print("Failed to retrieve span!",FTI_WARN);
    }

    dataset->rank = drank;
    free( dataset->dimension );
    dataset->dimension = span;

    H5Dclose( did );
    H5Fclose( file_id );

    return FTI_SCES;

#else
    FTI_Print("'FTI_RecoverDatasetDimension' is an HDF5 feature. Please enable HDF5 and recompile.", FTI_WARN);
    return FTI_NSCS;
#endif
}

/*-------------------------------------------------------------------------*/
/**
  @brief      Defines the dataset
  @param      id              ID for searches and update.
  @param      rank            Rank of the array
  @param      dimLength       Dimention length for each rank
  @param      name            Name of the dataset in HDF5 file.
  @param      h5group         Group of the dataset. If Null then "/"
  @return     integer         FTI_SCES if successful.

  This function gives FTI all information needed by HDF5 to correctly save
  the dataset in the checkpoint file.

 **/
/*-------------------------------------------------------------------------*/
int FTI_DefineDataset(int id, int rank, int* dimLength, char* name, FTIT_H5Group* h5group)
{
    if (FTI_Exec.initSCES == 0) {
        FTI_Print("FTI is not initialized.", FTI_WARN);
        return FTI_NSCS;
    }

    if (rank > 0 && dimLength == NULL) {
        FTI_Print("If rank > 0, the dimLength cannot be NULL.", FTI_WARN);
        return FTI_NSCS;
    }
    if (rank > 32) {
        FTI_Print("Maximum rank is 32.", FTI_WARN);
        return FTI_NSCS;
    }

    char str[FTI_BUFS]; //For console output
    
    FTIT_dataset* data = FTI_Data.get( id );
    if( FTI_Data.check() ) return FTI_NSCS;
    
    if (data != NULL) { //Search for dataset with given id
        //check if size is correct
        int expectedSize = 1;
        int j;
        for (j = 0; j < rank; j++) {
            expectedSize *= dimLength[j]; //compute the number of elements
        }

        if (rank > 0) {
            if (expectedSize != data->count) {
                sprintf(str, "Trying to define datasize: number of elements %d, but the dataset count is %ld.", expectedSize, data->count);
                FTI_Print(str, FTI_WARN);
                return FTI_NSCS;
            }
            data->rank = rank;
            for (j = 0; j < rank; j++) {
                data->dimLength[j] = dimLength[j];
            }
        }

        if (h5group != NULL) {
            data->h5group = FTI_Exec.H5groups[h5group->id];
        }

        if (name != NULL) {
            memset(data->name,'\0',FTI_BUFS);
            strncpy(data->name, name, FTI_BUFS);
        }

        return FTI_SCES;
    }

    sprintf(str, "The dataset #%d not initialized. Use FTI_Protect first.", id);
    FTI_Print(str, FTI_WARN);
    return FTI_NSCS;
}


/*-------------------------------------------------------------------------*/
/**
  @brief      Returns size saved in metadata of variable
  @param      id              Variable ID.
  @return     long            Returns size of variable or 0 if size not saved.

  This function returns size of variable of given ID that is saved in metadata.
  This may be different from size of variable that is in the program. If this
  function it's called when recovery it returns size from metadata file, if it's
  called after checkpoint it returns size saved in temporary metadata. If there
  is no size saved in metadata it returns 0.
 **/
/*-------------------------------------------------------------------------*/
long FTI_GetStoredSize(int id)
{
    if (FTI_Exec.initSCES == 0) {
        FTI_Print("FTI is not initialized.", FTI_WARN);
        return 0;
    }

    int i;
    
    // returns 0 if no checkpoint has been performed yet
    // and we have not recovered from checkpoint yet.
    for (i = 0; i < FTI_BUFS; i++) {
        if (FTI_Data[i].id == id) {
            return FTI_Data[i].sizeStored;
        }
    }
    return 0;
}

/*-------------------------------------------------------------------------*/
/**
  @brief      Reallocates dataset to last checkpoint size.
  @param      id              Variable ID.
  @param      ptr             Pointer to the variable.
  @return     ptr             Pointer if successful, NULL otherwise
  This function loads the checkpoint data size from the metadata
  file, reallacates memory and updates data size information.
 **/
/*-------------------------------------------------------------------------*/
void* FTI_Realloc(int id, void* ptr)
{
    if (FTI_Exec.initSCES == 0) {
        FTI_Print("FTI is not initialized.", FTI_WARN);
        return ptr;
    }
    FTIT_dataset* data;
    FTI_Print("Trying to reallocate dataset.", FTI_DBUG);
    if (FTI_Exec.reco) {
        char str[FTI_BUFS];
<<<<<<< HEAD
        data = FTI_Data.get( id );
        if( FTI_Data.check() ) return NULL;
        if ( data != NULL) { //Search for dataset with given id
            long oldSize = data->size;
            data->size = FTI_Exec.meta[FTI_Exec.ckptLvel].varSize[id];
            sprintf(str, "Reallocated size: %ld", data->size);
            FTI_Print(str, FTI_DBUG);
            if (data->size == 0) {
                sprintf(str, "Cannot allocate 0 size.");
                FTI_Print(str, FTI_DBUG);
                return ptr;
=======
        int i;
        for (i = 0; i < FTI_BUFS; i++) {
            if (id == FTI_Data[i].id) {
                sprintf(str, "Reallocated size: %ld", FTI_Data[i].size);
                FTI_Print(str, FTI_DBUG);
                if (FTI_Data[i].sizeStored == 0) {
                    sprintf(str, "Cannot allocate 0 size.");
                    FTI_Print(str, FTI_DBUG);
                    return ptr;
                }
                ptr = realloc (ptr, FTI_Data[i].sizeStored);
                FTI_Data[i].ptr = ptr;
                FTI_Data[i].count = FTI_Data[i].size / FTI_Data[i].eleSize;
                FTI_Exec.ckptSize += FTI_Data[i].sizeStored - FTI_Data[i].size;
                FTI_Data[i].size = FTI_Data[i].sizeStored;
                sprintf(str, "Dataset #%d reallocated.", FTI_Data[i].id);
                FTI_Print(str, FTI_INFO);
                break;
>>>>>>> d90b43ee
            }
            ptr = realloc (ptr, data->size);
            data->ptr = ptr;
            data->count = data->size / data->eleSize;
            FTI_Exec.ckptSize += data->size - oldSize;
            sprintf(str, "Dataset #%d reallocated.", data->id);
            FTI_Print(str, FTI_INFO);
        }
    }
    else {
        FTI_Print("This is not a recovery. Couldn't reallocate memory.", FTI_WARN);
    }
    return ptr;
}

/*-------------------------------------------------------------------------*/
/**
  @brief      Bit-flip injection following the injection instructions.
  @param      datasetID       ID of the dataset where to inject.
  @return     integer         FTI_SCES if successful.

  This function injects the given number of bit-flips, at the given
  frequency and in the given location (rank, dataset, bit position).

 **/
/*-------------------------------------------------------------------------*/
int FTI_BitFlip(int datasetID)
{
    if (FTI_Exec.initSCES == 0) {
        FTI_Print("FTI is not initialized.", FTI_WARN);
        return FTI_NSCS;
    }
    
    if (FTI_Inje.rank == FTI_Topo.splitRank) {
        if (datasetID >= FTI_Exec.nbVar) {
            return FTI_NSCS;
        }
        FTIT_dataset* data = FTI_Data.get( datasetID );
        if( FTI_Data.check() ) return FTI_NSCS;
        if( data == NULL ) {
            FTI_Print("Dataset id to inject BitFlip is invalid", FTI_WARN);
            return FTI_NSCS;
        }
        if (FTI_Inje.counter < FTI_Inje.number) {
            if ((MPI_Wtime() - FTI_Inje.timer) > FTI_Inje.frequency) {
                if (FTI_Inje.index < data->count) {
                    char str[FTI_BUFS];
                    if (data->type->id == 9) { // If it is a double
                        double* target = data->ptr + FTI_Inje.index;
                        double ori = *target;
                        int res = FTI_DoubleBitFlip(target, FTI_Inje.position);
                        FTI_Inje.counter = (res == FTI_SCES) ? FTI_Inje.counter + 1 : FTI_Inje.counter;
                        FTI_Inje.timer = (res == FTI_SCES) ? MPI_Wtime() : FTI_Inje.timer;
                        sprintf(str, "Injecting bit-flip in dataset %d, index %d, bit %d : %f => %f",
                                datasetID, FTI_Inje.index, FTI_Inje.position, ori, *target);
                        FTI_Print(str, FTI_WARN);
                        return res;
                    }
                    if (data->type->id == 8) { // If it is a float
                        float* target = data->ptr + FTI_Inje.index;
                        float ori = *target;
                        int res = FTI_FloatBitFlip(target, FTI_Inje.position);
                        FTI_Inje.counter = (res == FTI_SCES) ? FTI_Inje.counter + 1 : FTI_Inje.counter;
                        FTI_Inje.timer = (res == FTI_SCES) ? MPI_Wtime() : FTI_Inje.timer;
                        sprintf(str, "Injecting bit-flip in dataset %d, index %d, bit %d : %f => %f",
                                datasetID, FTI_Inje.index, FTI_Inje.position, ori, *target);
                        FTI_Print(str, FTI_WARN);
                        return res;
                    }
                }
            }
        }
    }
    return FTI_NSCS;
}

/*-------------------------------------------------------------------------*/
/**
  @brief      It takes the checkpoint and triggers the post-ckpt. work.
  @param      id              Checkpoint ID.
  @param      level           Checkpoint level.
  @return     integer         FTI_SCES if successful.

  This function starts by blocking on a receive if the previous ckpt. was
  offline. Then, it updates the ckpt. information. It writes down the ckpt.
  data, creates the metadata and the post-processing work. This function
  is complementary with the FTI_Listen function in terms of communications.

 **/
/*-------------------------------------------------------------------------*/
int FTI_Checkpoint(int id, int level)
{

    char str[FTI_BUFS]; //For console output

    if (FTI_Exec.initSCES == 0) {
        FTI_Print("FTI is not initialized.", FTI_WARN);
        return FTI_NSCS;
    }

    if ((level < FTI_MIN_LEVEL_ID) || (level > FTI_MAX_LEVEL_ID)) {
        FTI_Print("Invalid level id! Aborting checkpoint creation...", FTI_WARN);
        return FTI_NSCS;
    }
    if ((level > FTI_L4) && (level < FTI_L4_DCP)) {
        snprintf( str, FTI_BUFS, "dCP only implemented for level 4! setting to level %d...", level - 4 );
        FTI_Print(str, FTI_WARN);
        level -= 4; 
    }

    double t1, t2;

    FTI_Exec.ckptId = id;

    // reset hdf5 single file requests.
    FTI_Exec.h5SingleFile = false;

    // reset dcp requests.
    FTI_Ckpt[4].isDcp = false;

    if ( level == FTI_L4_DCP ) {
        if ( (FTI_Conf.ioMode == FTI_IO_FTIFF) || (FTI_Conf.ioMode == FTI_IO_POSIX)  ) {
            if ( FTI_Conf.dcpFtiff || FTI_Conf.dcpPosix ) {
                FTI_Ckpt[4].isDcp = true;
            } else {
                FTI_Print("L4 dCP requested, but dCP is disabled!", FTI_WARN);
            }
        } else {
            FTI_Print("L4 dCP requested, but dCP needs FTI-FF!", FTI_WARN);
        }
        level = 4;
    }

    double t0 = MPI_Wtime(); //Start time
    if (FTI_Exec.wasLastOffline == 1) { // Block until previous checkpoint is done (Async. work)
        int lastLevel;
        MPI_Recv(&lastLevel, 1, MPI_INT, FTI_Topo.headRank, FTI_Conf.generalTag, FTI_Exec.globalComm, MPI_STATUS_IGNORE);
        if (lastLevel != FTI_NSCS) { //Head sends level of checkpoint if post-processing succeed, FTI_NSCS Otherwise
            FTI_Exec.ckptLvel = lastLevel; //Store last successful post-processing checkpoint level
            sprintf(str, "LastCkptLvel received from head: %d", lastLevel);
            FTI_Print(str, FTI_DBUG);
        } else {
            FTI_Print("Head failed to do post-processing after previous checkpoint.", FTI_WARN);
        }
    }

    t1 = MPI_Wtime(); //Time after waiting for head to done previous post-processing
<<<<<<< HEAD
    FTI_Exec.ckptLvel = level; //For FTI_WriteCkpt
    int res = FTI_Try(FTI_WriteCkpt(&FTI_Conf, &FTI_Exec, &FTI_Topo, FTI_Ckpt, &FTI_Data), "write the checkpoint.");
=======
    FTI_Exec.ckptMeta.level = level; // assign to temporary metadata
    int res = FTI_Try(FTI_WriteCkpt(&FTI_Conf, &FTI_Exec, &FTI_Topo, FTI_Ckpt, FTI_Data), "write the checkpoint.");
>>>>>>> d90b43ee
    t2 = MPI_Wtime(); //Time after writing checkpoint

    // no postprocessing or meta data for h5 single file
    if( res == FTI_SCES && FTI_Exec.h5SingleFile ) {
        char str[FTI_BUFS];
        sprintf( str, "Ckpt. ID %d (Variate Processor Recovery File) (%.2f MB/proc) taken in %.2f sec.",
                FTI_Exec.ckptId, FTI_Exec.ckptSize / (1024.0 * 1024.0), t2 - t1 );
        FTI_Print(str, FTI_INFO);
        return FTI_SCES;
    }

    if (!FTI_Ckpt[FTI_Exec.ckptMeta.level].isInline) { // If postCkpt. work is Async. then send message
        FTI_Exec.activateHeads( &FTI_Conf, &FTI_Exec, &FTI_Topo, FTI_Ckpt, res );
    }

    else { //If post-processing is inline
        FTI_Exec.wasLastOffline = 0;
        if (res != FTI_SCES) { //If Writing checkpoint failed
            FTI_Exec.ckptMeta.level = FTI_REJW - FTI_BASE; //The same as head call FTI_PostCkpt with reject ckptLvel if not success
        }
        res = FTI_Try(FTI_PostCkpt(&FTI_Conf, &FTI_Exec, &FTI_Topo, FTI_Ckpt), "postprocess the checkpoint.");
        if( res==FTI_SCES ) {
            FTI_Exec.ckptLvel = FTI_Exec.ckptMeta.level; // Update level
        }
    }
    double t3;

    if ( !FTI_Exec.hasCkpt && (FTI_Topo.splitRank == 0) && (res == FTI_SCES) ) {
        //Setting recover flag to 1 (to recover from current ckpt level)
        res = FTI_Try(FTI_UpdateConf(&FTI_Conf, &FTI_Exec, 1), "update configuration file.");
        FTI_Exec.initSCES = 1; //in case FTI couldn't recover all ckpt files in FTI_Init
        if( res == FTI_SCES ) {
            FTI_Exec.hasCkpt = true;
        }
    }

    MPI_Bcast( &FTI_Exec.hasCkpt, 1, MPI_INT, 0, FTI_COMM_WORLD );

    t3 = MPI_Wtime(); //Time after post-processing

    if (res != FTI_SCES) {
        sprintf(str, "Checkpoint with ID %d at Level %d failed.", FTI_Exec.ckptId, FTI_Exec.ckptMeta.level);
        FTI_Print(str, FTI_WARN);
        return FTI_NSCS;
    }
            
    sprintf(str, "Ckpt. ID %d (L%d) (%.2f MB/proc) taken in %.2f sec. (Wt:%.2fs, Wr:%.2fs, Ps:%.2fs)",
            FTI_Exec.ckptId, FTI_Exec.ckptMeta.level, FTI_Exec.ckptSize / (1024.0 * 1024.0), t3 - t0, t1 - t0, t2 - t1, t3 - t2);
    FTI_Print(str, FTI_INFO);

    if ( (FTI_Conf.dcpFtiff || FTI_Conf.dcpPosix) && FTI_Ckpt[4].isDcp ) {
        FTI_PrintDcpStats( FTI_Conf, FTI_Exec, FTI_Topo );   
    }

    return FTI_DONE;
}

/*-------------------------------------------------------------------------*/
/**
  @brief      Initialize an incremental checkpoint.
  @param      id              Checkpoint ID.
  @param      level           Checkpoint level.
  @param      activate        Boolean expression.
  @return     integer         FTI_SCES if successful.

  This function defines the environment for the incremental checkpointing
  mechanism. The iCP mechanism consists of three functions: FTI_InitICP,
  FTI_AddVarICP and FTI_FinalizeICP. The two functions FTI_InitICP and
  FTI_FinalizeICP define the iCP region within the user may write the
  protected variables in any order. The iCP region is active, when the
  expression passed through 'activate' evaluates to TRUE.

  @note This function is not blocking for POSIX, FTI-FF and HDF5, but,
  blocking for MPI-IO. This is due to the collective open call in MPI_IO
 **/
/*-------------------------------------------------------------------------*/
int FTI_InitICP(int id, int level, bool activate)
{
    if (FTI_Exec.initSCES == 0) {
        FTI_Print("FTI is not initialized.", FTI_WARN);
        return FTI_NSCS;
    }

    // only step in if activate TRUE.
    if ( !activate ) {
        return FTI_SCES;
    }

    // reset hdf5 single file requests.
    FTI_Exec.h5SingleFile = false;

    // reset iCP meta info (i.e. set counter to zero etc.)
    memset( &(FTI_Exec.iCPInfo), 0x0, sizeof(FTIT_iCPInfo) );
    
#warning this is a hack. in this way we waste too much memory (include 'isWritten' member into FTIT_dataset)
    FTI_Exec.iCPInfo.isWritten = (bool*) calloc( FTI_Conf.maxVarId, sizeof(bool) );
    
    // init iCP status with failure
    FTI_Exec.iCPInfo.status = FTI_ICP_FAIL;
    FTI_Exec.iCPInfo.result = FTI_NSCS;

    int res = FTI_NSCS;

    char str[FTI_BUFS]; //For console output

    if (FTI_Exec.initSCES == 0) {
        FTI_Print("FTI is not initialized.", FTI_WARN);
        return FTI_NSCS;
    }

    if ((level < FTI_MIN_LEVEL_ID) || (level > FTI_MAX_LEVEL_ID)) {
        FTI_Print("Invalid level id! Aborting checkpoint creation...", FTI_WARN);
        return FTI_NSCS;
    }
    if ((level > FTI_L4) && (level < FTI_L4_DCP)) {
        snprintf( str, FTI_BUFS, "dCP only implemented for level 4! setting to level %d...", level - 4 );
        FTI_Print(str, FTI_WARN);
        level -= 4; 
    }

    FTI_Exec.iCPInfo.lastCkptID = FTI_Exec.ckptId;
    FTI_Exec.iCPInfo.isFirstCp = !FTI_Exec.ckptId; //ckptId = 0 if first checkpoint
    FTI_Exec.ckptId = id;

    // reset dcp requests.
    FTI_Ckpt[4].isDcp = false;
    if ( level == FTI_L4_DCP ) {
        if ( (FTI_Conf.ioMode == FTI_IO_FTIFF) || (FTI_Conf.ioMode == FTI_IO_POSIX)  ) {
            if ( FTI_Conf.dcpFtiff || FTI_Conf.dcpPosix ) {
                FTI_Ckpt[4].isDcp = true;
            } else {
                FTI_Print("L4 dCP requested, but dCP is disabled!", FTI_WARN);
            }
        } else {
            FTI_Print("L4 dCP requested, but dCP needs FTI-FF!", FTI_WARN);
        }
        level = 4;
    }

    FTI_Exec.iCPInfo.t0 = MPI_Wtime(); //Start time
    if (FTI_Exec.wasLastOffline == 1) { // Block until previous checkpoint is done (Async. work)
        int lastLevel;
        MPI_Recv(&lastLevel, 1, MPI_INT, FTI_Topo.headRank, FTI_Conf.generalTag, FTI_Exec.globalComm, MPI_STATUS_IGNORE);
        if (lastLevel != FTI_NSCS) { //Head sends level of checkpoint if post-processing succeed, FTI_NSCS Otherwise
            FTI_Exec.ckptLvel = lastLevel; //Store last successful post-processing checkpoint level
            sprintf(str, "LastCkptLvel received from head: %d", lastLevel);
            FTI_Print(str, FTI_DBUG);
        } else {
            FTI_Print("Head failed to do post-processing after previous checkpoint.", FTI_WARN);
        }
    }

    FTI_Exec.iCPInfo.t1 = MPI_Wtime(); //Time after waiting for head to done previous post-processing
    FTI_Exec.ckptMeta.level = level; //For FTI_WriteCkpt

    // Name of the  CKPT file.
    snprintf(FTI_Exec.ckptMeta.ckptFile, FTI_BUFS, "Ckpt%d-Rank%d.%s", FTI_Exec.ckptId, FTI_Topo.myRank,FTI_Conf.suffix);

    //If checkpoint is inlin and level 4 save directly to PFS
    int offset = 2*(FTI_Conf.dcpPosix);
    if (FTI_Ckpt[4].isInline && FTI_Exec.ckptMeta.level == 4) {
        if ( !((FTI_Conf.dcpFtiff || FTI_Conf.dcpPosix) && FTI_Ckpt[4].isDcp) ) {
            MKDIR(FTI_Conf.gTmpDir,0777);	
        } else if ( !FTI_Ckpt[4].hasDcp ) {
            MKDIR(FTI_Ckpt[4].dcpDir,0777);
        }
        res = FTI_Exec.initICPFunc[GLOBAL](&FTI_Conf, &FTI_Exec, &FTI_Topo, FTI_Ckpt, &FTI_Data,&ftiIO[GLOBAL+offset]);
    }
    else {
        if ( !((FTI_Conf.dcpFtiff || FTI_Conf.dcpPosix) && FTI_Ckpt[4].isDcp) ) {
            MKDIR(FTI_Conf.lTmpDir,0777);
        } else if ( !FTI_Ckpt[4].hasDcp ) {
            MKDIR(FTI_Ckpt[1].dcpDir,0777);
        }
        res = FTI_Exec.initICPFunc[LOCAL](&FTI_Conf, &FTI_Exec, &FTI_Topo, FTI_Ckpt, &FTI_Data,&ftiIO[LOCAL+offset]);
    }

    if ( res == FTI_SCES ) 
        FTI_Exec.iCPInfo.status = FTI_ICP_ACTV;
    else{
        FTI_Print("Could Not initialize ICP",FTI_WARN);
    }

    return res;
}

/*-------------------------------------------------------------------------*/
/**
  @brief      Write variable into the CP file.
  @param      id              Protected variable ID.
  @return     integer         FTI_SCES if successful.

  With this function, the user may write the protected datasets in any
  order into the checkpoint file. However, before the call to
  FTI_FinalizeICP, all protected variables must have been written into
  the file.
 **/
/*-------------------------------------------------------------------------*/
int FTI_AddVarICP( int varID ) 
{
    if (FTI_Exec.initSCES == 0) {
        FTI_Print("FTI is not initialized.", FTI_WARN);
        return FTI_NSCS;
    }

    // only step in if iCP was successfully initialized
    if ( FTI_Exec.iCPInfo.status == FTI_ICP_NINI ) {
        return FTI_SCES;
    }
    if ( FTI_Exec.iCPInfo.status == FTI_ICP_FAIL ) {
        return FTI_NSCS;
    }

    char str[FTI_BUFS];

    FTIT_dataset* data = FTI_Data.get( varID );
    if( FTI_Data.check() ) return FTI_NSCS;
    
    if( data == NULL ) {
        snprintf( str, FTI_BUFS, "FTI_AddVarICP: dataset ID: %d is invalid!", varID );
        FTI_Print(str, FTI_WARN);
        return FTI_NSCS;
    }

    // check if dataset was not already written.
    if( FTI_Exec.iCPInfo.isWritten[varID] ) {
        snprintf( str, FTI_BUFS, "Dataset with ID: %d was already successfully written!", varID );
        FTI_Print(str, FTI_WARN);
        return FTI_NSCS;
    }

    int res;
    int funcID = FTI_Ckpt[4].isInline && FTI_Exec.ckptMeta.level == 4;
    int offset = 2*(FTI_Conf.dcpPosix);
    res=FTI_Exec.writeVarICPFunc[funcID](varID, &FTI_Conf, &FTI_Exec, &FTI_Topo, FTI_Ckpt, &FTI_Data,&ftiIO[funcID+offset]);

    if ( res == FTI_SCES ) {
        FTI_Exec.iCPInfo.isWritten[varID] = true;
    }
    else{
        FTI_Print("Could not add variable to checkpoint",FTI_WARN);
    }
    return res;

}

/*-------------------------------------------------------------------------*/
/**
  @brief      Finalize an incremental checkpoint.
  @return     integer         FTI_SCES if successful.

  This function finalizes an incremental checkpoint. In contrast to
  InitICP, this function is collective on the communicator
  FTI_COMM_WORLD and blocking.
 **/
/*-------------------------------------------------------------------------*/
int FTI_FinalizeICP() 
{
    if (FTI_Exec.initSCES == 0) {
        FTI_Print("FTI is not initialized.", FTI_WARN);
        return FTI_NSCS;
    }

    // if iCP uninitialized, don't step in.
    if ( FTI_Exec.iCPInfo.status == FTI_ICP_NINI ) {
        return FTI_SCES;
    }

    int allRes[2];
    int locRes[2] = { (int)(FTI_Exec.iCPInfo.result==FTI_SCES), (int)(FTI_Exec.iCPInfo.countVar==FTI_Exec.nbVar) };
    //Check if all processes have written all the datasets failure free.
    MPI_Allreduce(locRes, allRes, 2, MPI_INT, MPI_SUM, FTI_COMM_WORLD);
    if (allRes[0] != FTI_Topo.nbNodes*FTI_Topo.nbApprocs) {
        FTI_Exec.iCPInfo.status = FTI_ICP_FAIL;
        FTI_Print("Not all variables were successfully written!.", FTI_EROR);
    }
    if (allRes[1] != FTI_Topo.nbNodes*FTI_Topo.nbApprocs) {
        FTI_Exec.iCPInfo.status = FTI_ICP_FAIL;
        FTI_Print("Not all datasets were added to the CP file!.", FTI_EROR);
    }

    char str[FTI_BUFS];
    int resCP;
    int resPP = FTI_SCES;

    int funcID = FTI_Ckpt[4].isInline && FTI_Exec.ckptMeta.level == 4;
    int offset = 2*(FTI_Conf.dcpPosix);
    resCP=FTI_Exec.finalizeICPFunc[funcID](&FTI_Conf, &FTI_Exec, &FTI_Topo, FTI_Ckpt, &FTI_Data, &ftiIO[funcID+offset]);

    // no postprocessing or meta data for h5 single file
    if( resCP == FTI_SCES && FTI_Exec.h5SingleFile ) {
        char str[FTI_BUFS];
        sprintf( str, "Ckpt. ID %d (Variate Processor Recovery File) (%.2f MB/proc) taken in %.2f sec.",
                FTI_Exec.ckptId, FTI_Exec.ckptSize / (1024.0 * 1024.0), MPI_Wtime() - FTI_Exec.iCPInfo.t0 );
        FTI_Print(str, FTI_INFO);
        return FTI_SCES;
    }

    if( resCP == FTI_SCES ) {
        resCP = FTI_Try(FTI_CreateMetadata(&FTI_Conf, &FTI_Exec, &FTI_Topo, FTI_Ckpt, &FTI_Data), "create metadata.");
    }

    if ( resCP != FTI_SCES ) {
        FTI_Exec.iCPInfo.status = FTI_ICP_FAIL;
        sprintf(str, "Checkpoint with ID %d at Level %d failed.", FTI_Exec.ckptId, FTI_Exec.ckptMeta.level);
        FTI_Print(str, FTI_WARN);
    }

    double t2 = MPI_Wtime(); //Time after writing checkpoint

    if ( (FTI_Conf.dcpFtiff||FTI_Conf.dcpPosix) && FTI_Ckpt[4].isDcp ) {
        // After dCP update store total data and dCP sizes in application rank 0
        unsigned long *dataSize = (FTI_Conf.dcpFtiff)?(unsigned long*)&FTI_Exec.FTIFFMeta.pureDataSize:&FTI_Exec.dcpInfoPosix.dataSize;
        unsigned long *dcpSize = (FTI_Conf.dcpFtiff)?(unsigned long*)&FTI_Exec.FTIFFMeta.dcpSize:&FTI_Exec.dcpInfoPosix.dcpSize;
        unsigned long dcpStats[2]; // 0:totalDcpSize, 1:totalDataSize
        unsigned long sendBuf[] = { *dcpSize, *dataSize };
        MPI_Reduce( sendBuf, dcpStats, 2, MPI_UNSIGNED_LONG, MPI_SUM, 0, FTI_COMM_WORLD );
        if ( FTI_Topo.splitRank ==  0 ) {
            *dcpSize = dcpStats[0]; 
            *dataSize = dcpStats[1];
        }
    }

    // TODO this has to come inside postckpt on success! 
    if ( (FTI_Conf.dcpFtiff || FTI_Conf.keepL4Ckpt) && (FTI_Topo.splitRank == 0) ) {
        FTI_WriteCkptMetaData( &FTI_Conf, &FTI_Exec, &FTI_Topo, FTI_Ckpt );
    }

    int status = (FTI_Exec.iCPInfo.status == FTI_ICP_FAIL) ? FTI_NSCS : FTI_SCES;
    if (!FTI_Ckpt[FTI_Exec.ckptMeta.level].isInline) { // If postCkpt. work is Async. then send message
        FTI_Exec.activateHeads( &FTI_Conf, &FTI_Exec, &FTI_Topo, FTI_Ckpt, status);
    } else { //If post-processing is inline
        FTI_Exec.wasLastOffline = 0;
        if (FTI_Exec.iCPInfo.status == FTI_ICP_FAIL) { //If Writing checkpoint failed
            FTI_Exec.ckptMeta.level = FTI_REJW - FTI_BASE; //The same as head call FTI_PostCkpt with reject ckptLvel if not success
        }
        resPP = FTI_Try(FTI_PostCkpt(&FTI_Conf, &FTI_Exec, &FTI_Topo, FTI_Ckpt), "postprocess the checkpoint.");
        if(resPP==FTI_SCES) {
            FTI_Exec.ckptLvel = FTI_Exec.ckptMeta.level; //Store last successful post-processing checkpoint level
        }
    }

    if ( !FTI_Exec.hasCkpt && (FTI_Topo.splitRank == 0) && (resPP == FTI_SCES) ) {
        //Setting recover flag to 1 (to recover from current ckpt level)
        int res = FTI_Try(FTI_UpdateConf(&FTI_Conf, &FTI_Exec, 1), "update configuration file.");
        FTI_Exec.initSCES = 1; //in case FTI couldn't recover all ckpt files in FTI_Init
        if( res == FTI_SCES ) {
            FTI_Exec.hasCkpt = true;
        }
    }

    MPI_Bcast( &FTI_Exec.hasCkpt, 1, MPI_INT, 0, FTI_COMM_WORLD );

    double t3 = MPI_Wtime(); //Time after post-processing

    if( resCP == FTI_SCES ) {
        sprintf(str, "Ckpt. ID %d (L%d) (%.2f MB/proc) taken in %.2f sec. (Wt:%.2fs, Wr:%.2fs, Ps:%.2fs)",
                FTI_Exec.ckptId, FTI_Exec.ckptMeta.level, FTI_Exec.ckptSize / (1024.0 * 1024.0), t3 - FTI_Exec.iCPInfo.t0, FTI_Exec.iCPInfo.t1 - FTI_Exec.iCPInfo.t0, t2 - FTI_Exec.iCPInfo.t1, t3 - t2);
        FTI_Print(str, FTI_INFO);

        if ( (FTI_Conf.dcpFtiff||FTI_Conf.dcpPosix) && FTI_Ckpt[4].isDcp ) {
            FTI_PrintDcpStats( FTI_Conf, FTI_Exec, FTI_Topo );
        }

        if (FTI_Exec.iCPInfo.isFirstCp && FTI_Topo.splitRank == 0) {
            //Setting recover flag to 1 (to recover from current ckpt level)
            FTI_Try(FTI_UpdateConf(&FTI_Conf, &FTI_Exec, 1), "update configuration file.");
            FTI_Exec.initSCES = 1; //in case FTI couldn't recover all ckpt files in FTI_Init
        }
    } else {
        FTI_Exec.ckptId = FTI_Exec.iCPInfo.lastCkptID;
    }

    free( FTI_Exec.iCPInfo.isWritten );
    FTI_Exec.iCPInfo.isWritten = NULL;

    FTI_Exec.iCPInfo.status = FTI_ICP_NINI;

    return FTI_SCES;
}

/*-------------------------------------------------------------------------*/
/**
  @brief      It loads the checkpoint data.
  @return     integer         FTI_SCES if successful.

  This function loads the checkpoint data from the checkpoint file and
  it updates some basic checkpoint information.

 **/
/*-------------------------------------------------------------------------*/
int FTI_Recover()
{
    if ( FTI_Conf.ioMode == FTI_IO_FTIFF ) {
        int ret = FTI_Try(FTIFF_Recover( &FTI_Exec, &FTI_Data, FTI_Ckpt ), "Recovering from Checkpoint");
        return ret;
    }

    if (FTI_Exec.initSCES == 0) {
        FTI_Print("FTI is not initialized.", FTI_WARN);
        return FTI_NSCS;
    }
    if (FTI_Exec.initSCES == 2) {
        FTI_Print("No checkpoint files to make recovery.", FTI_WARN);
        return FTI_NSCS;
    }

    int i;
    char fn[FTI_BUFS]; //Path to the checkpoint file
    char str[2*FTI_BUFS]; //For console output
    
    FTIT_dataset* data = FTI_Data.data;
    if( FTI_Data.check( &FTI_Data ) ) return FTI_NSCS;

    //Check if number of protected variables matches
    if( FTI_Exec.h5SingleFile ) {
#ifdef ENABLE_HDF5
        if( FTI_CheckDimensions( FTI_Data, &FTI_Exec ) != FTI_SCES ) {
            FTI_Print( "Dimension missmatch in VPR file. Recovery failed!", FTI_WARN );
            return FTI_NREC;
        }
#else
        FTI_Print("FTI is not compiled with HDF5 support!", FTI_EROR);
        return FTI_NSCS;
#endif
    } else if( !(FTI_Ckpt[FTI_Exec.ckptLvel].recoIsDcp && FTI_Conf.dcpPosix) ) {
        if( FTI_Exec.nbVar != FTI_Exec.nbVarStored ) {
            sprintf(str, "Checkpoint has %d protected variables, but FTI protects %d.",
                    FTI_Exec.nbVarStored, FTI_Exec.nbVar);
            FTI_Print(str, FTI_WARN);
            return FTI_NREC;
        }
        //Check if sizes of protected variables matches
        for (i = 0; i < FTI_Exec.nbVar; i++) {
<<<<<<< HEAD
            if ( data[i].size != FTI_Exec.meta[FTI_Exec.ckptLvel].varSize[data[i].id]) {
                sprintf(str, "Cannot recover %ld bytes to protected variable (ID %d) size: %ld",
                        FTI_Exec.meta[FTI_Exec.ckptLvel].varSize[i], FTI_Exec.meta[FTI_Exec.ckptLvel].varID[i],
                        data[i].size);
=======
            if (FTI_Data[i].size != FTI_Data[i].sizeStored) {
                sprintf(str, "Cannot recover %ld bytes to protected variable (ID %d) size: %ld",
                        FTI_Data[i].sizeStored, FTI_Data[i].id,
                        FTI_Data[i].size);
>>>>>>> d90b43ee
                FTI_Print(str, FTI_WARN);
                return FTI_NREC;
            }
        }
    } else {
        if( FTI_Exec.nbVar != FTI_Exec.dcpInfoPosix.nbVarReco ) {
            sprintf(str, "Checkpoint has %d protected variables, but FTI protects %d.",
                    FTI_Exec.dcpInfoPosix.nbVarReco, FTI_Exec.nbVar);
            FTI_Print(str, FTI_WARN);
            return FTI_NREC;
        }
        //Check if sizes of protected variables matches
        int lidx = FTI_Exec.dcpInfoPosix.nbLayerReco - 1;
<<<<<<< HEAD
        for (i = 0; i < FTI_Exec.nbVar; i++) {
            int vidx = FTI_DataGetIdx( FTI_Exec.dcpInfoPosix.datasetInfo[lidx][i].varID, &FTI_Exec, &FTI_Data ); 
            if (data[vidx].size != FTI_Exec.dcpInfoPosix.datasetInfo[lidx][i].varSize ) {
=======
        for (i = 0; i < FTI_Exec.nbVarStored; i++) {
            int vidx = FTI_DataGetIdx( FTI_Exec.dcpInfoPosix.datasetInfo[lidx][i].varID, &FTI_Exec, FTI_Data ); 
            if (FTI_Data[vidx].size != FTI_Exec.dcpInfoPosix.datasetInfo[lidx][i].varSize ) {
>>>>>>> d90b43ee
                sprintf(str, "Cannot recover %ld bytes to protected variable (ID %d) size: %ld",
                        FTI_Exec.dcpInfoPosix.datasetInfo[lidx][i].varSize, FTI_Exec.dcpInfoPosix.datasetInfo[lidx][i].varID,
                        data[vidx].size);
                FTI_Print(str, FTI_WARN);
                return FTI_NREC;
            }
        }

    }

#ifdef ENABLE_HDF5 //If HDF5 is installed
    if (FTI_Conf.ioMode == FTI_IO_HDF5) {
        int ret = FTI_RecoverHDF5(&FTI_Conf, &FTI_Exec, FTI_Ckpt, FTI_Data);
        return ret; 
    }
#endif

    //Recovering from local for L4 case in FTI_Recover
    if (FTI_Exec.ckptLvel == 4) {
        if( FTI_Ckpt[4].recoIsDcp && FTI_Conf.dcpPosix ) {
            return FTI_RecoverDcpPosix(&FTI_Conf, &FTI_Exec, FTI_Ckpt, &FTI_Data);
        } else {
            //Try from L1
            snprintf(fn, FTI_BUFS, "%s/Ckpt%d-Rank%d.%s", FTI_Ckpt[1].dir, FTI_Exec.ckptId, FTI_Topo.myRank, FTI_Conf.suffix);
            if (access(fn, R_OK) != 0) {
                //if no L1 files try from L4
                snprintf(fn, FTI_BUFS, "%s/%s", FTI_Ckpt[4].dir, FTI_Exec.ckptMeta.ckptFile);
            }
        }
    }
    else {
        snprintf(fn, FTI_BUFS, "%s/%s", FTI_Ckpt[FTI_Exec.ckptLvel].dir, FTI_Exec.ckptMeta.ckptFile);
    }
    
    sprintf(str, "Trying to load FTI checkpoint file (%s)...", fn);
    FTI_Print(str, FTI_DBUG);

    FILE* fd = fopen(fn, "rb");
    if (fd == NULL) {
        sprintf(str, "Could not open FTI checkpoint file. (%s)...", fn);
        FTI_Print(str, FTI_EROR);
        return FTI_NREC;
    }

#ifdef GPUSUPPORT
    for (i = 0; i < FTI_Exec.nbVar; i++) {
        size_t filePos = FTI_Exec.meta[FTI_Exec.ckptLvel].filePos[i];
        strncpy(FTI_Data[i].idChar, &(FTI_Exec.meta[FTI_Exec.ckptLvel].idChar[i*FTI_BUFS]), FTI_BUFS);
        fseek(fd, filePos, SEEK_SET);
        if (FTI_Data[i].isDevicePtr)
            FTI_TransferFileToDeviceAsync(fd,FTI_Data[i].devicePtr, FTI_Data[i].size); 
        else
            fread(FTI_Data[i].ptr, 1, FTI_Data[i].size, fd);

        if (ferror(fd)) {
            FTI_Print("Could not read FTI checkpoint file.", FTI_EROR);
            fclose(fd);
            return FTI_NREC;
        }
    }   

#else
    for (i = 0; i < FTI_Exec.nbVar; i++) {
<<<<<<< HEAD
        size_t filePos = FTI_Exec.meta[FTI_Exec.ckptLvel].filePos[i];
        strncpy(data[i].idChar, &(FTI_Exec.meta[FTI_Exec.ckptLvel].idChar[i*FTI_BUFS]), FTI_BUFS);
=======
        size_t filePos = FTI_Data[i].filePosStored;
        strncpy(FTI_Data[i].idChar, FTI_Data[i].idChar, FTI_BUFS);
>>>>>>> d90b43ee
        fseek(fd, filePos, SEEK_SET);
        fread(data[i].ptr, 1, data[i].size, fd);
        if (ferror(fd)) {
            FTI_Print("Could not read FTI checkpoint file.", FTI_EROR);
            fclose(fd);
            return FTI_NREC;
        }
    }      
#endif    
    if (fclose(fd) != 0) {
        FTI_Print("Could not close FTI checkpoint file.", FTI_EROR);
        return FTI_NREC;
    }      

    FTI_Exec.reco = 0;

    return FTI_SCES;
}

/*-------------------------------------------------------------------------*/
/**
  @brief      Takes an FTI snapshot or recovers the data if it is a restart.
  @return     integer         FTI_SCES if successful.

  This function loads the checkpoint data from the checkpoint file in case
  of restart. Otherwise, it checks if the current iteration requires
  checkpointing, if it does it checks which checkpoint level, write the
  data in the files and it communicates with the head of the node to inform
  that a checkpoint has been taken. Checkpoint ID and counters are updated.

 **/
/*-------------------------------------------------------------------------*/
int FTI_Snapshot()
{
    if (FTI_Exec.initSCES == 0) {
        FTI_Print("FTI is not initialized.", FTI_WARN);
        return FTI_NSCS;
    }

    int i, res, level = -1;

    if (FTI_Exec.reco) { // If this is a recovery load icheckpoint data
        res = FTI_Try(FTI_Recover(), "recover the checkpointed data.");
        if (res == FTI_NREC) {
            return FTI_NREC;
        }
    }
    else { // If it is a checkpoint test
        res = FTI_SCES;
        FTI_UpdateIterTime(&FTI_Exec);
        if (FTI_Exec.ckptNext == FTI_Exec.ckptIcnt) { // If it is time to check for possible ckpt. (every minute)
            FTI_Print("Checking if it is time to checkpoint.", FTI_DBUG);
            if (FTI_Exec.globMeanIter > 60) {
                FTI_Exec.minuteCnt = FTI_Exec.totalIterTime/60;
            }
            else {
                FTI_Exec.minuteCnt++; // Increment minute counter
            }
            for (i = 1; i < 5; i++) { // Check ckpt. level
                if ( (FTI_Ckpt[i].ckptDcpIntv > 0) 
                        && (FTI_Exec.minuteCnt/(FTI_Ckpt[i].ckptDcpCnt*FTI_Ckpt[i].ckptDcpIntv)) ) {
                    // dCP level is level + 4
                    level = i + 4;
                    // counts the passed intervall times (if taken or not...)
                    FTI_Ckpt[i].ckptDcpCnt++;
                }
                if ( (FTI_Ckpt[i].ckptIntv) > 0 
                        && (FTI_Exec.minuteCnt/(FTI_Ckpt[i].ckptCnt*FTI_Ckpt[i].ckptIntv)) ) {
                    level = i;
                    // counts the passed intervall times (if taken or not...)
                    FTI_Ckpt[i].ckptCnt++;
                }
            }
            if (level != -1) {
                res = FTI_Try(FTI_Checkpoint(FTI_Exec.ckptCnt, level), "take checkpoint.");
                if (res == FTI_DONE) {
                    FTI_Exec.ckptCnt++;
                }
            }
            FTI_Exec.ckptLast = FTI_Exec.ckptNext;
            FTI_Exec.ckptNext = FTI_Exec.ckptNext + FTI_Exec.ckptIntv;
            FTI_Exec.iterTime = MPI_Wtime(); // Reset iteration duration timer
        }
    }
    return res;
}

/*-------------------------------------------------------------------------*/
/**
  @brief      It closes FTI properly on the application processes.
  @return     integer         FTI_SCES if successful.

  This function notifies the FTI processes that the execution is over, frees
  some data structures and it closes. If this function is not called on the
  application processes the FTI processes will never finish (deadlock).

 **/
/*-------------------------------------------------------------------------*/
int FTI_Finalize()
{
    if (FTI_Exec.initSCES == 0) {
        FTI_Print("FTI is not initialized.", FTI_WARN);
        return FTI_NSCS;
    }

    if (FTI_Topo.amIaHead) {
        if ( FTI_Conf.stagingEnabled ) {
            FTI_FinalizeStage( &FTI_Exec, &FTI_Topo, &FTI_Conf );
        }
        MPI_Barrier(FTI_Exec.globalComm);
        if ( !FTI_Conf.keepHeadsAlive ) { 
            MPI_Finalize();
            exit(0);
        } else {
            return FTI_SCES;
        }
    }

    // Notice: The following code is only executed by the application procs

    FTIT_dataset* data = FTI_Data.data;
    if( FTI_Data.check( &FTI_Data ) ) return FTI_NSCS;
    
    // free hashArray memory
    if( FTI_Conf.dcpPosix ) {
        int i = 0;
        for(; i<FTI_Exec.nbVar; i++) {
            if (!( data[i].isDevicePtr) ){
                free(data[i].dcpInfoPosix.currentHashArray);
                free(data[i].dcpInfoPosix.oldHashArray);
            }
#ifdef GPUSUPPORT
            else{
                cudaFree(data[i].dcpInfoPosix.currentHashArray);
                cudaFree(data[i].dcpInfoPosix.oldHashArray);
            }
#endif
        }
    }

    FTI_Try(FTI_DestroyDevices(), "Destroying accelerator allocated memory");
    if (FTI_Conf.dcpInfoPosix.cachedCkpt){ 
        FTI_destroyMD5();
    }

    // If there is remaining work to do for last checkpoint
    if (FTI_Exec.wasLastOffline == 1) {
        int lastLevel;
        MPI_Recv(&lastLevel, 1, MPI_INT, FTI_Topo.headRank, FTI_Conf.generalTag, FTI_Exec.globalComm, MPI_STATUS_IGNORE);
        if (lastLevel != FTI_NSCS) { //Head sends level of checkpoint if post-processing succeed, FTI_NSCS Otherwise
            FTI_Exec.ckptLvel = lastLevel;
        }
    }

    // Send notice to the head to stop listening
    if (FTI_Topo.nbHeads == 1) {
        int value = FTI_ENDW;
        MPI_Send(&value, 1, MPI_INT, FTI_Topo.headRank, FTI_Conf.finalTag, FTI_Exec.globalComm);
    }

    // for staging, we have to ensure, that the call to FTI_Clean 
    // comes after the heads have written all the staging files.
    // Thus FTI_FinalizeStage is blocking on global communicator.
    if ( FTI_Conf.stagingEnabled ) {
        FTI_FinalizeStage( &FTI_Exec, &FTI_Topo, &FTI_Conf );
    }

    // If we need to keep the last checkpoint and there was a checkpoint
    if ( FTI_Conf.saveLastCkpt && FTI_Exec.hasCkpt ) {
        //if ((FTI_Conf.saveLastCkpt || FTI_Conf.keepL4Ckpt) && FTI_Exec.ckptId > 0) {
        if (FTI_Exec.ckptLvel != 4) {
            FTI_Try(FTI_Flush(&FTI_Conf, &FTI_Exec, &FTI_Topo, FTI_Ckpt, FTI_Exec.ckptLvel), "save the last ckpt. in the PFS.");
            MPI_Barrier(FTI_COMM_WORLD);
            if (FTI_Topo.splitRank == 0) {
                if (access(FTI_Ckpt[4].dir, 0) == 0) {
                    FTI_RmDir(FTI_Ckpt[4].dir, 1); //Delete previous L4 checkpoint
                }
                RENAME(FTI_Conf.gTmpDir,FTI_Ckpt[4].dir);
                if ( FTI_Conf.ioMode != FTI_IO_FTIFF ) {
                    if (access(FTI_Ckpt[4].metaDir, 0) == 0) {
                        FTI_RmDir(FTI_Ckpt[4].metaDir, 1); //Delete previous L4 metadata
                    }
                    RENAME(FTI_Ckpt[FTI_Exec.ckptLvel].metaDir, FTI_Ckpt[4].metaDir);
                }
            }
        }
        if (FTI_Topo.splitRank == 0) {
            //Setting recover flag to 2 (to recover from L4, keeped last checkpoint)
            FTI_Try(FTI_UpdateConf(&FTI_Conf, &FTI_Exec, 2), "update configuration file to 2.");
        }
        //Cleaning only local storage
        FTI_Try(FTI_Clean(&FTI_Conf, &FTI_Topo, FTI_Ckpt, 6), "clean local directories");
    } else if ( FTI_Conf.keepL4Ckpt ) {
        int ckptId = FTI_LoadL4CkptMetaData( &FTI_Conf, &FTI_Exec, &FTI_Topo, FTI_Ckpt );
        if( ckptId > 0 ) {
            FTI_Exec.ckptMeta.ckptIdL4 = ckptId;
            FTI_ArchiveL4Ckpt( &FTI_Conf, &FTI_Exec, FTI_Ckpt, &FTI_Topo );
            MPI_Barrier( FTI_COMM_WORLD );
            FTI_RmDir( FTI_Ckpt[4].dir, FTI_Topo.splitRank == 0 ); 
            MPI_Barrier( FTI_COMM_WORLD );
            //Cleaning only local storage
            FTI_Try(FTI_Clean(&FTI_Conf, &FTI_Topo, FTI_Ckpt, 6), "clean local directories");
        }
    } else {
        if (FTI_Conf.saveLastCkpt) { //if there was no saved checkpoint
            FTI_Print("No checkpoint to keep in PFS.", FTI_INFO);
        }
        if (FTI_Topo.splitRank == 0) {
            //Setting recover flag to 0 (no checkpoint files to recover from means no recovery)
            FTI_Try(FTI_UpdateConf(&FTI_Conf, &FTI_Exec, 0), "update configuration file to 0.");
        }
        //Cleaning everything
        FTI_Try(FTI_Clean(&FTI_Conf, &FTI_Topo, FTI_Ckpt, 5), "do final clean.");
    }

    if (FTI_Conf.dcpFtiff) {
        FTI_FinalizeDcp( &FTI_Conf, &FTI_Exec );
    }

    FTI_FreeTypesAndGroups(&FTI_Exec);
    if( FTI_Conf.ioMode == FTI_IO_FTIFF ) {
        FTIFF_FreeDbFTIFF(FTI_Exec.lastdb);
    }
#ifdef ENABLE_HDF5
    if( FTI_Conf.h5SingleFileEnable ) {
        FTI_FreeVPRMem( &FTI_Exec, FTI_Data ); 
    }
#endif
    MPI_Barrier(FTI_Exec.globalComm);
    FTI_Print("FTI has been finalized.", FTI_INFO);
    return FTI_SCES;
    }

    /*-------------------------------------------------------------------------*/
    /**
      @brief      During the restart, recovers the given variable
      @param      id              Variable to recover
      @return     int             FTI_SCES if successful.

      During a restart process, this function recovers the variable specified
      by the given id. No effect during a regular execution.
      The variable must have already been protected, otherwise, FTI_NSCS is returned.
      Improvements to be done:
      - Open checkpoint file at FTI_Init, close it at FTI_Snapshot
      - Maintain a variable accumulating the offset as variable are protected during
      the restart to avoid doing the loop to calculate the offset in the
      checkpoint file.
     **/
    /*-------------------------------------------------------------------------*/
    int FTI_RecoverVar(int id)
    {
        char str[2*FTI_BUFS];

        if (FTI_Exec.initSCES == 0) {
            FTI_Print("FTI is not initialized.", FTI_WARN);
            return FTI_NSCS;
        }

        if(FTI_Exec.reco==0){
            /* This is not a restart: no actions performed */
            return FTI_SCES;
        }

        if (FTI_Exec.initSCES == 2) {
            FTI_Print("No checkpoint files to make recovery.", FTI_WARN);
            return FTI_NSCS;
        }

        int activeID, oldID;
        if ( FTI_FindVarInMeta(&FTI_Exec, &FTI_Data, id, &activeID, &oldID) != FTI_SCES){
            return FTI_NREC;
        }

        if (FTI_Conf.ioMode == FTI_IO_FTIFF) {
            return FTIFF_RecoverVar( id, &FTI_Exec, &FTI_Data, FTI_Ckpt );
        }

        sprintf(str, "Variable with id is stored in %d and information is stored in %d", activeID, oldID);
        FTI_Print(str,FTI_DBUG);


#ifdef ENABLE_HDF5 //If HDF5 is installed
        if (FTI_Conf.ioMode == FTI_IO_HDF5) {
            return FTI_RecoverVarHDF5(&FTI_Conf, &FTI_Exec, FTI_Ckpt, FTI_Data, id);
        }
#endif

        char fn[FTI_BUFS]; //Path to the checkpoint file

        //Recovering from local for L4 case in FTI_Recover
        if (FTI_Exec.ckptLvel == 4) {
            if( FTI_Ckpt[4].recoIsDcp && FTI_Conf.dcpPosix ) {
                return FTI_RecoverVarDcpPosix(&FTI_Conf, &FTI_Exec, FTI_Ckpt, &FTI_Data, id);
            } else {
                snprintf(fn, FTI_BUFS, "%s/Ckpt%d-Rank%d.%s", FTI_Ckpt[1].dir, FTI_Exec.ckptId, FTI_Topo.myRank, FTI_Conf.suffix);
            }
        }
        else {
            snprintf(fn, FTI_BUFS, "%s/%s", FTI_Ckpt[FTI_Exec.ckptLvel].dir, FTI_Exec.ckptMeta.ckptFile);
        }



        sprintf(str, "Trying to load FTI checkpoint file (%s)...", fn);
        FTI_Print(str, FTI_DBUG);

        FILE* fd = fopen(fn, "rb");
        if (fd == NULL) {
            FTI_Print("Could not open FTI checkpoint file.", FTI_EROR);
            return FTI_NREC;
        }

    
        FTIT_dataset* data = FTI_Data.data;
        if( FTI_Data.check( &FTI_Data ) ) return FTI_NREC;
        sprintf(str, "Recovering var %d ", id);
        FTI_Print(str, FTI_DBUG);
        long filePos = FTI_Data[activeID].filePosStored;
        fseek(fd,filePos, SEEK_SET);
        fread(data[activeID].ptr, 1, data[activeID].size, fd);

<<<<<<< HEAD
        strncpy(data[activeID].idChar, &(FTI_Exec.meta[FTI_Exec.ckptLvel].idChar[oldID*FTI_BUFS]), FTI_BUFS);
=======
        strncpy(FTI_Data[activeID].idChar, FTI_Data[activeID].idChar, FTI_BUFS);
>>>>>>> d90b43ee

        if (ferror(fd)) {
            FTI_Print("Could not read FTI checkpoint file.", FTI_EROR);
            fclose(fd);
            return FTI_NREC;
        }

        if (fclose(fd) != 0) {
            FTI_Print("Could not close FTI checkpoint file.", FTI_EROR);
            return FTI_NREC;
        }

        return FTI_SCES;
    }

    /*-------------------------------------------------------------------------*/
    /**
      @brief      Prints FTI messages.
      @param      msg             Message to print.
      @param      priority        Priority of the message to be printed.
      @return     void

      This function prints messages depending on their priority and the
      verbosity level set by the user. DEBUG messages are printed by all
      processes with their rank. INFO messages are printed by one process.
      ERROR messages are printed with errno.

     **/
    /*-------------------------------------------------------------------------*/
    void FTI_Print(char* msg, int priority)
    {
        if (priority >= FTI_Conf.verbosity) {
            if (msg != NULL) {
                switch (priority) {
                    case FTI_EROR:
                        fprintf(stderr, "[ " FTI_COLOR_RED "FTI Error - %06d" FTI_COLOR_RESET " ] : %s : %s \n", FTI_Topo.myRank, msg, strerror(errno));
                        break;
                    case FTI_WARN:
                        fprintf(stdout, "[ " FTI_COLOR_ORG "FTI Warning %06d" FTI_COLOR_RESET " ] : %s \n", FTI_Topo.myRank, msg);
                        break;
                    case FTI_INFO:
                        if (FTI_Topo.splitRank == 0) {
                            fprintf(stdout, "[ " FTI_COLOR_GRN "FTI  Information" FTI_COLOR_RESET " ] : %s \n", msg);
                        }
                        break;
                    case FTI_IDCP:
                        if (FTI_Topo.splitRank == 0) {
                            fprintf(stdout, "[ " FTI_COLOR_BLU "FTI  dCP Message" FTI_COLOR_RESET " ] : %s \n", msg);
                        }
                        break;
                    case FTI_DBUG:
                        fprintf(stdout, "[FTI Debug - %06d] : %s \n", FTI_Topo.myRank, msg);
                        break;
                }
            }
        }
        fflush(stdout);
    }


//int testkeymap()
//{
//    size_t NUM = 1024L*1024L*1024L;
//    size_t* arr = NULL;
//    FTIT_keymap kmap;
//    FTI_KeyMap( &kmap, sizeof(size_t), FTI_Conf );
//    //size_t ids[NUM];
//    double t0 = MPI_Wtime();
//    size_t i=0; for(; i<NUM; i++) {
//        kmap.push_back( &kmap, &i, 2*i );
//    }
//    double t1 = MPI_Wtime();
//    free(kmap._data);
//    double t2 = MPI_Wtime();
//    for(i=0; i<NUM; i++) {
//        arr = realloc( arr, (i+1) * sizeof(size_t) );
//        arr[i] = 2*i;
//    }
//    double t3 = MPI_Wtime();
//    printf("type_size: %lu\n", kmap._type_size);
//    printf("size: %lu\n", kmap._size);
//    printf("used: %lu\n", kmap._used);
//    printf("allocated total: %lf Gb\n", ((double)(NUM*sizeof(size_t)))/(1024*1024*1024) );
//    printf("realloc: %lf seconds, push_back: %lf seconds\n", t3-t2, t1-t0 ); 
//    //printf("insertations: %d\n", kmap._nadds);
//    //for(i=0; i<kmap._used; i++)
//    //    printf("    id: %d, value: %d\n", ids[i], *(int*)kmap.data(&kmap, ids[i]));
//}<|MERGE_RESOLUTION|>--- conflicted
+++ resolved
@@ -142,15 +142,6 @@
         FTI_Try(FTI_UpdateConf(&FTI_Conf, &FTI_Exec, restart), "update configuration file.");
     }
     MPI_Barrier(FTI_Exec.globalComm); //wait for myRank == 0 process to save config file
-<<<<<<< HEAD
-    FTI_MallocMeta(&FTI_Exec, &FTI_Topo, &FTI_Conf);
-    res = FTI_Try(FTI_LoadMeta(&FTI_Conf, &FTI_Exec, &FTI_Topo, FTI_Ckpt), "load metadata");
-    if (res == FTI_NSCS) {
-        FTI_FreeMeta(&FTI_Exec);
-        return FTI_NSCS;
-    }
-=======
->>>>>>> d90b43ee
     if( FTI_Conf.ioMode == FTI_IO_FTIFF ) {
         FTIFF_InitMpiTypes();
     }
@@ -191,7 +182,7 @@
 
         // call in any case. treatment for diffCkpt disabled inside initializer.
         if( FTI_Conf.dcpFtiff ) {
-            FTI_InitDcp( &FTI_Conf, &FTI_Exec );
+            FTI_InitDcp( &FTI_Conf, &FTI_Exec, FTI_Data );
         }
         if (FTI_Conf.dcpPosix  ){
             FTI_initMD5(FTI_Conf.dcpInfoPosix.BlockSize, 32*1024*1024, &FTI_Conf); 
@@ -785,16 +776,10 @@
 
     int i;
     char memLocation[4];
-<<<<<<< HEAD
     FTIT_dataset* data = FTI_Data.get( id );
     if( FTI_Data.check() ) return FTI_NSCS;
     if (data != NULL) { //Search for dataset with given id
         long prevSize = data->size;
-=======
-    for (i = 0; i < FTI_BUFS; i++) {
-        if ( id == FTI_Data[i].id ) { //Search for dataset with given id
-            long prevSize = FTI_Data[i].size;
->>>>>>> d90b43ee
 #ifdef GPUSUPPORT
         if ( ptrInfo.type == FTIT_PTRTYPE_CPU) {
             strcpy(memLocation,"CPU");
@@ -855,28 +840,24 @@
                 data->dcpInfoPosix.oldHashArray= x;
 
             }
-<<<<<<< HEAD
 #endif
-=======
-            if( FTI_Data[i].recovered ) {
-                if ( strlen(FTI_Data[i].idChar) == 0 ){ 
-                    sprintf(str, "Variable ID %d to protect (Stored in %s). Current ckpt. size per rank is %.2fMB.", 
-                            id, 
-                            memLocation, 
-                            (float) FTI_Exec.ckptSize / (1024.0 * 1024.0));
-                }
-                else{
-                    sprintf(str, "Variable Named %s with ID %d to protect (Stored in %s). Current ckpt. size per rank is %.2fMB.",
-                            FTI_Data[i].idChar, 
-                            id, memLocation, 
-                            (float) FTI_Exec.ckptSize / (1024.0 * 1024.0));
-                }
-                FTI_Print(str, FTI_INFO);
-                FTI_Exec.nbVar++;
-                FTI_Data[i].recovered = false;
-            }
-            return FTI_SCES;
->>>>>>> d90b43ee
+        }
+        if( data->recovered ) {
+            if ( strlen(data->idChar) == 0 ){ 
+                sprintf(str, "Variable ID %d to protect (Stored in %s). Current ckpt. size per rank is %.2fMB.", 
+                        id, 
+                        memLocation, 
+                        (float) FTI_Exec.ckptSize / (1024.0 * 1024.0));
+            }
+            else{
+                sprintf(str, "Variable Named %s with ID %d to protect (Stored in %s). Current ckpt. size per rank is %.2fMB.",
+                        data->idChar, 
+                        id, memLocation, 
+                        (float) FTI_Exec.ckptSize / (1024.0 * 1024.0));
+            }
+            FTI_Print(str, FTI_INFO);
+            FTI_Exec.nbVar++;
+            data->recovered = false;
         }
         return FTI_SCES;
     }
@@ -1521,7 +1502,6 @@
     FTI_Print("Trying to reallocate dataset.", FTI_DBUG);
     if (FTI_Exec.reco) {
         char str[FTI_BUFS];
-<<<<<<< HEAD
         data = FTI_Data.get( id );
         if( FTI_Data.check() ) return NULL;
         if ( data != NULL) { //Search for dataset with given id
@@ -1533,26 +1513,6 @@
                 sprintf(str, "Cannot allocate 0 size.");
                 FTI_Print(str, FTI_DBUG);
                 return ptr;
-=======
-        int i;
-        for (i = 0; i < FTI_BUFS; i++) {
-            if (id == FTI_Data[i].id) {
-                sprintf(str, "Reallocated size: %ld", FTI_Data[i].size);
-                FTI_Print(str, FTI_DBUG);
-                if (FTI_Data[i].sizeStored == 0) {
-                    sprintf(str, "Cannot allocate 0 size.");
-                    FTI_Print(str, FTI_DBUG);
-                    return ptr;
-                }
-                ptr = realloc (ptr, FTI_Data[i].sizeStored);
-                FTI_Data[i].ptr = ptr;
-                FTI_Data[i].count = FTI_Data[i].size / FTI_Data[i].eleSize;
-                FTI_Exec.ckptSize += FTI_Data[i].sizeStored - FTI_Data[i].size;
-                FTI_Data[i].size = FTI_Data[i].sizeStored;
-                sprintf(str, "Dataset #%d reallocated.", FTI_Data[i].id);
-                FTI_Print(str, FTI_INFO);
-                break;
->>>>>>> d90b43ee
             }
             ptr = realloc (ptr, data->size);
             data->ptr = ptr;
@@ -1700,13 +1660,8 @@
     }
 
     t1 = MPI_Wtime(); //Time after waiting for head to done previous post-processing
-<<<<<<< HEAD
-    FTI_Exec.ckptLvel = level; //For FTI_WriteCkpt
+    FTI_Exec.ckptMeta.level = level; // assign to temporary metadata
     int res = FTI_Try(FTI_WriteCkpt(&FTI_Conf, &FTI_Exec, &FTI_Topo, FTI_Ckpt, &FTI_Data), "write the checkpoint.");
-=======
-    FTI_Exec.ckptMeta.level = level; // assign to temporary metadata
-    int res = FTI_Try(FTI_WriteCkpt(&FTI_Conf, &FTI_Exec, &FTI_Topo, FTI_Ckpt, FTI_Data), "write the checkpoint.");
->>>>>>> d90b43ee
     t2 = MPI_Wtime(); //Time after writing checkpoint
 
     // no postprocessing or meta data for h5 single file
@@ -1939,7 +1894,7 @@
     }
 
     int res;
-    int funcID = FTI_Ckpt[4].isInline && FTI_Exec.ckptMeta.level == 4;
+    int funcID = FTI_Ckpt[4].isInline && FTI_Exec.ckptLvel == 4;
     int offset = 2*(FTI_Conf.dcpPosix);
     res=FTI_Exec.writeVarICPFunc[funcID](varID, &FTI_Conf, &FTI_Exec, &FTI_Topo, FTI_Ckpt, &FTI_Data,&ftiIO[funcID+offset]);
 
@@ -2141,17 +2096,10 @@
         }
         //Check if sizes of protected variables matches
         for (i = 0; i < FTI_Exec.nbVar; i++) {
-<<<<<<< HEAD
-            if ( data[i].size != FTI_Exec.meta[FTI_Exec.ckptLvel].varSize[data[i].id]) {
+            if (data[i].size != data[i].sizeStored) {
                 sprintf(str, "Cannot recover %ld bytes to protected variable (ID %d) size: %ld",
-                        FTI_Exec.meta[FTI_Exec.ckptLvel].varSize[i], FTI_Exec.meta[FTI_Exec.ckptLvel].varID[i],
+                        data[i].sizeStored, data[i].id,
                         data[i].size);
-=======
-            if (FTI_Data[i].size != FTI_Data[i].sizeStored) {
-                sprintf(str, "Cannot recover %ld bytes to protected variable (ID %d) size: %ld",
-                        FTI_Data[i].sizeStored, FTI_Data[i].id,
-                        FTI_Data[i].size);
->>>>>>> d90b43ee
                 FTI_Print(str, FTI_WARN);
                 return FTI_NREC;
             }
@@ -2165,15 +2113,9 @@
         }
         //Check if sizes of protected variables matches
         int lidx = FTI_Exec.dcpInfoPosix.nbLayerReco - 1;
-<<<<<<< HEAD
-        for (i = 0; i < FTI_Exec.nbVar; i++) {
+        for (i = 0; i < FTI_Exec.nbVarStored; i++) {
             int vidx = FTI_DataGetIdx( FTI_Exec.dcpInfoPosix.datasetInfo[lidx][i].varID, &FTI_Exec, &FTI_Data ); 
             if (data[vidx].size != FTI_Exec.dcpInfoPosix.datasetInfo[lidx][i].varSize ) {
-=======
-        for (i = 0; i < FTI_Exec.nbVarStored; i++) {
-            int vidx = FTI_DataGetIdx( FTI_Exec.dcpInfoPosix.datasetInfo[lidx][i].varID, &FTI_Exec, FTI_Data ); 
-            if (FTI_Data[vidx].size != FTI_Exec.dcpInfoPosix.datasetInfo[lidx][i].varSize ) {
->>>>>>> d90b43ee
                 sprintf(str, "Cannot recover %ld bytes to protected variable (ID %d) size: %ld",
                         FTI_Exec.dcpInfoPosix.datasetInfo[lidx][i].varSize, FTI_Exec.dcpInfoPosix.datasetInfo[lidx][i].varID,
                         data[vidx].size);
@@ -2237,13 +2179,8 @@
 
 #else
     for (i = 0; i < FTI_Exec.nbVar; i++) {
-<<<<<<< HEAD
-        size_t filePos = FTI_Exec.meta[FTI_Exec.ckptLvel].filePos[i];
-        strncpy(data[i].idChar, &(FTI_Exec.meta[FTI_Exec.ckptLvel].idChar[i*FTI_BUFS]), FTI_BUFS);
-=======
-        size_t filePos = FTI_Data[i].filePosStored;
-        strncpy(FTI_Data[i].idChar, FTI_Data[i].idChar, FTI_BUFS);
->>>>>>> d90b43ee
+        size_t filePos = data[i].filePosStored;
+        strncpy(data[i].idChar, data[i].idChar, FTI_BUFS);
         fseek(fd, filePos, SEEK_SET);
         fread(data[i].ptr, 1, data[i].size, fd);
         if (ferror(fd)) {
@@ -2561,15 +2498,11 @@
         if( FTI_Data.check( &FTI_Data ) ) return FTI_NREC;
         sprintf(str, "Recovering var %d ", id);
         FTI_Print(str, FTI_DBUG);
-        long filePos = FTI_Data[activeID].filePosStored;
+        long filePos = data[activeID].filePosStored;
         fseek(fd,filePos, SEEK_SET);
         fread(data[activeID].ptr, 1, data[activeID].size, fd);
 
-<<<<<<< HEAD
-        strncpy(data[activeID].idChar, &(FTI_Exec.meta[FTI_Exec.ckptLvel].idChar[oldID*FTI_BUFS]), FTI_BUFS);
-=======
-        strncpy(FTI_Data[activeID].idChar, FTI_Data[activeID].idChar, FTI_BUFS);
->>>>>>> d90b43ee
+        strncpy(data[activeID].idChar, data[activeID].idChar, FTI_BUFS);
 
         if (ferror(fd)) {
             FTI_Print("Could not read FTI checkpoint file.", FTI_EROR);
@@ -2627,34 +2560,4 @@
             }
         }
         fflush(stdout);
-    }
-
-
-//int testkeymap()
-//{
-//    size_t NUM = 1024L*1024L*1024L;
-//    size_t* arr = NULL;
-//    FTIT_keymap kmap;
-//    FTI_KeyMap( &kmap, sizeof(size_t), FTI_Conf );
-//    //size_t ids[NUM];
-//    double t0 = MPI_Wtime();
-//    size_t i=0; for(; i<NUM; i++) {
-//        kmap.push_back( &kmap, &i, 2*i );
-//    }
-//    double t1 = MPI_Wtime();
-//    free(kmap._data);
-//    double t2 = MPI_Wtime();
-//    for(i=0; i<NUM; i++) {
-//        arr = realloc( arr, (i+1) * sizeof(size_t) );
-//        arr[i] = 2*i;
-//    }
-//    double t3 = MPI_Wtime();
-//    printf("type_size: %lu\n", kmap._type_size);
-//    printf("size: %lu\n", kmap._size);
-//    printf("used: %lu\n", kmap._used);
-//    printf("allocated total: %lf Gb\n", ((double)(NUM*sizeof(size_t)))/(1024*1024*1024) );
-//    printf("realloc: %lf seconds, push_back: %lf seconds\n", t3-t2, t1-t0 ); 
-//    //printf("insertations: %d\n", kmap._nadds);
-//    //for(i=0; i<kmap._used; i++)
-//    //    printf("    id: %d, value: %d\n", ids[i], *(int*)kmap.data(&kmap, ids[i]));
-//}+    }