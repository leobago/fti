--- conflicted
+++ resolved
@@ -111,73 +111,6 @@
 /*-------------------------------------------------------------------------*/
 int FTI_Init(char* configFile, MPI_Comm globalComm)
 {
-<<<<<<< HEAD
-  FTI_InitExecVars(&FTI_Conf, &FTI_Exec, &FTI_Topo, FTI_Ckpt, &FTI_Inje);
-  FTI_Exec.globalComm = globalComm;
-  MPI_Comm_rank(FTI_Exec.globalComm, &FTI_Topo.myRank);
-  MPI_Comm_size(FTI_Exec.globalComm, &FTI_Topo.nbProc);
-  snprintf(FTI_Conf.cfgFile, FTI_BUFS, "%s", configFile);
-  FTI_Conf.verbosity = 1; //Temporary needed for output in FTI_LoadConf.
-  FTI_Exec.initSCES = 0;
-  FTI_Inje.timer = MPI_Wtime();
-  FTI_COMM_WORLD = globalComm; // Temporary before building topology. Needed in FTI_LoadConf and FTI_Topology to communicate.
-  FTI_Topo.splitRank = FTI_Topo.myRank; // Temporary before building topology. Needed in FTI_Print.
-  int res = FTI_Try(FTI_LoadConf(&FTI_Conf, &FTI_Exec, &FTI_Topo, FTI_Ckpt, &FTI_Inje), "load configuration.");
-  if (res == FTI_NSCS) {
-    return FTI_NSCS;
-  }
-  res = FTI_Try(FTI_Topology(&FTI_Conf, &FTI_Exec, &FTI_Topo), "build topology.");
-  if (res == FTI_NSCS) {
-    return FTI_NSCS;
-  }
-  FTI_Try(FTI_InitGroupsAndTypes(&FTI_Exec), "malloc arrays for groups and types.");
-  FTI_Try(FTI_InitBasicTypes(FTI_Data), "create the basic data types.");
-  if (FTI_Topo.myRank == 0) {
-    FTI_Try(FTI_UpdateConf(&FTI_Conf, &FTI_Exec, FTI_Exec.reco), "update configuration file.");
-  }
-  MPI_Barrier(FTI_Exec.globalComm); //wait for myRank == 0 process to save config file
-  FTI_MallocMeta(&FTI_Exec, &FTI_Topo);
-  res = FTI_Try(FTI_LoadMeta(&FTI_Conf, &FTI_Exec, &FTI_Topo, FTI_Ckpt), "load metadata");
-  if (res == FTI_NSCS) {
-    FTI_FreeMeta(&FTI_Exec);
-    return FTI_NSCS;
-  }
-  if( FTI_Conf.ioMode == FTI_IO_FTIFF ) {
-    FTIFF_InitMpiTypes();
-  }
-  if( FTI_Conf.stagingEnabled ) {
-    FTI_InitStage( &FTI_Exec, &FTI_Conf, &FTI_Topo );
-  }
-  FTI_Exec.initSCES = 1;
-
-
-
-  if (FTI_Topo.amIaHead) { // If I am a FTI dedicated process
-    if (FTI_Exec.reco) {
-      res = FTI_Try(FTI_RecoverFiles(&FTI_Conf, &FTI_Exec, &FTI_Topo, FTI_Ckpt), "recover the checkpoint files.");
-      if (res != FTI_SCES) {
-        FTI_Exec.reco = 0;
-        FTI_Exec.initSCES = 2; //Could not recover all ckpt files
-      }
-    }
-    FTI_Listen(&FTI_Conf, &FTI_Exec, &FTI_Topo, FTI_Ckpt); //infinite loop inside, can stop only by callling FTI_Finalize
-    // FTI_Listen only returns if FTI_Conf.keepHeadsAlive is TRUE
-    return FTI_HEAD;
-  }
-  else { // If I am an application process
-    // Initialize CUDA-related params
-#ifdef GPUSUPPORT   
-    CUDA_ERROR_CHECK(cudaStreamCreate(&FTI_Exec.cStream));
-    CUDA_ERROR_CHECK(cudaEventCreateWithFlags(&FTI_Exec.cEvents[0], cudaEventBlockingSync | cudaEventDisableTiming));
-    CUDA_ERROR_CHECK(cudaEventCreateWithFlags(&FTI_Exec.cEvents[1], cudaEventBlockingSync | cudaEventDisableTiming));
-    CUDA_ERROR_CHECK(cudaHostAlloc(&FTI_Exec.cHostBufs[0], FTI_Conf.cHostBufSize, cudaHostAllocDefault));
-    CUDA_ERROR_CHECK(cudaHostAlloc(&FTI_Exec.cHostBufs[1], FTI_Conf.cHostBufSize, cudaHostAllocDefault));
-#endif    
-
-    // call in any case. treatment for diffCkpt disabled inside initializer.
-    if( FTI_Conf.dcpEnabled ) {
-      FTI_InitDcp( &FTI_Conf, &FTI_Exec, FTI_Data );
-=======
 #ifdef ENABLE_FTI_FI_IO
     FTI_InitFIIO();
 #endif
@@ -216,25 +149,49 @@
     }
     if( FTI_Conf.stagingEnabled ) {
         FTI_InitStage( &FTI_Exec, &FTI_Conf, &FTI_Topo );
->>>>>>> 65856392
-    }
-    if (FTI_Exec.reco) {
-      res = FTI_Try(FTI_RecoverFiles(&FTI_Conf, &FTI_Exec, &FTI_Topo, FTI_Ckpt), "recover the checkpoint files.");
-      if (FTI_Conf.ioMode == FTI_IO_FTIFF && res == FTI_SCES) {
-        res += FTI_Try( FTIFF_ReadDbFTIFF( &FTI_Conf, &FTI_Exec, FTI_Ckpt ), "Read FTIFF meta information" );
-      }
-      FTI_Exec.ckptCnt = FTI_Exec.ckptID;
-      FTI_Exec.ckptCnt++;
-      if (res != FTI_SCES) {
-        FTI_Exec.reco = 0;
-        FTI_Exec.initSCES = 2; //Could not recover all ckpt files (or failed reading meta; FTI-FF)
+    }
+    FTI_Exec.initSCES = 1;
+    if (FTI_Topo.amIaHead) { // If I am a FTI dedicated process
+        if (FTI_Exec.reco) {
+            res = FTI_Try(FTI_RecoverFiles(&FTI_Conf, &FTI_Exec, &FTI_Topo, FTI_Ckpt), "recover the checkpoint files.");
+            if (res != FTI_SCES) {
+                FTI_Exec.reco = 0;
+                FTI_Exec.initSCES = 2; //Could not recover all ckpt files
+            }
+        }
+        FTI_Listen(&FTI_Conf, &FTI_Exec, &FTI_Topo, FTI_Ckpt); //infinite loop inside, can stop only by callling FTI_Finalize
+        // FTI_Listen only returns if FTI_Conf.keepHeadsAlive is TRUE
+        return FTI_HEAD;
+    }
+    else { // If I am an application process
+#ifdef GPUSUPPORT   
+    CUDA_ERROR_CHECK(cudaStreamCreate(&FTI_Exec.cStream));
+    CUDA_ERROR_CHECK(cudaEventCreateWithFlags(&FTI_Exec.cEvents[0], cudaEventBlockingSync | cudaEventDisableTiming));
+    CUDA_ERROR_CHECK(cudaEventCreateWithFlags(&FTI_Exec.cEvents[1], cudaEventBlockingSync | cudaEventDisableTiming));
+    CUDA_ERROR_CHECK(cudaHostAlloc(&FTI_Exec.cHostBufs[0], FTI_Conf.cHostBufSize, cudaHostAllocDefault));
+    CUDA_ERROR_CHECK(cudaHostAlloc(&FTI_Exec.cHostBufs[1], FTI_Conf.cHostBufSize, cudaHostAllocDefault));
+#endif
+        // call in any case. treatment for diffCkpt disabled inside initializer.
+        if( FTI_Conf.dcpEnabled ) {
+            FTI_InitDcp( &FTI_Conf, &FTI_Exec, FTI_Data );
+        }
+        if (FTI_Exec.reco) {
+            res = FTI_Try(FTI_RecoverFiles(&FTI_Conf, &FTI_Exec, &FTI_Topo, FTI_Ckpt), "recover the checkpoint files.");
+            if (FTI_Conf.ioMode == FTI_IO_FTIFF && res == FTI_SCES) {
+                res += FTI_Try( FTIFF_ReadDbFTIFF( &FTI_Conf, &FTI_Exec, FTI_Ckpt ), "Read FTIFF meta information" );
+            }
+            FTI_Exec.ckptCnt = FTI_Exec.ckptID;
+            FTI_Exec.ckptCnt++;
+            if (res != FTI_SCES) {
+                FTI_Exec.reco = 0;
+                FTI_Exec.initSCES = 2; //Could not recover all ckpt files (or failed reading meta; FTI-FF)
+                FTI_Print("FTI has been initialized.", FTI_INFO);
+                return FTI_NREC;
+            }
+        }
         FTI_Print("FTI has been initialized.", FTI_INFO);
-        return FTI_NREC;
-      }
-    }
-    FTI_Print("FTI has been initialized.", FTI_INFO);
-    return FTI_SCES;
-  }
+        return FTI_SCES;
+    }
 }
 
 /*-------------------------------------------------------------------------*/
@@ -248,7 +205,7 @@
 /*-------------------------------------------------------------------------*/
 int FTI_Status()
 {
-  return FTI_Exec.reco;
+    return FTI_Exec.reco;
 }
 
 /*-------------------------------------------------------------------------*/
@@ -266,198 +223,198 @@
 /*-------------------------------------------------------------------------*/
 int FTI_InitType(FTIT_type* type, int size)
 {  
-  type->id = FTI_Exec.nbType;
-  type->size = size;
-  type->structure = NULL;
+    type->id = FTI_Exec.nbType;
+    type->size = size;
+    type->structure = NULL;
 
 #ifdef ENABLE_HDF5
-  type->h5group = FTI_Exec.H5groups[0];
-
-  // Maps FTI types to HDF5 types
-  switch (FTI_Exec.nbType) {
-    case 0:
-      type->h5datatype = H5T_NATIVE_CHAR; break;
-    case 1:
-      type->h5datatype = H5T_NATIVE_SHORT; break;
-    case 2:
-      type->h5datatype = H5T_NATIVE_INT; break;
-    case 3:
-      type->h5datatype = H5T_NATIVE_LONG; break;
-    case 4:
-      type->h5datatype = H5T_NATIVE_UCHAR; break;
-    case 5:
-      type->h5datatype = H5T_NATIVE_USHORT; break;
-    case 6:
-      type->h5datatype = H5T_NATIVE_UINT; break;
-    case 7:
-      type->h5datatype = H5T_NATIVE_ULONG; break;
-    case 8:
-      type->h5datatype = H5T_NATIVE_FLOAT; break;
-    case 9:
-      type->h5datatype = H5T_NATIVE_DOUBLE; break;
-    case 10:
-      type->h5datatype = H5T_NATIVE_LDOUBLE; break;
-    default:
-      type->h5datatype = -1; break; //to mark as closed
-  }
+    type->h5group = FTI_Exec.H5groups[0];
+
+    // Maps FTI types to HDF5 types
+    switch (FTI_Exec.nbType) {
+        case 0:
+            type->h5datatype = H5T_NATIVE_CHAR; break;
+        case 1:
+            type->h5datatype = H5T_NATIVE_SHORT; break;
+        case 2:
+            type->h5datatype = H5T_NATIVE_INT; break;
+        case 3:
+            type->h5datatype = H5T_NATIVE_LONG; break;
+        case 4:
+            type->h5datatype = H5T_NATIVE_UCHAR; break;
+        case 5:
+            type->h5datatype = H5T_NATIVE_USHORT; break;
+        case 6:
+            type->h5datatype = H5T_NATIVE_UINT; break;
+        case 7:
+            type->h5datatype = H5T_NATIVE_ULONG; break;
+        case 8:
+            type->h5datatype = H5T_NATIVE_FLOAT; break;
+        case 9:
+            type->h5datatype = H5T_NATIVE_DOUBLE; break;
+        case 10:
+            type->h5datatype = H5T_NATIVE_LDOUBLE; break;
+        default:
+            type->h5datatype = -1; break; //to mark as closed
+    }
 #endif
 
-  //make a clone of the type in case the user won't store pointer
-  FTI_Exec.FTI_Type[FTI_Exec.nbType] = malloc(sizeof(FTIT_type));
-  *FTI_Exec.FTI_Type[FTI_Exec.nbType] = *type;
-
-  FTI_Exec.nbType = FTI_Exec.nbType + 1;
-
-  return FTI_SCES;
-}
-
-/*-------------------------------------------------------------------------*/
-/**
-  @brief      It initializes a complex data type.
-  @param      newType         The data type to be intialized.
-  @param      typeDefinition  Structure definition of the new type.
-  @param      length          Number of fields in structure
-  @param      size            Size of the structure.
-  @param      name            Name of the structure.
-  @param      h5group         Group of the type.
-  @return     integer         FTI_SCES if successful.
-
-  This function initalizes a simple data type. New type can only consists
-  fields of flat FTI types (no arrays). Type definition must include:
-  - length                => number of fields in the new type
-  - field[].type          => types of the field in the new type
-  - field[].name          => name of the field in the new type
-  - field[].rank          => number of dimentions of the field
-  - field[].dimLength[]   => length of each dimention of the field
+    //make a clone of the type in case the user won't store pointer
+    FTI_Exec.FTI_Type[FTI_Exec.nbType] = malloc(sizeof(FTIT_type));
+    *FTI_Exec.FTI_Type[FTI_Exec.nbType] = *type;
+
+    FTI_Exec.nbType = FTI_Exec.nbType + 1;
+
+    return FTI_SCES;
+}
+
+/*-------------------------------------------------------------------------*/
+/**
+    @brief      It initializes a complex data type.
+    @param      newType         The data type to be intialized.
+    @param      typeDefinition  Structure definition of the new type.
+    @param      length          Number of fields in structure
+    @param      size            Size of the structure.
+    @param      name            Name of the structure.
+    @param      h5group         Group of the type.
+    @return     integer         FTI_SCES if successful.
+
+    This function initalizes a simple data type. New type can only consists
+    fields of flat FTI types (no arrays). Type definition must include:
+        - length                => number of fields in the new type
+        - field[].type          => types of the field in the new type
+        - field[].name          => name of the field in the new type
+        - field[].rank          => number of dimentions of the field
+        - field[].dimLength[]   => length of each dimention of the field
 
  **/
 /*-------------------------------------------------------------------------*/
 int FTI_InitComplexType(FTIT_type* newType, FTIT_complexType* typeDefinition, int length, size_t size, char* name, FTIT_H5Group* h5group)
 {
-  if (h5group == NULL) {
-    h5group = FTI_Exec.H5groups[0];
-  }
-  if (length < 1) {
-    FTI_Print("Type can't conain less than 1 type.", FTI_WARN);
-    return FTI_NSCS;
-  }
-  if (length > 255) {
-    FTI_Print("Type can't conain more than 255 types.", FTI_WARN);
-    return FTI_NSCS;
-  }
-  int i;
-  for (i = 0; i < length; i++) {
-    if (typeDefinition->field[i].rank < 1) {
-      FTI_Print("Type rank must be greater than 0.", FTI_WARN);
-      return FTI_NSCS;
-    }
-    if (typeDefinition->field[i].rank > 32) {
-      FTI_Print("Maximum rank is 32.", FTI_WARN);
-      return FTI_NSCS;
-    }
-    int j;
-    for (j = 0; j < typeDefinition->field[i].rank; j++) {
-      if (typeDefinition->field[i].dimLength[j] < 1) {
-        char str[FTI_BUFS];
-        snprintf(str, FTI_BUFS, "(%s, index: %d) Type dimention length must be greater than 0.", typeDefinition->field[i].name, i);
-        FTI_Print(str, FTI_WARN);
-        return FTI_NSCS;
-      }
-    }
-  }
-
-  newType->id = FTI_Exec.nbType;
-  newType->size = size;
-  //assign type definition to type structure (types, names, ranks, dimLengths)
-  typeDefinition->length = length;
-  if (name == NULL || !strlen(name)) {
-    sprintf(typeDefinition->name, "Type%d", newType->id);
-  } else {
-    strncpy(typeDefinition->name, name, FTI_BUFS);
-  }
-
-#ifdef ENABLE_HDF5
-  newType->h5datatype = -1; //to mark as closed
-  newType->h5group = FTI_Exec.H5groups[h5group->id];
-#endif
-
-  //make a clone of the type definition in case the user won't store pointer
-  newType->structure = malloc(sizeof(FTIT_complexType));
-  *newType->structure = *typeDefinition;
-
-  //append a space for new type
-  FTI_Exec.FTI_Type = realloc(FTI_Exec.FTI_Type, sizeof(FTIT_type*) * (FTI_Exec.nbType + 1));
-
-  //make a clone of the type in case the user won't store pointer
-  FTI_Exec.FTI_Type[FTI_Exec.nbType] = malloc(sizeof(FTIT_type));
-  *FTI_Exec.FTI_Type[FTI_Exec.nbType] = *newType;
-
-  FTI_Exec.nbType = FTI_Exec.nbType + 1;
-
-  return FTI_SCES;
-}
-
-/*-------------------------------------------------------------------------*/
-/**
-  @brief      It adds a simple field in complex data type.
-  @param      typeDefinition  Structure definition of the complex data type.
-  @param      ftiType         Type of the field
-  @param      offset          Offset of the field (use offsetof)
-  @param      id              Id of the field (start with 0)
-  @param      name            Name of the field (put NULL if want default)
-  @return     integer         FTI_SCES if successful.
-
-  This function adds a field to the complex datatype. Use offsetof macro to
-  set offset. First ID must be 0, next one must be +1. If name is NULL FTI
-  will set "T${id}" name. Sets rank and dimLength to 1.
+    if (h5group == NULL) {
+        h5group = FTI_Exec.H5groups[0];
+    }
+    if (length < 1) {
+        FTI_Print("Type can't conain less than 1 type.", FTI_WARN);
+        return FTI_NSCS;
+    }
+    if (length > 255) {
+        FTI_Print("Type can't conain more than 255 types.", FTI_WARN);
+        return FTI_NSCS;
+    }
+    int i;
+    for (i = 0; i < length; i++) {
+        if (typeDefinition->field[i].rank < 1) {
+            FTI_Print("Type rank must be greater than 0.", FTI_WARN);
+            return FTI_NSCS;
+        }
+        if (typeDefinition->field[i].rank > 32) {
+            FTI_Print("Maximum rank is 32.", FTI_WARN);
+            return FTI_NSCS;
+        }
+        int j;
+        for (j = 0; j < typeDefinition->field[i].rank; j++) {
+            if (typeDefinition->field[i].dimLength[j] < 1) {
+                char str[FTI_BUFS];
+                snprintf(str, FTI_BUFS, "(%s, index: %d) Type dimention length must be greater than 0.", typeDefinition->field[i].name, i);
+                FTI_Print(str, FTI_WARN);
+                return FTI_NSCS;
+            }
+        }
+    }
+
+    newType->id = FTI_Exec.nbType;
+    newType->size = size;
+    //assign type definition to type structure (types, names, ranks, dimLengths)
+    typeDefinition->length = length;
+    if (name == NULL || !strlen(name)) {
+        sprintf(typeDefinition->name, "Type%d", newType->id);
+    } else {
+        strncpy(typeDefinition->name, name, FTI_BUFS);
+    }
+
+    #ifdef ENABLE_HDF5
+        newType->h5datatype = -1; //to mark as closed
+        newType->h5group = FTI_Exec.H5groups[h5group->id];
+    #endif
+
+    //make a clone of the type definition in case the user won't store pointer
+    newType->structure = malloc(sizeof(FTIT_complexType));
+    *newType->structure = *typeDefinition;
+
+    //append a space for new type
+    FTI_Exec.FTI_Type = realloc(FTI_Exec.FTI_Type, sizeof(FTIT_type*) * (FTI_Exec.nbType + 1));
+
+    //make a clone of the type in case the user won't store pointer
+    FTI_Exec.FTI_Type[FTI_Exec.nbType] = malloc(sizeof(FTIT_type));
+    *FTI_Exec.FTI_Type[FTI_Exec.nbType] = *newType;
+
+    FTI_Exec.nbType = FTI_Exec.nbType + 1;
+
+    return FTI_SCES;
+}
+
+/*-------------------------------------------------------------------------*/
+/**
+    @brief      It adds a simple field in complex data type.
+    @param      typeDefinition  Structure definition of the complex data type.
+    @param      ftiType         Type of the field
+    @param      offset          Offset of the field (use offsetof)
+    @param      id              Id of the field (start with 0)
+    @param      name            Name of the field (put NULL if want default)
+    @return     integer         FTI_SCES if successful.
+
+    This function adds a field to the complex datatype. Use offsetof macro to
+    set offset. First ID must be 0, next one must be +1. If name is NULL FTI
+    will set "T${id}" name. Sets rank and dimLength to 1.
 
  **/
 /*-------------------------------------------------------------------------*/
 void FTI_AddSimpleField(FTIT_complexType* typeDefinition, FTIT_type* ftiType, size_t offset, int id, char* name)
 {
-  typeDefinition->field[id].typeID = ftiType->id;
-  typeDefinition->field[id].offset = offset;
-  if (name == NULL || !strlen(name)) {
-    sprintf(typeDefinition->field[id].name, "T%d", id);
-  } else {
-    strncpy(typeDefinition->field[id].name, name, FTI_BUFS);
-  }
-  typeDefinition->field[id].rank = 1;
-  typeDefinition->field[id].dimLength[0] = 1;
-}
-
-/*-------------------------------------------------------------------------*/
-/**
-  @brief      It adds a simple field in complex data type.
-  @param      typeDefinition  Structure definition of the complex data type.
-  @param      ftiType         Type of the field
-  @param      offset          Offset of the field (use offsetof)
-  @param      rank            Rank of the array
-  @param      dimLength       Dimention length for each rank
-  @param      id              Id of the field (start with 0)
-  @param      name            Name of the field (put NULL if want default)
-  @return     integer         FTI_SCES if successful.
-
-  This function adds a field to the complex datatype. Use offsetof macro to
-  set offset. First ID must be 0, next one must be +1. If name is NULL FTI
-  will set "T${id}" name.
+    typeDefinition->field[id].typeID = ftiType->id;
+    typeDefinition->field[id].offset = offset;
+    if (name == NULL || !strlen(name)) {
+        sprintf(typeDefinition->field[id].name, "T%d", id);
+    } else {
+        strncpy(typeDefinition->field[id].name, name, FTI_BUFS);
+    }
+    typeDefinition->field[id].rank = 1;
+    typeDefinition->field[id].dimLength[0] = 1;
+}
+
+/*-------------------------------------------------------------------------*/
+/**
+    @brief      It adds a simple field in complex data type.
+    @param      typeDefinition  Structure definition of the complex data type.
+    @param      ftiType         Type of the field
+    @param      offset          Offset of the field (use offsetof)
+    @param      rank            Rank of the array
+    @param      dimLength       Dimention length for each rank
+    @param      id              Id of the field (start with 0)
+    @param      name            Name of the field (put NULL if want default)
+    @return     integer         FTI_SCES if successful.
+
+    This function adds a field to the complex datatype. Use offsetof macro to
+    set offset. First ID must be 0, next one must be +1. If name is NULL FTI
+    will set "T${id}" name.
 
  **/
 /*-------------------------------------------------------------------------*/
 void FTI_AddComplexField(FTIT_complexType* typeDefinition, FTIT_type* ftiType, size_t offset, int rank, int* dimLength, int id, char* name)
 {
-  typeDefinition->field[id].typeID = ftiType->id;
-  typeDefinition->field[id].offset = offset;
-  typeDefinition->field[id].rank = rank;
-  int i;
-  for (i = 0; i < rank; i++) {
-    typeDefinition->field[id].dimLength[i] = dimLength[i];
-  }
-  if (name == NULL || !strlen(name)) {
-    sprintf(typeDefinition->field[id].name, "T%d", id);
-  } else {
-    strncpy(typeDefinition->field[id].name, name, FTI_BUFS);
-  }
+    typeDefinition->field[id].typeID = ftiType->id;
+    typeDefinition->field[id].offset = offset;
+    typeDefinition->field[id].rank = rank;
+    int i;
+    for (i = 0; i < rank; i++) {
+        typeDefinition->field[id].dimLength[i] = dimLength[i];
+    }
+    if (name == NULL || !strlen(name)) {
+        sprintf(typeDefinition->field[id].name, "T%d", id);
+    } else {
+        strncpy(typeDefinition->field[id].name, name, FTI_BUFS);
+    }
 }
 
 /*-------------------------------------------------------------------------*/
@@ -474,33 +431,33 @@
 /*-------------------------------------------------------------------------*/
 int FTI_GetStageDir( char* stageDir, int maxLen) 
 {
-
-  if ( !FTI_Conf.stagingEnabled ) {
-    FTI_Print( "'FTI_GetStageDir' -> Staging disabled, no action performed.", FTI_WARN );
-    return FTI_NSCS;
-  }
-
-  if( stageDir == NULL ) {
-    FTI_Print( "invalid value for stageDir ('nil')!", FTI_WARN );
-    return FTI_NSCS;
-  }
-
-  if( maxLen < 1 ) { 
-    char errstr[FTI_BUFS];
-    snprintf( errstr, FTI_BUFS, "invalid value for maxLen ('%d')!", maxLen );
-    FTI_Print( errstr, FTI_WARN );
-    return FTI_NSCS;
-  }
-
-  int len = strlen(FTI_Conf.stageDir);
-  if( maxLen < len+1 ) {
-    FTI_Print( "insufficient buffer size (maxLen too small)!", FTI_WARN );
-    return FTI_NSCS;
-  }
-
-  strncpy( stageDir, FTI_Conf.stageDir, FTI_BUFS );
-
-  return FTI_SCES;
+    
+    if ( !FTI_Conf.stagingEnabled ) {
+        FTI_Print( "'FTI_GetStageDir' -> Staging disabled, no action performed.", FTI_WARN );
+        return FTI_NSCS;
+    }
+
+    if( stageDir == NULL ) {
+        FTI_Print( "invalid value for stageDir ('nil')!", FTI_WARN );
+        return FTI_NSCS;
+    }
+
+    if( maxLen < 1 ) { 
+        char errstr[FTI_BUFS];
+        snprintf( errstr, FTI_BUFS, "invalid value for maxLen ('%d')!", maxLen );
+        FTI_Print( errstr, FTI_WARN );
+        return FTI_NSCS;
+    }
+
+    int len = strlen(FTI_Conf.stageDir);
+    if( maxLen < len+1 ) {
+        FTI_Print( "insufficient buffer size (maxLen too small)!", FTI_WARN );
+        return FTI_NSCS;
+    }
+
+    strncpy( stageDir, FTI_Conf.stageDir, FTI_BUFS );
+
+    return FTI_SCES;
 
 }
 
@@ -510,19 +467,19 @@
   @brief      Returns status of staging request.
   @param      ID            ID of staging request.
   @return     integer       Status of staging request on success, 
-  FTI_NSCS else.
+                            FTI_NSCS else.
 
   This function returns the status of the staging request corresponding
   to ID. The ID is returned by the function 'FTI_SendFile'. The status
   may be one of the five possible statuses:
-
+  
   @par
   FTI_SI_FAIL - Stage request failed
   FTI_SI_SCES - Stage request succeed
   FTI_SI_ACTV - Stage request is currently processed
   FTI_SI_PEND - Stage request is pending
   FTI_SI_NINI - There is no stage request with this ID
-
+  
   @note If the status is FTI_SI_NINI, the ID is either invalid or the
   request was finished (succeeded or failed). In the latter case,
   'FTI_GetStageStatus' returns FTI_SI_FAIL or FTI_SI_SCES and frees the
@@ -533,42 +490,42 @@
 int FTI_GetStageStatus( int ID )
 {
 
-  if ( !FTI_Conf.stagingEnabled ) {
-    FTI_Print( "'FTI_GetStageStatus' -> Staging disabled, no action performed.", FTI_WARN );
-    return FTI_NSCS;
-  }
-
-  // indicator if we still need the request structure allocated
-  // (i.e. send buffer not released by MPI)
-  bool free_req = true;
-
-  // get status of request
-  int status;
-  status = FTI_GetStatusField( &FTI_Exec, &FTI_Topo, ID, FTI_SIF_VAL, FTI_Topo.nodeRank );  
-
-  // check if pending
-  if ( status == FTI_SI_PEND ) {
-    int flag = 1, idx;
-    // if pending check if we can free the send buffer
-    if ( (idx = FTI_GetRequestIdx(ID)) >= 0 ) { 
-      MPI_Test( &(FTI_SI_APTR(FTI_Exec.stageInfo->request)[idx].mpiReq), &flag, MPI_STATUS_IGNORE );
-    }
-    if ( flag == 0 ) {
-      free_req = false;
-    }
-  }
-
-  if ( free_req ) {
-    FTI_FreeStageRequest( &FTI_Exec, &FTI_Topo, ID, FTI_Topo.nodeRank );
-  }
-
-  if ( (status==FTI_SI_FAIL) || (status==FTI_SI_SCES) ) {
-    FTI_SetStatusField( &FTI_Exec, &FTI_Topo, ID, FTI_SI_NINI, FTI_SIF_VAL, FTI_Topo.nodeRank );
-    FTI_SetStatusField( &FTI_Exec, &FTI_Topo, ID, FTI_SI_IAVL, FTI_SIF_AVL, FTI_Topo.nodeRank );
-  }
-
-  return status;
-
+    if ( !FTI_Conf.stagingEnabled ) {
+        FTI_Print( "'FTI_GetStageStatus' -> Staging disabled, no action performed.", FTI_WARN );
+        return FTI_NSCS;
+    }
+
+    // indicator if we still need the request structure allocated
+    // (i.e. send buffer not released by MPI)
+    bool free_req = true;
+
+    // get status of request
+    int status;
+    status = FTI_GetStatusField( &FTI_Exec, &FTI_Topo, ID, FTI_SIF_VAL, FTI_Topo.nodeRank );  
+
+    // check if pending
+    if ( status == FTI_SI_PEND ) {
+        int flag = 1, idx;
+        // if pending check if we can free the send buffer
+        if ( (idx = FTI_GetRequestIdx(ID)) >= 0 ) { 
+            MPI_Test( &(FTI_SI_APTR(FTI_Exec.stageInfo->request)[idx].mpiReq), &flag, MPI_STATUS_IGNORE );
+        }
+        if ( flag == 0 ) {
+            free_req = false;
+        }
+    }
+
+    if ( free_req ) {
+        FTI_FreeStageRequest( &FTI_Exec, &FTI_Topo, ID, FTI_Topo.nodeRank );
+    }
+   
+    if ( (status==FTI_SI_FAIL) || (status==FTI_SI_SCES) ) {
+        FTI_SetStatusField( &FTI_Exec, &FTI_Topo, ID, FTI_SI_NINI, FTI_SIF_VAL, FTI_Topo.nodeRank );
+        FTI_SetStatusField( &FTI_Exec, &FTI_Topo, ID, FTI_SI_IAVL, FTI_SIF_AVL, FTI_Topo.nodeRank );
+    }
+
+    return status;
+        
 }
 
 /*-------------------------------------------------------------------------*/
@@ -583,7 +540,7 @@
   removed after successful transfer, however, if stored in the directory
   returned by 'FTI_GetStageDir' it will be removed during
   'FTI_Finalize'.
-
+  
   @par
   If staging is enabled but no head process, the staging will be
   performed synchronously (i.e. by the calling rank).
@@ -592,54 +549,54 @@
 int FTI_SendFile( char* lpath, char *rpath )
 { 
 
-  if ( !FTI_Conf.stagingEnabled ) {
-    FTI_Print( "'FTI_SendFile' -> Staging disabled, no action performed.", FTI_WARN );
-    return FTI_NSCS;
-  }
-
-  int ID = FTI_NSCS;
-
-  // discard if path is NULL
-  if ( lpath == NULL ){
-    FTI_Print( "local path field is NULL!", FTI_WARN );
-    return FTI_NSCS;
-  }
-
-  if ( rpath == NULL ){
-    FTI_Print( "remote path field is NULL!", FTI_WARN );
-    return FTI_NSCS;
-  }
-
-  // asign new request ID
-  // note: if ID found, FTI_Exec->stageInfo->status[ID] is set to not available
-  int reqID = FTI_GetRequestID( &FTI_Exec, &FTI_Topo );
-  if (reqID < 0) {
-    FTI_Print("Too many stage requests!", FTI_WARN);
-    return FTI_NSCS;
-  }
-  ID = reqID;
-
-  FTI_InitStageRequestApp( &FTI_Exec, &FTI_Topo, ID );
-
-  if ( FTI_Topo.nbHeads == 0 ) {
-
-    if ( FTI_SyncStage( lpath, rpath, &FTI_Exec, &FTI_Topo, &FTI_Conf, ID ) != FTI_SCES ) {
-      FTI_Print("synchronous staging failed!", FTI_WARN);
-      return FTI_NSCS;
-    }
-
-  }
-
-  if ( FTI_Topo.nbHeads > 0 ) {
-
-    if ( FTI_AsyncStage( lpath, rpath, &FTI_Conf, &FTI_Exec, &FTI_Topo, ID ) != FTI_SCES ) {
-      FTI_Print("asynchronous staging failed!", FTI_WARN);
-      return FTI_NSCS;
-    }
-
-  }
-
-  return ID;
+    if ( !FTI_Conf.stagingEnabled ) {
+        FTI_Print( "'FTI_SendFile' -> Staging disabled, no action performed.", FTI_WARN );
+        return FTI_NSCS;
+    }
+
+    int ID = FTI_NSCS;
+    
+    // discard if path is NULL
+    if ( lpath == NULL ){
+        FTI_Print( "local path field is NULL!", FTI_WARN );
+        return FTI_NSCS;
+    }
+
+    if ( rpath == NULL ){
+        FTI_Print( "remote path field is NULL!", FTI_WARN );
+        return FTI_NSCS;
+    }
+
+    // asign new request ID
+    // note: if ID found, FTI_Exec->stageInfo->status[ID] is set to not available
+    int reqID = FTI_GetRequestID( &FTI_Exec, &FTI_Topo );
+    if (reqID < 0) {
+        FTI_Print("Too many stage requests!", FTI_WARN);
+        return FTI_NSCS;
+    }
+    ID = reqID;
+
+    FTI_InitStageRequestApp( &FTI_Exec, &FTI_Topo, ID );
+    
+    if ( FTI_Topo.nbHeads == 0 ) {
+
+        if ( FTI_SyncStage( lpath, rpath, &FTI_Exec, &FTI_Topo, &FTI_Conf, ID ) != FTI_SCES ) {
+            FTI_Print("synchronous staging failed!", FTI_WARN);
+            return FTI_NSCS;
+        }
+
+    }
+    
+    if ( FTI_Topo.nbHeads > 0 ) {
+        
+        if ( FTI_AsyncStage( lpath, rpath, &FTI_Conf, &FTI_Exec, &FTI_Topo, ID ) != FTI_SCES ) {
+            FTI_Print("asynchronous staging failed!", FTI_WARN);
+            return FTI_NSCS;
+        }
+    
+    }
+    
+    return ID;
 
 }
 
@@ -651,45 +608,45 @@
   @param      parent          Parent H5 group
   @return     integer         FTI_SCES if successful.
 
-  Initialize group defined by user. If parent is NULL this mean parent will
-  be set to root group.
+    Initialize group defined by user. If parent is NULL this mean parent will
+    be set to root group.
 
  **/
 /*-------------------------------------------------------------------------*/
 int FTI_InitGroup(FTIT_H5Group* h5group, char* name, FTIT_H5Group* parent)
 {
-  if (parent == NULL) {
-    //child of root
-    parent = FTI_Exec.H5groups[0];
-  }
-  FTIT_H5Group* parentInArray = FTI_Exec.H5groups[parent->id];
-  //check if this parent has that child
-  int i;
-  for (i = 0; i < parentInArray->childrenNo; i++) {
-    if (strcmp(FTI_Exec.H5groups[parentInArray->childrenID[i]]->name, name) == 0) {
-      char str[FTI_BUFS];
-      snprintf(str, FTI_BUFS, "Group %s already has the %s child.", parentInArray->name, name);
-      return FTI_NSCS;
-    }
-  }
-  h5group->id = FTI_Exec.nbGroup;
-  h5group->childrenNo = 0;
-  strncpy(h5group->name, name, FTI_BUFS);
+    if (parent == NULL) {
+        //child of root
+        parent = FTI_Exec.H5groups[0];
+    }
+    FTIT_H5Group* parentInArray = FTI_Exec.H5groups[parent->id];
+    //check if this parent has that child
+    int i;
+    for (i = 0; i < parentInArray->childrenNo; i++) {
+        if (strcmp(FTI_Exec.H5groups[parentInArray->childrenID[i]]->name, name) == 0) {
+            char str[FTI_BUFS];
+            snprintf(str, FTI_BUFS, "Group %s already has the %s child.", parentInArray->name, name);
+            return FTI_NSCS;
+        }
+    }
+    h5group->id = FTI_Exec.nbGroup;
+    h5group->childrenNo = 0;
+    strncpy(h5group->name, name, FTI_BUFS);
 #ifdef ENABLE_HDF5
-  h5group->h5groupID = -1; //to mark as closed
+    h5group->h5groupID = -1; //to mark as closed
 #endif
 
-  //make a clone of the group in case the user won't store pointer
-  FTI_Exec.H5groups[FTI_Exec.nbGroup] = malloc(sizeof(FTIT_H5Group));
-  *FTI_Exec.H5groups[FTI_Exec.nbGroup] = *h5group;
-
-  //assign a child and increment the childrenNo
-  parentInArray->childrenID[parentInArray->childrenNo] = FTI_Exec.nbGroup;
-  parentInArray->childrenNo++;
-
-  FTI_Exec.nbGroup = FTI_Exec.nbGroup + 1;
-
-  return FTI_SCES;
+    //make a clone of the group in case the user won't store pointer
+    FTI_Exec.H5groups[FTI_Exec.nbGroup] = malloc(sizeof(FTIT_H5Group));
+    *FTI_Exec.H5groups[FTI_Exec.nbGroup] = *h5group;
+
+    //assign a child and increment the childrenNo
+    parentInArray->childrenID[parentInArray->childrenNo] = FTI_Exec.nbGroup;
+    parentInArray->childrenNo++;
+
+    FTI_Exec.nbGroup = FTI_Exec.nbGroup + 1;
+
+    return FTI_SCES;
 }
 
 /*-------------------------------------------------------------------------*/
@@ -699,13 +656,13 @@
   @param      name            New name of the H5 group
   @return     integer         FTI_SCES if successful.
 
-  This function renames HDF5 group defined by user.
+    This function renames HDF5 group defined by user.
 
  **/
 /*-------------------------------------------------------------------------*/
 int FTI_RenameGroup(FTIT_H5Group* h5group, char* name) {
-  strncpy(FTI_Exec.H5groups[h5group->id]->name, name, FTI_BUFS);
-  return FTI_SCES;
+    strncpy(FTI_Exec.H5groups[h5group->id]->name, name, FTI_BUFS);
+    return FTI_SCES;
 }
 
 /*-------------------------------------------------------------------------*/
@@ -843,74 +800,74 @@
 
 /*-------------------------------------------------------------------------*/
 /**
-  @brief      Defines the dataset
-  @param      id              ID for searches and update.
-  @param      rank            Rank of the array
-  @param      dimLength       Dimention length for each rank
-  @param      name            Name of the dataset in HDF5 file.
-  @param      h5group         Group of the dataset. If Null then "/"
-  @return     integer         FTI_SCES if successful.
-
-  This function gives FTI all information needed by HDF5 to correctly save
-  the dataset in the checkpoint file.
+    @brief      Defines the dataset
+    @param      id              ID for searches and update.
+    @param      rank            Rank of the array
+    @param      dimLength       Dimention length for each rank
+    @param      name            Name of the dataset in HDF5 file.
+    @param      h5group         Group of the dataset. If Null then "/"
+    @return     integer         FTI_SCES if successful.
+
+    This function gives FTI all information needed by HDF5 to correctly save
+    the dataset in the checkpoint file.
 
  **/
 /*-------------------------------------------------------------------------*/
 int FTI_DefineDataset(int id, int rank, int* dimLength, char* name, FTIT_H5Group* h5group)
 {
-  if (FTI_Exec.initSCES == 0) {
-    FTI_Print("FTI is not initialized.", FTI_WARN);
+    if (FTI_Exec.initSCES == 0) {
+        FTI_Print("FTI is not initialized.", FTI_WARN);
+        return FTI_NSCS;
+    }
+    
+    if (rank > 0 && dimLength == NULL) {
+        FTI_Print("If rank > 0, the dimLength cannot be NULL.", FTI_WARN);
+        return FTI_NSCS;
+    }
+    if (rank > 32) {
+        FTI_Print("Maximum rank is 32.", FTI_WARN);
+        return FTI_NSCS;
+    }
+
+    char str[FTI_BUFS]; //For console output
+
+    int i;
+    for (i = 0; i < FTI_BUFS; i++) {
+        if (id == FTI_Data[i].id) { //Search for dataset with given id
+            //check if size is correct
+            int expectedSize = 1;
+            int j;
+            for (j = 0; j < rank; j++) {
+                expectedSize *= dimLength[j]; //compute the number of elements
+            }
+
+            if (rank > 0) {
+                if (expectedSize != FTI_Data[i].count) {
+                    sprintf(str, "Trying to define datasize: number of elements %d, but the dataset count is %ld.", expectedSize, FTI_Data[i].count);
+                    FTI_Print(str, FTI_WARN);
+                    return FTI_NSCS;
+                }
+                FTI_Data[i].rank = rank;
+                for (j = 0; j < rank; j++) {
+                    FTI_Data[i].dimLength[j] = dimLength[j];
+                }
+            }
+
+            if (h5group != NULL) {
+                FTI_Data[i].h5group = FTI_Exec.H5groups[h5group->id];
+            }
+
+            if (name != NULL) {
+                strncpy(FTI_Data[i].name, name, FTI_BUFS);
+            }
+            
+            return FTI_SCES;
+        }
+    }
+
+    sprintf(str, "The dataset #%d not initialized. Use FTI_Protect first.", id);
+    FTI_Print(str, FTI_WARN);
     return FTI_NSCS;
-  }
-
-  if (rank > 0 && dimLength == NULL) {
-    FTI_Print("If rank > 0, the dimLength cannot be NULL.", FTI_WARN);
-    return FTI_NSCS;
-  }
-  if (rank > 32) {
-    FTI_Print("Maximum rank is 32.", FTI_WARN);
-    return FTI_NSCS;
-  }
-
-  char str[FTI_BUFS]; //For console output
-
-  int i;
-  for (i = 0; i < FTI_BUFS; i++) {
-    if (id == FTI_Data[i].id) { //Search for dataset with given id
-      //check if size is correct
-      int expectedSize = 1;
-      int j;
-      for (j = 0; j < rank; j++) {
-        expectedSize *= dimLength[j]; //compute the number of elements
-      }
-
-      if (rank > 0) {
-        if (expectedSize != FTI_Data[i].count) {
-          sprintf(str, "Trying to define datasize: number of elements %d, but the dataset count is %ld.", expectedSize, FTI_Data[i].count);
-          FTI_Print(str, FTI_WARN);
-          return FTI_NSCS;
-        }
-        FTI_Data[i].rank = rank;
-        for (j = 0; j < rank; j++) {
-          FTI_Data[i].dimLength[j] = dimLength[j];
-        }
-      }
-
-      if (h5group != NULL) {
-        FTI_Data[i].h5group = FTI_Exec.H5groups[h5group->id];
-      }
-
-      if (name != NULL) {
-        strncpy(FTI_Data[i].name, name, FTI_BUFS);
-      }
-
-      return FTI_SCES;
-    }
-  }
-
-  sprintf(str, "The dataset #%d not initialized. Use FTI_Protect first.", id);
-  FTI_Print(str, FTI_WARN);
-  return FTI_NSCS;
 }
 
 
@@ -929,29 +886,29 @@
 /*-------------------------------------------------------------------------*/
 long FTI_GetStoredSize(int id)
 {
-  if (FTI_Exec.initSCES == 0) {
-    FTI_Print("FTI is not initialized.", FTI_WARN);
+    if (FTI_Exec.initSCES == 0) {
+        FTI_Print("FTI is not initialized.", FTI_WARN);
+        return 0;
+    }
+
+    int i;
+    //Search first in temporary metadata (always the newest)
+    for (i = 0; i < FTI_BUFS; i++) {
+        if (FTI_Exec.meta[0].varID[i] == id) {
+            if (FTI_Exec.meta[0].varSize[i] != 0) {
+                return FTI_Exec.meta[0].varSize[i];
+            }
+            break;
+        }
+    }
+    //If couldn't find in temporary metadata, search in last level checkpoint
+    //(this means no checkpoint was taken in current execution)
+    for (i = 0; i < FTI_BUFS; i++) {
+        if (FTI_Exec.meta[FTI_Exec.ckptLvel].varID[i] == id) {
+            return FTI_Exec.meta[FTI_Exec.ckptLvel].varSize[i];
+        }
+    }
     return 0;
-  }
-
-  int i;
-  //Search first in temporary metadata (always the newest)
-  for (i = 0; i < FTI_BUFS; i++) {
-    if (FTI_Exec.meta[0].varID[i] == id) {
-      if (FTI_Exec.meta[0].varSize[i] != 0) {
-        return FTI_Exec.meta[0].varSize[i];
-      }
-      break;
-    }
-  }
-  //If couldn't find in temporary metadata, search in last level checkpoint
-  //(this means no checkpoint was taken in current execution)
-  for (i = 0; i < FTI_BUFS; i++) {
-    if (FTI_Exec.meta[FTI_Exec.ckptLvel].varID[i] == id) {
-      return FTI_Exec.meta[FTI_Exec.ckptLvel].varSize[i];
-    }
-  }
-  return 0;
 }
 
 /*-------------------------------------------------------------------------*/
@@ -966,40 +923,40 @@
 /*-------------------------------------------------------------------------*/
 void* FTI_Realloc(int id, void* ptr)
 {
-  if (FTI_Exec.initSCES == 0) {
-    FTI_Print("FTI is not initialized.", FTI_WARN);
+    if (FTI_Exec.initSCES == 0) {
+        FTI_Print("FTI is not initialized.", FTI_WARN);
+        return ptr;
+    }
+
+    FTI_Print("Trying to reallocate dataset.", FTI_DBUG);
+    if (FTI_Exec.reco) {
+        char str[FTI_BUFS];
+        int i;
+        for (i = 0; i < FTI_BUFS; i++) {
+            if (id == FTI_Data[i].id) {
+                long oldSize = FTI_Data[i].size;
+                FTI_Data[i].size = FTI_Exec.meta[FTI_Exec.ckptLvel].varSize[i];
+                sprintf(str, "Reallocated size: %ld", FTI_Data[i].size);
+                FTI_Print(str, FTI_DBUG);
+                if (FTI_Data[i].size == 0) {
+                    sprintf(str, "Cannot allocate 0 size.");
+                    FTI_Print(str, FTI_DBUG);
+                    return ptr;
+                }
+                ptr = realloc (ptr, FTI_Data[i].size);
+                FTI_Data[i].ptr = ptr;
+                FTI_Data[i].count = FTI_Data[i].size / FTI_Data[i].eleSize;
+                FTI_Exec.ckptSize += FTI_Data[i].size - oldSize;
+                sprintf(str, "Dataset #%d reallocated.", FTI_Data[i].id);
+                FTI_Print(str, FTI_INFO);
+                break;
+            }
+        }
+    }
+    else {
+        FTI_Print("This is not a recovery. Couldn't reallocate memory.", FTI_WARN);
+    }
     return ptr;
-  }
-
-  FTI_Print("Trying to reallocate dataset.", FTI_DBUG);
-  if (FTI_Exec.reco) {
-    char str[FTI_BUFS];
-    int i;
-    for (i = 0; i < FTI_BUFS; i++) {
-      if (id == FTI_Data[i].id) {
-        long oldSize = FTI_Data[i].size;
-        FTI_Data[i].size = FTI_Exec.meta[FTI_Exec.ckptLvel].varSize[i];
-        sprintf(str, "Reallocated size: %ld", FTI_Data[i].size);
-        FTI_Print(str, FTI_DBUG);
-        if (FTI_Data[i].size == 0) {
-          sprintf(str, "Cannot allocate 0 size.");
-          FTI_Print(str, FTI_DBUG);
-          return ptr;
-        }
-        ptr = realloc (ptr, FTI_Data[i].size);
-        FTI_Data[i].ptr = ptr;
-        FTI_Data[i].count = FTI_Data[i].size / FTI_Data[i].eleSize;
-        FTI_Exec.ckptSize += FTI_Data[i].size - oldSize;
-        sprintf(str, "Dataset #%d reallocated.", FTI_Data[i].id);
-        FTI_Print(str, FTI_INFO);
-        break;
-      }
-    }
-  }
-  else {
-    FTI_Print("This is not a recovery. Couldn't reallocate memory.", FTI_WARN);
-  }
-  return ptr;
 }
 
 /*-------------------------------------------------------------------------*/
@@ -1015,16 +972,16 @@
 /*-------------------------------------------------------------------------*/
 int FTI_FloatBitFlip(float* target, int bit)
 {
-  if (bit >= 32 || bit < 0) {
-    return FTI_NSCS;
-  }
-  int* corIntPtr = (int*)target;
-  int corInt = *corIntPtr;
-  corInt = corInt ^ (1 << bit);
-  corIntPtr = &corInt;
-  float* fp = (float*)corIntPtr;
-  *target = *fp;
-  return FTI_SCES;
+    if (bit >= 32 || bit < 0) {
+        return FTI_NSCS;
+    }
+    int* corIntPtr = (int*)target;
+    int corInt = *corIntPtr;
+    corInt = corInt ^ (1 << bit);
+    corIntPtr = &corInt;
+    float* fp = (float*)corIntPtr;
+    *target = *fp;
+    return FTI_SCES;
 }
 
 /*-------------------------------------------------------------------------*/
@@ -1040,16 +997,16 @@
 /*-------------------------------------------------------------------------*/
 int FTI_DoubleBitFlip(double* target, int bit)
 {
-  if (bit >= 64 || bit < 0) {
-    return FTI_NSCS;
-  }
-  FTIT_double myDouble;
-  myDouble.value = *target;
-  int bitf = (bit >= 32) ? bit - 32 : bit;
-  int half = (bit >= 32) ? 1 : 0;
-  FTI_FloatBitFlip(&(myDouble.floatval[half]), bitf);
-  *target = myDouble.value;
-  return FTI_SCES;
+    if (bit >= 64 || bit < 0) {
+        return FTI_NSCS;
+    }
+    FTIT_double myDouble;
+    myDouble.value = *target;
+    int bitf = (bit >= 32) ? bit - 32 : bit;
+    int half = (bit >= 32) ? 1 : 0;
+    FTI_FloatBitFlip(&(myDouble.floatval[half]), bitf);
+    *target = myDouble.value;
+    return FTI_SCES;
 }
 
 /*-------------------------------------------------------------------------*/
@@ -1065,46 +1022,46 @@
 /*-------------------------------------------------------------------------*/
 int FTI_BitFlip(int datasetID)
 {
-  if (FTI_Exec.initSCES == 0) {
-    FTI_Print("FTI is not initialized.", FTI_WARN);
+    if (FTI_Exec.initSCES == 0) {
+        FTI_Print("FTI is not initialized.", FTI_WARN);
+        return FTI_NSCS;
+    }
+
+    if (FTI_Inje.rank == FTI_Topo.splitRank) {
+        if (datasetID >= FTI_Exec.nbVar) {
+            return FTI_NSCS;
+        }
+        if (FTI_Inje.counter < FTI_Inje.number) {
+            if ((MPI_Wtime() - FTI_Inje.timer) > FTI_Inje.frequency) {
+                if (FTI_Inje.index < FTI_Data[datasetID].count) {
+                    char str[FTI_BUFS];
+                    if (FTI_Data[datasetID].type->id == 9) { // If it is a double
+                        double* target = FTI_Data[datasetID].ptr + FTI_Inje.index;
+                        double ori = *target;
+                        int res = FTI_DoubleBitFlip(target, FTI_Inje.position);
+                        FTI_Inje.counter = (res == FTI_SCES) ? FTI_Inje.counter + 1 : FTI_Inje.counter;
+                        FTI_Inje.timer = (res == FTI_SCES) ? MPI_Wtime() : FTI_Inje.timer;
+                        sprintf(str, "Injecting bit-flip in dataset %d, index %d, bit %d : %f => %f",
+                                datasetID, FTI_Inje.index, FTI_Inje.position, ori, *target);
+                        FTI_Print(str, FTI_WARN);
+                        return res;
+                    }
+                    if (FTI_Data[datasetID].type->id == 8) { // If it is a float
+                        float* target = FTI_Data[datasetID].ptr + FTI_Inje.index;
+                        float ori = *target;
+                        int res = FTI_FloatBitFlip(target, FTI_Inje.position);
+                        FTI_Inje.counter = (res == FTI_SCES) ? FTI_Inje.counter + 1 : FTI_Inje.counter;
+                        FTI_Inje.timer = (res == FTI_SCES) ? MPI_Wtime() : FTI_Inje.timer;
+                        sprintf(str, "Injecting bit-flip in dataset %d, index %d, bit %d : %f => %f",
+                                datasetID, FTI_Inje.index, FTI_Inje.position, ori, *target);
+                        FTI_Print(str, FTI_WARN);
+                        return res;
+                    }
+                }
+            }
+        }
+    }
     return FTI_NSCS;
-  }
-
-  if (FTI_Inje.rank == FTI_Topo.splitRank) {
-    if (datasetID >= FTI_Exec.nbVar) {
-      return FTI_NSCS;
-    }
-    if (FTI_Inje.counter < FTI_Inje.number) {
-      if ((MPI_Wtime() - FTI_Inje.timer) > FTI_Inje.frequency) {
-        if (FTI_Inje.index < FTI_Data[datasetID].count) {
-          char str[FTI_BUFS];
-          if (FTI_Data[datasetID].type->id == 9) { // If it is a double
-            double* target = FTI_Data[datasetID].ptr + FTI_Inje.index;
-            double ori = *target;
-            int res = FTI_DoubleBitFlip(target, FTI_Inje.position);
-            FTI_Inje.counter = (res == FTI_SCES) ? FTI_Inje.counter + 1 : FTI_Inje.counter;
-            FTI_Inje.timer = (res == FTI_SCES) ? MPI_Wtime() : FTI_Inje.timer;
-            sprintf(str, "Injecting bit-flip in dataset %d, index %d, bit %d : %f => %f",
-                datasetID, FTI_Inje.index, FTI_Inje.position, ori, *target);
-            FTI_Print(str, FTI_WARN);
-            return res;
-          }
-          if (FTI_Data[datasetID].type->id == 8) { // If it is a float
-            float* target = FTI_Data[datasetID].ptr + FTI_Inje.index;
-            float ori = *target;
-            int res = FTI_FloatBitFlip(target, FTI_Inje.position);
-            FTI_Inje.counter = (res == FTI_SCES) ? FTI_Inje.counter + 1 : FTI_Inje.counter;
-            FTI_Inje.timer = (res == FTI_SCES) ? MPI_Wtime() : FTI_Inje.timer;
-            sprintf(str, "Injecting bit-flip in dataset %d, index %d, bit %d : %f => %f",
-                datasetID, FTI_Inje.index, FTI_Inje.position, ori, *target);
-            FTI_Print(str, FTI_WARN);
-            return res;
-          }
-        }
-      }
-    }
-  }
-  return FTI_NSCS;
 }
 
 /*-------------------------------------------------------------------------*/
@@ -1123,188 +1080,188 @@
 /*-------------------------------------------------------------------------*/
 int FTI_Checkpoint(int id, int level)
 {
-
-  char str[FTI_BUFS]; //For console output
-
-  if (FTI_Exec.initSCES == 0) {
-    FTI_Print("FTI is not initialized.", FTI_WARN);
-    return FTI_NSCS;
-  }
-
-  if ((level < FTI_MIN_LEVEL_ID) || (level > FTI_MAX_LEVEL_ID)) {
-    FTI_Print("Invalid level id! Aborting checkpoint creation...", FTI_WARN);
-    return FTI_NSCS;
-  }
-  if ((level > FTI_L4) && (level < FTI_L4_DCP)) {
-    snprintf( str, FTI_BUFS, "dCP only implemented for level 4! setting to level %d...", level - 4 );
-    FTI_Print(str, FTI_WARN);
-    level -= 4; 
-  }
-
-  int ckptFirst = !FTI_Exec.ckptID; //ckptID = 0 if first checkpoint
-  FTI_Exec.ckptID = id;
-
-  // reset dcp requests.
-  FTI_Ckpt[4].isDcp = false;
-  if ( level == FTI_L4_DCP ) {
-    if ( FTI_Conf.ioMode == FTI_IO_FTIFF ) {
-      if ( FTI_Conf.dcpEnabled ) {
-        FTI_Ckpt[4].isDcp = true;
-      } else {
-        FTI_Print("L4 dCP requested, but dCP is disabled!", FTI_WARN);
-      }
-    } else {
-      FTI_Print("L4 dCP requested, but dCP needs FTI-FF!", FTI_WARN);
-    }
-    level = 4;
-  }
-
-  double t0 = MPI_Wtime(); //Start time
-  if (FTI_Exec.wasLastOffline == 1) { // Block until previous checkpoint is done (Async. work)
-    int lastLevel;
-    MPI_Recv(&lastLevel, 1, MPI_INT, FTI_Topo.headRank, FTI_Conf.generalTag, FTI_Exec.globalComm, MPI_STATUS_IGNORE);
-    if (lastLevel != FTI_NSCS) { //Head sends level of checkpoint if post-processing succeed, FTI_NSCS Otherwise
-      FTI_Exec.lastCkptLvel = lastLevel; //Store last successful post-processing checkpoint level
-      sprintf(str, "LastCkptLvel received from head: %d", lastLevel);
-      FTI_Print(str, FTI_DBUG);
-    } else {
-      FTI_Print("Head failed to do post-processing after previous checkpoint.", FTI_WARN);
-    }
-  }
-
-  double t1 = MPI_Wtime(); //Time after waiting for head to done previous post-processing
-  int lastCkptLvel = FTI_Exec.ckptLvel; //Store last successful writing checkpoint level in case of failure
-  FTI_Exec.ckptLvel = level; //For FTI_WriteCkpt
-  int res = FTI_Try(FTI_WriteCkpt(&FTI_Conf, &FTI_Exec, &FTI_Topo, FTI_Ckpt, FTI_Data), "write the checkpoint.");
-  double t2 = MPI_Wtime(); //Time after writing checkpoint
-
-
-  // set hasCkpt flags true
-  if ( FTI_Conf.dcpEnabled && FTI_Ckpt[4].isDcp ) {
-    FTIFF_db* currentDB = FTI_Exec.firstdb;
-    currentDB->update = false;
-    do {    
-      int varIdx;
-      for(varIdx=0; varIdx<currentDB->numvars; ++varIdx) {
-        FTIFF_dbvar* currentdbVar = &(currentDB->dbvars[varIdx]);
-        currentdbVar->hasCkpt = true;
-        currentdbVar->update = false;
-      }
-    }
-    while ( (currentDB = currentDB->next) != NULL );    
-
-
-    FTI_UpdateDcpChanges(FTI_Data, &FTI_Exec);
-    FTI_Ckpt[4].hasDcp = true;
-  }
-
-  // FTIFF: send meta info to the heads
-  FTIFF_headInfo *headInfo;
-  if (!FTI_Ckpt[FTI_Exec.ckptLvel].isInline) { // If postCkpt. work is Async. then send message
-    FTI_Exec.wasLastOffline = 1;
-    // Head needs ckpt. ID to determine ckpt file name.
-    int value = FTI_BASE + FTI_Exec.ckptLvel; //Token to send to head
-    if (res != FTI_SCES) { //If Writing checkpoint failed
-      FTI_Exec.ckptLvel = lastCkptLvel; //Set previous ckptLvel
-      value = FTI_REJW; //Send reject checkpoint token to head
-    }
-    MPI_Send(&value, 1, MPI_INT, FTI_Topo.headRank, FTI_Conf.ckptTag, FTI_Exec.globalComm);
+     
+    char str[FTI_BUFS]; //For console output
+    
+    if (FTI_Exec.initSCES == 0) {
+        FTI_Print("FTI is not initialized.", FTI_WARN);
+        return FTI_NSCS;
+    }
+
+    if ((level < FTI_MIN_LEVEL_ID) || (level > FTI_MAX_LEVEL_ID)) {
+        FTI_Print("Invalid level id! Aborting checkpoint creation...", FTI_WARN);
+        return FTI_NSCS;
+    }
+    if ((level > FTI_L4) && (level < FTI_L4_DCP)) {
+        snprintf( str, FTI_BUFS, "dCP only implemented for level 4! setting to level %d...", level - 4 );
+        FTI_Print(str, FTI_WARN);
+        level -= 4; 
+    }
+
+    int ckptFirst = !FTI_Exec.ckptID; //ckptID = 0 if first checkpoint
+    FTI_Exec.ckptID = id;
+
+    // reset dcp requests.
+    FTI_Ckpt[4].isDcp = false;
+    if ( level == FTI_L4_DCP ) {
+        if ( FTI_Conf.ioMode == FTI_IO_FTIFF ) {
+            if ( FTI_Conf.dcpEnabled ) {
+                FTI_Ckpt[4].isDcp = true;
+            } else {
+                FTI_Print("L4 dCP requested, but dCP is disabled!", FTI_WARN);
+            }
+        } else {
+            FTI_Print("L4 dCP requested, but dCP needs FTI-FF!", FTI_WARN);
+        }
+        level = 4;
+    }
+
+    double t0 = MPI_Wtime(); //Start time
+    if (FTI_Exec.wasLastOffline == 1) { // Block until previous checkpoint is done (Async. work)
+        int lastLevel;
+        MPI_Recv(&lastLevel, 1, MPI_INT, FTI_Topo.headRank, FTI_Conf.generalTag, FTI_Exec.globalComm, MPI_STATUS_IGNORE);
+        if (lastLevel != FTI_NSCS) { //Head sends level of checkpoint if post-processing succeed, FTI_NSCS Otherwise
+            FTI_Exec.lastCkptLvel = lastLevel; //Store last successful post-processing checkpoint level
+            sprintf(str, "LastCkptLvel received from head: %d", lastLevel);
+            FTI_Print(str, FTI_DBUG);
+        } else {
+            FTI_Print("Head failed to do post-processing after previous checkpoint.", FTI_WARN);
+        }
+    }
+    
+    double t1 = MPI_Wtime(); //Time after waiting for head to done previous post-processing
+    int lastCkptLvel = FTI_Exec.ckptLvel; //Store last successful writing checkpoint level in case of failure
+    FTI_Exec.ckptLvel = level; //For FTI_WriteCkpt
+    int res = FTI_Try(FTI_WriteCkpt(&FTI_Conf, &FTI_Exec, &FTI_Topo, FTI_Ckpt, FTI_Data), "write the checkpoint.");
+    double t2 = MPI_Wtime(); //Time after writing checkpoint
+   
+
+    // set hasCkpt flags true
+    if ( FTI_Conf.dcpEnabled && FTI_Ckpt[4].isDcp ) {
+        FTIFF_db* currentDB = FTI_Exec.firstdb;
+        currentDB->update = false;
+        do {    
+            int varIdx;
+            for(varIdx=0; varIdx<currentDB->numvars; ++varIdx) {
+                FTIFF_dbvar* currentdbVar = &(currentDB->dbvars[varIdx]);
+                currentdbVar->hasCkpt = true;
+                currentdbVar->update = false;
+            }
+        }
+        while ( (currentDB = currentDB->next) != NULL );    
+        
+    
+        FTI_UpdateDcpChanges(FTI_Data, &FTI_Exec);
+        FTI_Ckpt[4].hasDcp = true;
+    }
+
     // FTIFF: send meta info to the heads
-    if( FTI_Conf.ioMode == FTI_IO_FTIFF && value != FTI_REJW ) {
-      headInfo = malloc(sizeof(FTIFF_headInfo));
-      headInfo->exists = FTI_Exec.meta[0].exists[0];
-      headInfo->nbVar = FTI_Exec.meta[0].nbVar[0];
-      headInfo->maxFs = FTI_Exec.meta[0].maxFs[0];
-      headInfo->fs = FTI_Exec.meta[0].fs[0];
-      headInfo->pfs = FTI_Exec.meta[0].pfs[0];
-      headInfo->isDcp = (FTI_Ckpt[4].isDcp) ? 1 : 0;
-      if( FTI_Conf.dcpEnabled && FTI_Ckpt[4].isDcp ) {
-        strncpy(headInfo->ckptFile, FTI_Ckpt[4].dcpName, FTI_BUFS);
-      } else {
-        strncpy(headInfo->ckptFile, FTI_Exec.meta[0].ckptFile, FTI_BUFS);
-      }            
-      MPI_Send(headInfo, 1, FTIFF_MpiTypes[FTIFF_HEAD_INFO], FTI_Topo.headRank, FTI_Conf.generalTag, FTI_Exec.globalComm);
-      MPI_Send(FTI_Exec.meta[0].varID, headInfo->nbVar, MPI_INT, FTI_Topo.headRank, FTI_Conf.generalTag, FTI_Exec.globalComm);
-      MPI_Send(FTI_Exec.meta[0].varSize, headInfo->nbVar, MPI_LONG, FTI_Topo.headRank, FTI_Conf.generalTag, FTI_Exec.globalComm);
-      free(headInfo);
-    }
-
-  }
-  else { //If post-processing is inline
-    FTI_Exec.wasLastOffline = 0;
-    if (res != FTI_SCES) { //If Writing checkpoint failed
-      FTI_Exec.ckptLvel = FTI_REJW - FTI_BASE; //The same as head call FTI_PostCkpt with reject ckptLvel if not success
-    }
-    res = FTI_Try(FTI_PostCkpt(&FTI_Conf, &FTI_Exec, &FTI_Topo, FTI_Ckpt), "postprocess the checkpoint.");
-    if (res == FTI_SCES) { //If post-processing succeed
-      FTI_Exec.lastCkptLvel = FTI_Exec.ckptLvel; //Store last successful post-processing checkpoint level
-    }
-  }
-  double t3 = MPI_Wtime(); //Time after post-processing
-  if (res != FTI_SCES) {
-    sprintf(str, "Checkpoint with ID %d at Level %d failed.", FTI_Exec.ckptID, FTI_Exec.ckptLvel);
-    FTI_Print(str, FTI_WARN);
-    return FTI_NSCS;
-  }
-
-  sprintf(str, "Ckpt. ID %d (L%d) (%.2f MB/proc) taken in %.2f sec. (Wt:%.2fs, Wr:%.2fs, Ps:%.2fs)",
-      FTI_Exec.ckptID, FTI_Exec.ckptLvel, FTI_Exec.ckptSize / (1024.0 * 1024.0), t3 - t0, t1 - t0, t2 - t1, t3 - t2);
-  FTI_Print(str, FTI_INFO);
-
-  if ( FTI_Conf.dcpEnabled && FTI_Ckpt[4].isDcp ) {
-
-    long norder_data, norder_dcp;
-    char corder_data[3], corder_dcp[3];
-    long DCP_TB = (1024L*1024L*1024L*1024L);
-    long DCP_GB = (1024L*1024L*1024L);
-    long DCP_MB = (1024L*1024L);
-    if ( FTI_Exec.FTIFFMeta.dataSize > DCP_TB ) {
-      norder_data = DCP_TB;
-      snprintf( corder_data, 3, "TB" );
-    } else if ( FTI_Exec.FTIFFMeta.dataSize > DCP_GB ) {
-      norder_data = DCP_GB;
-      snprintf( corder_data, 3, "GB" );
-    } else {
-      norder_data = DCP_MB;
-      snprintf( corder_data, 3, "MB" );
-    }
-    if ( FTI_Exec.FTIFFMeta.dcpSize > DCP_TB ) {
-      norder_dcp = DCP_TB;
-      snprintf( corder_dcp, 3, "TB" );
-    } else if ( FTI_Exec.FTIFFMeta.dcpSize > DCP_GB ) {
-      norder_dcp = DCP_GB;
-      snprintf( corder_dcp, 3, "GB" );
-    } else {
-      norder_dcp = DCP_MB;
-      snprintf( corder_dcp, 3, "MB" );
-    }
-
-    if ( FTI_Topo.splitRank != 0 ) {
-      snprintf( str, FTI_BUFS, "Local CP data: %.2lf %s, Local dCP update: %.2lf %s, dCP share: %.2lf%%",
-          (double)FTI_Exec.FTIFFMeta.dataSize/norder_data, corder_data,
-          (double)FTI_Exec.FTIFFMeta.dcpSize/norder_dcp, corder_dcp,
-          ((double)FTI_Exec.FTIFFMeta.dcpSize/FTI_Exec.FTIFFMeta.dataSize)*100 );
-      FTI_Print( str, FTI_DBUG );
-    } else {
-      snprintf( str, FTI_BUFS, "Total CP data: %.2lf %s, Total dCP update: %.2lf %s, dCP share: %.2lf%%",
-          (double)FTI_Exec.FTIFFMeta.dataSize/norder_data, corder_data,
-          (double)FTI_Exec.FTIFFMeta.dcpSize/norder_dcp, corder_dcp,
-          ((double)FTI_Exec.FTIFFMeta.dcpSize/FTI_Exec.FTIFFMeta.dataSize)*100 );
-    }
-
-    FTI_Print(str, FTI_IDCP);
-  }
-  if (ckptFirst && FTI_Topo.splitRank == 0) {
-    //Setting recover flag to 1 (to recover from current ckpt level)
-    FTI_Try(FTI_UpdateConf(&FTI_Conf, &FTI_Exec, 1), "update configuration file.");
-    FTI_Exec.initSCES = 1; //in case FTI couldn't recover all ckpt files in FTI_Init
-  }
-
-  if ( FTI_Conf.dcpEnabled && FTI_Ckpt[4].isDcp ) {
-    FTI_Ckpt[4].isDcp = false;
-  }
-
-  return FTI_DONE;
+    FTIFF_headInfo *headInfo;
+    if (!FTI_Ckpt[FTI_Exec.ckptLvel].isInline) { // If postCkpt. work is Async. then send message
+        FTI_Exec.wasLastOffline = 1;
+        // Head needs ckpt. ID to determine ckpt file name.
+        int value = FTI_BASE + FTI_Exec.ckptLvel; //Token to send to head
+        if (res != FTI_SCES) { //If Writing checkpoint failed
+            FTI_Exec.ckptLvel = lastCkptLvel; //Set previous ckptLvel
+            value = FTI_REJW; //Send reject checkpoint token to head
+        }
+        MPI_Send(&value, 1, MPI_INT, FTI_Topo.headRank, FTI_Conf.ckptTag, FTI_Exec.globalComm);
+        // FTIFF: send meta info to the heads
+        if( FTI_Conf.ioMode == FTI_IO_FTIFF && value != FTI_REJW ) {
+            headInfo = malloc(sizeof(FTIFF_headInfo));
+            headInfo->exists = FTI_Exec.meta[0].exists[0];
+            headInfo->nbVar = FTI_Exec.meta[0].nbVar[0];
+            headInfo->maxFs = FTI_Exec.meta[0].maxFs[0];
+            headInfo->fs = FTI_Exec.meta[0].fs[0];
+            headInfo->pfs = FTI_Exec.meta[0].pfs[0];
+            headInfo->isDcp = (FTI_Ckpt[4].isDcp) ? 1 : 0;
+            if( FTI_Conf.dcpEnabled && FTI_Ckpt[4].isDcp ) {
+                strncpy(headInfo->ckptFile, FTI_Ckpt[4].dcpName, FTI_BUFS);
+            } else {
+                strncpy(headInfo->ckptFile, FTI_Exec.meta[0].ckptFile, FTI_BUFS);
+            }            
+	    MPI_Send(headInfo, 1, FTIFF_MpiTypes[FTIFF_HEAD_INFO], FTI_Topo.headRank, FTI_Conf.generalTag, FTI_Exec.globalComm);
+            MPI_Send(FTI_Exec.meta[0].varID, headInfo->nbVar, MPI_INT, FTI_Topo.headRank, FTI_Conf.generalTag, FTI_Exec.globalComm);
+            MPI_Send(FTI_Exec.meta[0].varSize, headInfo->nbVar, MPI_LONG, FTI_Topo.headRank, FTI_Conf.generalTag, FTI_Exec.globalComm);
+            free(headInfo);
+        }
+
+    }
+    else { //If post-processing is inline
+        FTI_Exec.wasLastOffline = 0;
+        if (res != FTI_SCES) { //If Writing checkpoint failed
+            FTI_Exec.ckptLvel = FTI_REJW - FTI_BASE; //The same as head call FTI_PostCkpt with reject ckptLvel if not success
+        }
+        res = FTI_Try(FTI_PostCkpt(&FTI_Conf, &FTI_Exec, &FTI_Topo, FTI_Ckpt), "postprocess the checkpoint.");
+        if (res == FTI_SCES) { //If post-processing succeed
+            FTI_Exec.lastCkptLvel = FTI_Exec.ckptLvel; //Store last successful post-processing checkpoint level
+        }
+    }
+    double t3 = MPI_Wtime(); //Time after post-processing
+    if (res != FTI_SCES) {
+        sprintf(str, "Checkpoint with ID %d at Level %d failed.", FTI_Exec.ckptID, FTI_Exec.ckptLvel);
+        FTI_Print(str, FTI_WARN);
+        return FTI_NSCS;
+    }
+
+    sprintf(str, "Ckpt. ID %d (L%d) (%.2f MB/proc) taken in %.2f sec. (Wt:%.2fs, Wr:%.2fs, Ps:%.2fs)",
+            FTI_Exec.ckptID, FTI_Exec.ckptLvel, FTI_Exec.ckptSize / (1024.0 * 1024.0), t3 - t0, t1 - t0, t2 - t1, t3 - t2);
+    FTI_Print(str, FTI_INFO);
+    
+    if ( FTI_Conf.dcpEnabled && FTI_Ckpt[4].isDcp ) {
+        
+        long norder_data, norder_dcp;
+        char corder_data[3], corder_dcp[3];
+        long DCP_TB = (1024L*1024L*1024L*1024L);
+        long DCP_GB = (1024L*1024L*1024L);
+        long DCP_MB = (1024L*1024L);
+        if ( FTI_Exec.FTIFFMeta.dataSize > DCP_TB ) {
+            norder_data = DCP_TB;
+            snprintf( corder_data, 3, "TB" );
+        } else if ( FTI_Exec.FTIFFMeta.dataSize > DCP_GB ) {
+            norder_data = DCP_GB;
+            snprintf( corder_data, 3, "GB" );
+        } else {
+            norder_data = DCP_MB;
+            snprintf( corder_data, 3, "MB" );
+        }
+        if ( FTI_Exec.FTIFFMeta.dcpSize > DCP_TB ) {
+            norder_dcp = DCP_TB;
+            snprintf( corder_dcp, 3, "TB" );
+        } else if ( FTI_Exec.FTIFFMeta.dcpSize > DCP_GB ) {
+            norder_dcp = DCP_GB;
+            snprintf( corder_dcp, 3, "GB" );
+        } else {
+            norder_dcp = DCP_MB;
+            snprintf( corder_dcp, 3, "MB" );
+        }
+
+        if ( FTI_Topo.splitRank != 0 ) {
+            snprintf( str, FTI_BUFS, "Local CP data: %.2lf %s, Local dCP update: %.2lf %s, dCP share: %.2lf%%",
+                    (double)FTI_Exec.FTIFFMeta.dataSize/norder_data, corder_data,
+                    (double)FTI_Exec.FTIFFMeta.dcpSize/norder_dcp, corder_dcp,
+                    ((double)FTI_Exec.FTIFFMeta.dcpSize/FTI_Exec.FTIFFMeta.dataSize)*100 );
+            FTI_Print( str, FTI_DBUG );
+        } else {
+            snprintf( str, FTI_BUFS, "Total CP data: %.2lf %s, Total dCP update: %.2lf %s, dCP share: %.2lf%%",
+                    (double)FTI_Exec.FTIFFMeta.dataSize/norder_data, corder_data,
+                    (double)FTI_Exec.FTIFFMeta.dcpSize/norder_dcp, corder_dcp,
+                    ((double)FTI_Exec.FTIFFMeta.dcpSize/FTI_Exec.FTIFFMeta.dataSize)*100 );
+        }
+        
+        FTI_Print(str, FTI_IDCP);
+    }
+    if (ckptFirst && FTI_Topo.splitRank == 0) {
+        //Setting recover flag to 1 (to recover from current ckpt level)
+        FTI_Try(FTI_UpdateConf(&FTI_Conf, &FTI_Exec, 1), "update configuration file.");
+        FTI_Exec.initSCES = 1; //in case FTI couldn't recover all ckpt files in FTI_Init
+    }
+    
+    if ( FTI_Conf.dcpEnabled && FTI_Ckpt[4].isDcp ) {
+        FTI_Ckpt[4].isDcp = false;
+    }
+ 
+    return FTI_DONE;
 }
 
 /*-------------------------------------------------------------------------*/
@@ -1328,170 +1285,171 @@
 /*-------------------------------------------------------------------------*/
 int FTI_InitICP(int id, int level, bool activate)
 {
-  if (FTI_Exec.initSCES == 0) {
-    FTI_Print("FTI is not initialized.", FTI_WARN);
-    return FTI_NSCS;
-  }
-
-  // only step in if activate TRUE.
-  if ( !activate ) {
-    return FTI_SCES;
-  }
-
-  // reset iCP meta info (i.e. set counter to zero etc.)
-  memset( &(FTI_Exec.iCPInfo), 0x0, sizeof(FTIT_iCPInfo) );
-
-  // init iCP status with failure
-  FTI_Exec.iCPInfo.status = FTI_ICP_FAIL;
-  FTI_Exec.iCPInfo.result = FTI_NSCS;
-
-  int res = FTI_NSCS;
-
-  char str[FTI_BUFS]; //For console output
-
-  if (FTI_Exec.initSCES == 0) {
-    FTI_Print("FTI is not initialized.", FTI_WARN);
-    return FTI_NSCS;
-  }
-
-  if ((level < FTI_MIN_LEVEL_ID) || (level > FTI_MAX_LEVEL_ID)) {
-    FTI_Print("Invalid level id! Aborting checkpoint creation...", FTI_WARN);
-    return FTI_NSCS;
-  }
-  if ((level > FTI_L4) && (level < FTI_L4_DCP)) {
-    snprintf( str, FTI_BUFS, "dCP only implemented for level 4! setting to level %d...", level - 4 );
-    FTI_Print(str, FTI_WARN);
-    level -= 4; 
-  }
-
-  FTI_Exec.iCPInfo.lastCkptID = FTI_Exec.ckptID;
-  FTI_Exec.iCPInfo.isFirstCp = !FTI_Exec.ckptID; //ckptID = 0 if first checkpoint
-  FTI_Exec.ckptID = id;
-
-  // reset dcp requests.
-  FTI_Ckpt[4].isDcp = false;
-  if ( level == FTI_L4_DCP ) {
-    if ( FTI_Conf.ioMode == FTI_IO_FTIFF ) {
-      if ( FTI_Conf.dcpEnabled ) {
-        FTI_Ckpt[4].isDcp = true;
-      } else {
-        FTI_Print("L4 dCP requested, but dCP is disabled!", FTI_WARN);
-      }
-    } else {
-      FTI_Print("L4 dCP requested, but dCP needs FTI-FF!", FTI_WARN);
-    }
-    level = 4;
-  }
-
-  FTI_Exec.iCPInfo.t0 = MPI_Wtime(); //Start time
-  if (FTI_Exec.wasLastOffline == 1) { // Block until previous checkpoint is done (Async. work)
-    int lastLevel;
-    MPI_Recv(&lastLevel, 1, MPI_INT, FTI_Topo.headRank, FTI_Conf.generalTag, FTI_Exec.globalComm, MPI_STATUS_IGNORE);
-    if (lastLevel != FTI_NSCS) { //Head sends level of checkpoint if post-processing succeed, FTI_NSCS Otherwise
-      FTI_Exec.lastCkptLvel = lastLevel; //Store last successful post-processing checkpoint level
-      sprintf(str, "LastCkptLvel received from head: %d", lastLevel);
-      FTI_Print(str, FTI_DBUG);
-    } else {
-      FTI_Print("Head failed to do post-processing after previous checkpoint.", FTI_WARN);
-    }
-  }
-
-  FTI_Exec.iCPInfo.t1 = MPI_Wtime(); //Time after waiting for head to done previous post-processing
-  FTI_Exec.iCPInfo.lastCkptLvel = FTI_Exec.ckptLvel; //Store last successful writing checkpoint level in case of failure
-  FTI_Exec.ckptLvel = level; //For FTI_WriteCkpt
-
-  //If checkpoint is inlin and level 4 save directly to PFS
-  if (FTI_Ckpt[4].isInline && FTI_Exec.ckptLvel == 4) {
-    if ( !(FTI_Conf.dcpEnabled && FTI_Ckpt[4].isDcp) ) {
-      FTI_Print("Saving to temporary global directory", FTI_DBUG);
-
-      //Create global temp directory
-      if (mkdir(FTI_Conf.gTmpDir, 0777) == -1) {
-        if (errno != EEXIST) {
-          FTI_Print("Cannot create global directory", FTI_EROR);
-          return FTI_NSCS;
-        }
-      }
-    } else {
-      if ( !FTI_Ckpt[4].hasDcp ) {
-        if (mkdir(FTI_Ckpt[4].dcpDir, 0777) == -1) {
-          if (errno != EEXIST) {
-            FTI_Print("Cannot create global dCP directory", FTI_EROR);
-            return FTI_NSCS;
-          }
-        }
-      }
-    }
-
-    switch (FTI_Conf.ioMode) {
+    if (FTI_Exec.initSCES == 0) {
+        FTI_Print("FTI is not initialized.", FTI_WARN);
+        return FTI_NSCS;
+    }
+     
+    // only step in if activate TRUE.
+    if ( !activate ) {
+        return FTI_SCES;
+    }
+   
+    // reset iCP meta info (i.e. set counter to zero etc.)
+    memset( &(FTI_Exec.iCPInfo), 0x0, sizeof(FTIT_iCPInfo) );
+
+    // init iCP status with failure
+    FTI_Exec.iCPInfo.status = FTI_ICP_FAIL;
+    FTI_Exec.iCPInfo.result = FTI_NSCS;
+
+    int res = FTI_NSCS;
+    
+    char str[FTI_BUFS]; //For console output
+
+    if (FTI_Exec.initSCES == 0) {
+        FTI_Print("FTI is not initialized.", FTI_WARN);
+        return FTI_NSCS;
+    }
+
+    if ((level < FTI_MIN_LEVEL_ID) || (level > FTI_MAX_LEVEL_ID)) {
+        FTI_Print("Invalid level id! Aborting checkpoint creation...", FTI_WARN);
+        return FTI_NSCS;
+    }
+    if ((level > FTI_L4) && (level < FTI_L4_DCP)) {
+        snprintf( str, FTI_BUFS, "dCP only implemented for level 4! setting to level %d...", level - 4 );
+        FTI_Print(str, FTI_WARN);
+        level -= 4; 
+    }
+
+    FTI_Exec.iCPInfo.lastCkptID = FTI_Exec.ckptID;
+    FTI_Exec.iCPInfo.isFirstCp = !FTI_Exec.ckptID; //ckptID = 0 if first checkpoint
+    FTI_Exec.ckptID = id;
+
+    // reset dcp requests.
+    FTI_Ckpt[4].isDcp = false;
+    if ( level == FTI_L4_DCP ) {
+        if ( FTI_Conf.ioMode == FTI_IO_FTIFF ) {
+            if ( FTI_Conf.dcpEnabled ) {
+                FTI_Ckpt[4].isDcp = true;
+            } else {
+                FTI_Print("L4 dCP requested, but dCP is disabled!", FTI_WARN);
+            }
+        } else {
+            FTI_Print("L4 dCP requested, but dCP needs FTI-FF!", FTI_WARN);
+        }
+        level = 4;
+    }
+
+    FTI_Exec.iCPInfo.t0 = MPI_Wtime(); //Start time
+    if (FTI_Exec.wasLastOffline == 1) { // Block until previous checkpoint is done (Async. work)
+        int lastLevel;
+        MPI_Recv(&lastLevel, 1, MPI_INT, FTI_Topo.headRank, FTI_Conf.generalTag, FTI_Exec.globalComm, MPI_STATUS_IGNORE);
+        if (lastLevel != FTI_NSCS) { //Head sends level of checkpoint if post-processing succeed, FTI_NSCS Otherwise
+            FTI_Exec.lastCkptLvel = lastLevel; //Store last successful post-processing checkpoint level
+            sprintf(str, "LastCkptLvel received from head: %d", lastLevel);
+            FTI_Print(str, FTI_DBUG);
+        } else {
+            FTI_Print("Head failed to do post-processing after previous checkpoint.", FTI_WARN);
+        }
+    }
+
+    FTI_Exec.iCPInfo.t1 = MPI_Wtime(); //Time after waiting for head to done previous post-processing
+    FTI_Exec.iCPInfo.lastCkptLvel = FTI_Exec.ckptLvel; //Store last successful writing checkpoint level in case of failure
+    FTI_Exec.ckptLvel = level; //For FTI_WriteCkpt
+
+    //If checkpoint is inlin and level 4 save directly to PFS
+    if (FTI_Ckpt[4].isInline && FTI_Exec.ckptLvel == 4) {
+
+        if ( !(FTI_Conf.dcpEnabled && FTI_Ckpt[4].isDcp) ) {
+            FTI_Print("Saving to temporary global directory", FTI_DBUG);
+
+            //Create global temp directory
+            if (mkdir(FTI_Conf.gTmpDir, 0777) == -1) {
+                if (errno != EEXIST) {
+                    FTI_Print("Cannot create global directory", FTI_EROR);
+                    return FTI_NSCS;
+                }
+            }
+        } else {
+            if ( !FTI_Ckpt[4].hasDcp ) {
+                if (mkdir(FTI_Ckpt[4].dcpDir, 0777) == -1) {
+                    if (errno != EEXIST) {
+                        FTI_Print("Cannot create global dCP directory", FTI_EROR);
+                        return FTI_NSCS;
+                    }
+                }
+            }
+        }
+
+        switch (FTI_Conf.ioMode) {
 #ifdef ENABLE_SIONLIB 
-      case FTI_IO_SIONLIB:
-        FTI_Print("iCP is currently not supported using SIONlib I/O, falling back to POSIX", FTI_WARN);
+            case FTI_IO_SIONLIB:
+                FTI_Print("iCP is currently not supported using SIONlib I/O, falling back to POSIX", FTI_WARN);
 #if 0
-        res = FTI_Try(FTI_InitSionlibICP(&FTI_Conf, &FTI_Exec, &FTI_Topo, FTI_Ckpt, FTI_Data), "Initialize iCP (Sionlib).");
-        break;
+                res = FTI_Try(FTI_InitSionlibICP(&FTI_Conf, &FTI_Exec, &FTI_Topo, FTI_Ckpt, FTI_Data), "Initialize iCP (Sionlib).");
+                break;
 #endif // 0
 #endif // If SIONlib is installed
-      case FTI_IO_POSIX:
-        res = FTI_Try(FTI_InitPosixICP(&FTI_Conf, &FTI_Exec, &FTI_Topo, FTI_Ckpt, FTI_Data), "Initialize iCP (POSIX I/O).");
-        break;
-      case FTI_IO_MPI:
-        res = FTI_Try(FTI_InitMpiICP(&FTI_Conf, &FTI_Exec, &FTI_Topo, FTI_Ckpt, FTI_Data), "Initialize iCP (MPI-IO).");
-        break;
-      case FTI_IO_FTIFF:
-        copyDataFromDevive( &FTI_Exec, FTI_Data );
-        res = FTI_Try(FTI_InitFtiffICP(&FTI_Conf, &FTI_Exec, &FTI_Topo, FTI_Ckpt, FTI_Data), "Initialize iCP (FTI-FF).");
-        break;
+            case FTI_IO_POSIX:
+                res = FTI_Try(FTI_InitPosixICP(&FTI_Conf, &FTI_Exec, &FTI_Topo, FTI_Ckpt, FTI_Data), "Initialize iCP (POSIX I/O).");
+                break;
+            case FTI_IO_MPI:
+                res = FTI_Try(FTI_InitMpiICP(&FTI_Conf, &FTI_Exec, &FTI_Topo, FTI_Ckpt, FTI_Data), "Initialize iCP (MPI-IO).");
+                break;
+            case FTI_IO_FTIFF:
+		copyDataFromDevive( &FTI_Exec, FTI_Data );
+                res = FTI_Try(FTI_InitFtiffICP(&FTI_Conf, &FTI_Exec, &FTI_Topo, FTI_Ckpt, FTI_Data), "Initialize iCP (FTI-FF).");
+                break;
+#ifdef ENABLE_HDF5 //If HDF5 is installed
+            case FTI_IO_HDF5:
+		copyDataFromDevive( &FTI_Exec, FTI_Data );
+                res = FTI_Try(FTI_InitHdf5ICP(&FTI_Conf, &FTI_Exec, &FTI_Topo, FTI_Ckpt, FTI_Data), "Initialize iCP (HDF5).");
+                break;
+#endif
+        }
+    }
+    else {
+        if ( !(FTI_Conf.dcpEnabled && FTI_Ckpt[4].isDcp) ) {
+            FTI_Print("Saving to temporary local directory", FTI_DBUG);
+            //Create local temp directory
+            if (mkdir(FTI_Conf.lTmpDir, 0777) == -1) {
+                if (errno != EEXIST) {
+                    FTI_Print("Cannot create local directory", FTI_EROR);
+                }
+            }
+        } else {
+            if ( !FTI_Ckpt[4].hasDcp ) {
+                if (mkdir(FTI_Ckpt[1].dcpDir, 0777) == -1) {
+                    if (errno != EEXIST) {
+                        FTI_Print("Cannot create global dCP directory", FTI_EROR);
+                        return FTI_NSCS;
+                    }
+                }
+            }
+        }
+        switch (FTI_Conf.ioMode) {
+            case FTI_IO_FTIFF:
+		copyDataFromDevive( &FTI_Exec, FTI_Data );
+                res = FTI_Try(FTI_InitFtiffICP(&FTI_Conf, &FTI_Exec, &FTI_Topo, FTI_Ckpt, FTI_Data), "Initialize iCP (FTI-FF).");
+                break;
 #ifdef ENABLE_HDF5 //If HDF5 is installed
       case FTI_IO_HDF5:
         copyDataFromDevive( &FTI_Exec, FTI_Data );
         res = FTI_Try(FTI_InitHdf5ICP(&FTI_Conf, &FTI_Exec, &FTI_Topo, FTI_Ckpt, FTI_Data), "Initialize iCP (HDF5).");
         break;
 #endif
-    }
-  }
-  else {
-    if ( !(FTI_Conf.dcpEnabled && FTI_Ckpt[4].isDcp) ) {
-      FTI_Print("Saving to temporary local directory", FTI_DBUG);
-      //Create local temp directory
-      if (mkdir(FTI_Conf.lTmpDir, 0777) == -1) {
-        if (errno != EEXIST) {
-          FTI_Print("Cannot create local directory", FTI_EROR);
-        }
-      }
-    } else {
-      if ( !FTI_Ckpt[4].hasDcp ) {
-        if (mkdir(FTI_Ckpt[1].dcpDir, 0777) == -1) {
-          if (errno != EEXIST) {
-            FTI_Print("Cannot create global dCP directory", FTI_EROR);
-            return FTI_NSCS;
-          }
-        }
-      }
-    }
-    switch (FTI_Conf.ioMode) {
-      case FTI_IO_FTIFF:
-        copyDataFromDevive( &FTI_Exec, FTI_Data );
-        res = FTI_Try(FTI_InitFtiffICP(&FTI_Conf, &FTI_Exec, &FTI_Topo, FTI_Ckpt, FTI_Data), "Initialize iCP (FTI-FF).");
-        break;
-#ifdef ENABLE_HDF5 //If HDF5 is installed
-      case FTI_IO_HDF5:
-        copyDataFromDevive( &FTI_Exec, FTI_Data );
-        res = FTI_Try(FTI_InitHdf5ICP(&FTI_Conf, &FTI_Exec, &FTI_Topo, FTI_Ckpt, FTI_Data), "Initialize iCP (HDF5).");
-        break;
-#endif
-      default:
-        res = FTI_Try(FTI_InitPosixICP(&FTI_Conf, &FTI_Exec, &FTI_Topo, FTI_Ckpt, FTI_Data), "Initialize iCP (POSIX I/O).");
-        break;
-    }
-
-  }
-
-  if ( res == FTI_SCES ) {
-    FTI_Exec.iCPInfo.status = FTI_ICP_ACTV;
-  }
-
-  return res;
+            default:
+                res = FTI_Try(FTI_InitPosixICP(&FTI_Conf, &FTI_Exec, &FTI_Topo, FTI_Ckpt, FTI_Data), "Initialize iCP (POSIX I/O).");
+                break;
+        }
+
+    }
+
+    if ( res == FTI_SCES ) {
+        FTI_Exec.iCPInfo.status = FTI_ICP_ACTV;
+    }
+
+    return res;
 }
 
 /*-------------------------------------------------------------------------*/
@@ -1499,7 +1457,7 @@
   @brief      Write variable into the CP file.
   @param      id              Protected variable ID.
   @return     integer         FTI_SCES if successful.
-
+    
   With this function, the user may write the protected datasets in any
   order into the checkpoint file. However, before the call to
   FTI_FinalizeICP, all protected variables must have been written into
@@ -1508,83 +1466,82 @@
 /*-------------------------------------------------------------------------*/
 int FTI_AddVarICP( int varID ) 
 {
-  if (FTI_Exec.initSCES == 0) {
-    FTI_Print("FTI is not initialized.", FTI_WARN);
-    return FTI_NSCS;
-  }
-
-  // only step in if iCP was successfully initialized
-  if ( FTI_Exec.iCPInfo.status == FTI_ICP_NINI ) {
-    return FTI_SCES;
-  }
-  if ( FTI_Exec.iCPInfo.status == FTI_ICP_FAIL ) {
-    return FTI_NSCS;
-  }
-
-  char str[FTI_BUFS];
-
-  bool validID = false;
-
-  int i;
-  // check if dataset with 'varID' exists.
-  for(i=0; i<FTI_Exec.nbVar; ++i) {
-    validID |= (FTI_Data[i].id == varID);
-  }
-  if( !validID ) {
-    snprintf( str, FTI_BUFS, "FTI_AddVarICP: dataset ID: %d is invalid!", varID );
-    FTI_Print(str, FTI_WARN);
-    return FTI_NSCS;
-  }
-
-  // check if dataset was not already written.
-  for(i=0; i<FTI_Exec.iCPInfo.countVar; ++i) {
-    validID &= !(FTI_Exec.iCPInfo.isWritten[i] == varID);
-  }
-  if( !validID ) {
-    snprintf( str, FTI_BUFS, "Dataset with ID: %d was already successfully written!", varID );
-    FTI_Print(str, FTI_WARN);
-    return FTI_NSCS;
-  }
-
-  int res;
-
-  switch (FTI_Conf.ioMode) {
+    if (FTI_Exec.initSCES == 0) {
+        FTI_Print("FTI is not initialized.", FTI_WARN);
+        return FTI_NSCS;
+    }
+
+    // only step in if iCP was successfully initialized
+    if ( FTI_Exec.iCPInfo.status == FTI_ICP_NINI ) {
+        return FTI_SCES;
+    }
+    if ( FTI_Exec.iCPInfo.status == FTI_ICP_FAIL ) {
+        return FTI_NSCS;
+    }
+
+    char str[FTI_BUFS];
+
+    bool validID = false;
+    
+    int i;
+    // check if dataset with 'varID' exists.
+    for(i=0; i<FTI_Exec.nbVar; ++i) {
+        validID |= (FTI_Data[i].id == varID);
+    }
+    if( !validID ) {
+        snprintf( str, FTI_BUFS, "FTI_AddVarICP: dataset ID: %d is invalid!", varID );
+        FTI_Print(str, FTI_WARN);
+        return FTI_NSCS;
+    }
+    
+    // check if dataset was not already written.
+    for(i=0; i<FTI_Exec.iCPInfo.countVar; ++i) {
+        validID &= !(FTI_Exec.iCPInfo.isWritten[i] == varID);
+    }
+    if( !validID ) {
+        snprintf( str, FTI_BUFS, "Dataset with ID: %d was already successfully written!", varID );
+        FTI_Print(str, FTI_WARN);
+        return FTI_NSCS;
+    }
+    
+    int res;
+
+    switch (FTI_Conf.ioMode) {
 #ifdef ENABLE_SIONLIB //If SIONlib is installed
-    case FTI_IO_SIONLIB:
+        case FTI_IO_SIONLIB:
 #endif
-    case FTI_IO_POSIX:
-      res = FTI_Try(FTI_WritePosixVar(varID, &FTI_Conf, &FTI_Exec, &FTI_Topo, FTI_Ckpt, FTI_Data), "write dataset to ckpt file.");
-      break;
-    case FTI_IO_MPI:
-      if (FTI_Ckpt[4].isInline && FTI_Exec.ckptLvel == 4) {
-        res = FTI_Try(FTI_WriteMpiVar(varID, &FTI_Conf, &FTI_Exec, &FTI_Topo, FTI_Ckpt, FTI_Data), "Write dataset (iCP) (MPI-IO).");
-      } else {
-        res = FTI_Try(FTI_WritePosixVar(varID, &FTI_Conf, &FTI_Exec, &FTI_Topo, FTI_Ckpt, FTI_Data), "write dataset to ckpt file.");
-      }
-      break;
+        case FTI_IO_POSIX:
+            res = FTI_Try(FTI_WritePosixVar(varID, &FTI_Conf, &FTI_Exec, &FTI_Topo, FTI_Ckpt, FTI_Data), "write dataset to ckpt file.");
+            break;
+        case FTI_IO_MPI:
+            if (FTI_Ckpt[4].isInline && FTI_Exec.ckptLvel == 4) {
+                res = FTI_Try(FTI_WriteMpiVar(varID, &FTI_Conf, &FTI_Exec, &FTI_Topo, FTI_Ckpt, FTI_Data), "Write dataset (iCP) (MPI-IO).");
+            } else {
+                res = FTI_Try(FTI_WritePosixVar(varID, &FTI_Conf, &FTI_Exec, &FTI_Topo, FTI_Ckpt, FTI_Data), "write dataset to ckpt file.");
+            }
+            break;
 #if 0
 #ifdef ENABLE_SIONLIB //If SIONlib is installed
-    case FTI_IO_SIONLIB:
-      res = FTI_WriteSionlibVar(varID, &FTI_Conf, &FTI_Exec, &FTI_Topo, FTI_Ckpt, FTI_Data);
-      break;
+        case FTI_IO_SIONLIB:
+            res = FTI_WriteSionlibVar(varID, &FTI_Conf, &FTI_Exec, &FTI_Topo, FTI_Ckpt, FTI_Data);
+            break;
 #endif
 #endif
-    case FTI_IO_FTIFF:
-
-      res = FTI_Try(FTI_WriteFtiffVar(varID, &FTI_Conf, &FTI_Exec, &FTI_Topo, FTI_Ckpt, FTI_Data), "Initialize iCP (FTI-FF).");
-      break;
+        case FTI_IO_FTIFF:
+            res = FTI_Try(FTI_WriteFtiffVar(varID, &FTI_Conf, &FTI_Exec, &FTI_Topo, FTI_Ckpt, FTI_Data), "Initialize iCP (FTI-FF).");
+            break;
 #ifdef ENABLE_HDF5 //If HDF5 is installed
-    case FTI_IO_HDF5:
-      res = FTI_Try(FTI_WriteHdf5Var(varID, &FTI_Conf, &FTI_Exec, &FTI_Topo, FTI_Ckpt, FTI_Data), "Initialize iCP (HDF5).");
-      break;
+        case FTI_IO_HDF5:
+            res = FTI_Try(FTI_WriteHdf5Var(varID, &FTI_Conf, &FTI_Exec, &FTI_Topo, FTI_Ckpt, FTI_Data), "Initialize iCP (HDF5).");
+            break;
 #endif
-  }
-
-  if ( res == FTI_SCES ) {
-    FTI_Exec.iCPInfo.isWritten[FTI_Exec.iCPInfo.countVar++] = varID;
-  }
-
-  return res;
+    }
+
+    if ( res == FTI_SCES ) {
+        FTI_Exec.iCPInfo.isWritten[FTI_Exec.iCPInfo.countVar++] = varID;
+    }
+
+    return res;
 
 }
 
@@ -1592,7 +1549,7 @@
 /**
   @brief      Finalize an incremental checkpoint.
   @return     integer         FTI_SCES if successful.
-
+    
   This function finalizes an incremental checkpoint. In contrast to
   InitICP, this function is collective on the communicator
   FTI_COMM_WORLD and blocking.
@@ -1600,222 +1557,222 @@
 /*-------------------------------------------------------------------------*/
 int FTI_FinalizeICP() 
 {
-  if (FTI_Exec.initSCES == 0) {
-    FTI_Print("FTI is not initialized.", FTI_WARN);
-    return FTI_NSCS;
-  }
-
-  // if iCP uninitialized, don't step in.
-  if ( FTI_Exec.iCPInfo.status == FTI_ICP_NINI ) {
-    return FTI_SCES;
-  }
-
-  int allRes[2];
-  int locRes[2] = { (int)(FTI_Exec.iCPInfo.result==FTI_SCES), (int)(FTI_Exec.iCPInfo.countVar==FTI_Exec.nbVar) };
-  //Check if all processes have written all the datasets failure free.
-  MPI_Allreduce(locRes, allRes, 2, MPI_INT, MPI_SUM, FTI_COMM_WORLD);
-  if (allRes[0] != FTI_Topo.nbNodes*FTI_Topo.nbApprocs) {
-    FTI_Exec.iCPInfo.status = FTI_ICP_FAIL;
-    FTI_Print("Not all variables were successfully written!.", FTI_EROR);
-  }
-  if (allRes[1] != FTI_Topo.nbNodes*FTI_Topo.nbApprocs) {
-    FTI_Exec.iCPInfo.status = FTI_ICP_FAIL;
-    FTI_Print("Not all datasets were added to the CP file!.", FTI_EROR);
-  }
-
-  char str[FTI_BUFS];
-  int resCP;
-  int resPP;
-
-  // Close files for each I/O
-  switch (FTI_Conf.ioMode) {
+    if (FTI_Exec.initSCES == 0) {
+        FTI_Print("FTI is not initialized.", FTI_WARN);
+        return FTI_NSCS;
+    }
+
+    // if iCP uninitialized, don't step in.
+    if ( FTI_Exec.iCPInfo.status == FTI_ICP_NINI ) {
+        return FTI_SCES;
+    }
+
+    int allRes[2];
+    int locRes[2] = { (int)(FTI_Exec.iCPInfo.result==FTI_SCES), (int)(FTI_Exec.iCPInfo.countVar==FTI_Exec.nbVar) };
+    //Check if all processes have written all the datasets failure free.
+    MPI_Allreduce(locRes, allRes, 2, MPI_INT, MPI_SUM, FTI_COMM_WORLD);
+    if (allRes[0] != FTI_Topo.nbNodes*FTI_Topo.nbApprocs) {
+        FTI_Exec.iCPInfo.status = FTI_ICP_FAIL;
+        FTI_Print("Not all variables were successfully written!.", FTI_EROR);
+    }
+    if (allRes[1] != FTI_Topo.nbNodes*FTI_Topo.nbApprocs) {
+        FTI_Exec.iCPInfo.status = FTI_ICP_FAIL;
+        FTI_Print("Not all datasets were added to the CP file!.", FTI_EROR);
+    }
+
+    char str[FTI_BUFS];
+    int resCP;
+    int resPP;
+    
+    // Close files for each I/O
+    switch (FTI_Conf.ioMode) {
 #ifdef ENABLE_SIONLIB //If SIONlib is installed
-    case FTI_IO_SIONLIB:
+        case FTI_IO_SIONLIB:
 #endif
-    case FTI_IO_POSIX:
-      resCP = FTI_FinalizePosixICP(&FTI_Conf, &FTI_Exec, &FTI_Topo, FTI_Ckpt, FTI_Data);
-      break;
-    case FTI_IO_MPI:
-      if (FTI_Ckpt[4].isInline && FTI_Exec.ckptLvel == 4) {
-        resCP = FTI_Try(FTI_FinalizeMpiICP(&FTI_Conf, &FTI_Exec, &FTI_Topo, FTI_Ckpt, FTI_Data), "Finalize iCP (MPI-IO).");
-      } else {
-        resCP = FTI_FinalizePosixICP(&FTI_Conf, &FTI_Exec, &FTI_Topo, FTI_Ckpt, FTI_Data);
-      }
-      break;
+        case FTI_IO_POSIX:
+            resCP = FTI_FinalizePosixICP(&FTI_Conf, &FTI_Exec, &FTI_Topo, FTI_Ckpt, FTI_Data);
+            break;
+        case FTI_IO_MPI:
+            if (FTI_Ckpt[4].isInline && FTI_Exec.ckptLvel == 4) {
+                resCP = FTI_Try(FTI_FinalizeMpiICP(&FTI_Conf, &FTI_Exec, &FTI_Topo, FTI_Ckpt, FTI_Data), "Finalize iCP (MPI-IO).");
+            } else {
+                resCP = FTI_FinalizePosixICP(&FTI_Conf, &FTI_Exec, &FTI_Topo, FTI_Ckpt, FTI_Data);
+            }
+            break;
 #if 0
 #ifdef ENABLE_SIONLIB //If SIONlib is installed
-    case FTI_IO_SIONLIB:
-      resCP = FTI_Try(FTI_FinalizeSionlibICP(&FTI_Conf, &FTI_Exec, &FTI_Topo, FTI_Ckpt, FTI_Data), "Finalize iCP (Sionlib).");
-      break;
+        case FTI_IO_SIONLIB:
+            resCP = FTI_Try(FTI_FinalizeSionlibICP(&FTI_Conf, &FTI_Exec, &FTI_Topo, FTI_Ckpt, FTI_Data), "Finalize iCP (Sionlib).");
+            break;
 #endif
 #endif
-    case FTI_IO_FTIFF:
-      resCP = FTI_Try(FTI_FinalizeFtiffICP(&FTI_Conf, &FTI_Exec, &FTI_Topo, FTI_Ckpt, FTI_Data), "Initialize iCP (FTI-FF).");
-      break;
+        case FTI_IO_FTIFF:
+            resCP = FTI_Try(FTI_FinalizeFtiffICP(&FTI_Conf, &FTI_Exec, &FTI_Topo, FTI_Ckpt, FTI_Data), "Initialize iCP (FTI-FF).");
+            break;
 #ifdef ENABLE_HDF5 //If HDF5 is installed
-    case FTI_IO_HDF5:
-      resCP = FTI_Try(FTI_FinalizeHdf5ICP(&FTI_Conf, &FTI_Exec, &FTI_Topo, FTI_Ckpt, FTI_Data), "Initialize iCP (HDF5).");
-      break;
+        case FTI_IO_HDF5:
+            resCP = FTI_Try(FTI_FinalizeHdf5ICP(&FTI_Conf, &FTI_Exec, &FTI_Topo, FTI_Ckpt, FTI_Data), "Initialize iCP (HDF5).");
+            break;
 #endif
-  }
-
-  if( resCP == FTI_SCES ) {
-    resCP = FTI_Try(FTI_CreateMetadata(&FTI_Conf, &FTI_Exec, &FTI_Topo, FTI_Ckpt, FTI_Data), "create metadata.");
-  }
-
-  if ( resCP != FTI_SCES ) {
-    FTI_Exec.iCPInfo.status = FTI_ICP_FAIL;
-    sprintf(str, "Checkpoint with ID %d at Level %d failed.", FTI_Exec.ckptID, FTI_Exec.ckptLvel);
-    FTI_Print(str, FTI_WARN);
-  }
-
-  double t2 = MPI_Wtime(); //Time after writing checkpoint
-
-  if ( FTI_Conf.dcpEnabled && FTI_Ckpt[4].isDcp ) {
-    // After dCP update store total data and dCP sizes in application rank 0
-    long dcpStats[2]; // 0:totalDcpSize, 1:totalDataSize
-    long sendBuf[] = { FTI_Exec.FTIFFMeta.dcpSize, FTI_Exec.FTIFFMeta.dataSize };
-    MPI_Reduce( sendBuf, dcpStats, 2, MPI_LONG, MPI_SUM, 0, FTI_COMM_WORLD );
-    if ( FTI_Topo.splitRank ==  0 ) {
-      FTI_Exec.FTIFFMeta.dcpSize = dcpStats[0]; 
-      FTI_Exec.FTIFFMeta.dataSize = dcpStats[1];
-    }
-  }
-
-  // TODO this has to come inside postckpt on success! 
-  if ( (FTI_Conf.dcpEnabled || FTI_Conf.keepL4Ckpt) && (FTI_Topo.splitRank == 0) ) {
-    FTI_WriteCkptMetaData( &FTI_Conf, &FTI_Exec, &FTI_Topo, FTI_Ckpt );
-  }
-
-  // TODO this also has to come inside postckpt upon successful call!
-  // set hasCkpt flags true
-  if ( FTI_Conf.dcpEnabled && FTI_Ckpt[4].isDcp ) {
-    FTIFF_db* currentDB = FTI_Exec.firstdb;
-    currentDB->update = false;
-    do {    
-      int varIdx;
-      for(varIdx=0; varIdx<currentDB->numvars; ++varIdx) {
-        FTIFF_dbvar* currentdbVar = &(currentDB->dbvars[varIdx]);
-        currentdbVar->hasCkpt = true;
-        currentdbVar->update = false;
-      }
-    }
-    while ( (currentDB = currentDB->next) != NULL );    
-
-
-    FTI_UpdateDcpChanges(FTI_Data, &FTI_Exec);
-    FTI_Ckpt[4].hasDcp = true;
-  }
-
-  // FTIFF: send meta info to the heads
-  FTIFF_headInfo *headInfo;
-  if (!FTI_Ckpt[FTI_Exec.ckptLvel].isInline) { // If postCkpt. work is Async. then send message
-    FTI_Exec.wasLastOffline = 1;
-    // Head needs ckpt. ID to determine ckpt file name.
-    int value = FTI_BASE + FTI_Exec.ckptLvel; //Token to send to head
-    if (FTI_Exec.iCPInfo.status == FTI_ICP_FAIL) { //If Writing checkpoint failed
-      FTI_Exec.ckptLvel = FTI_Exec.iCPInfo.lastCkptLvel; //Set previous ckptLvel
-      value = FTI_REJW; //Send reject checkpoint token to head
-    }
-    MPI_Send(&value, 1, MPI_INT, FTI_Topo.headRank, FTI_Conf.ckptTag, FTI_Exec.globalComm);
+    }
+    
+    if( resCP == FTI_SCES ) {
+        resCP = FTI_Try(FTI_CreateMetadata(&FTI_Conf, &FTI_Exec, &FTI_Topo, FTI_Ckpt, FTI_Data), "create metadata.");
+    }
+
+    if ( resCP != FTI_SCES ) {
+        FTI_Exec.iCPInfo.status = FTI_ICP_FAIL;
+        sprintf(str, "Checkpoint with ID %d at Level %d failed.", FTI_Exec.ckptID, FTI_Exec.ckptLvel);
+        FTI_Print(str, FTI_WARN);
+    }
+    
+    double t2 = MPI_Wtime(); //Time after writing checkpoint
+
+    if ( FTI_Conf.dcpEnabled && FTI_Ckpt[4].isDcp ) {
+        // After dCP update store total data and dCP sizes in application rank 0
+        long dcpStats[2]; // 0:totalDcpSize, 1:totalDataSize
+        long sendBuf[] = { FTI_Exec.FTIFFMeta.dcpSize, FTI_Exec.FTIFFMeta.dataSize };
+        MPI_Reduce( sendBuf, dcpStats, 2, MPI_LONG, MPI_SUM, 0, FTI_COMM_WORLD );
+        if ( FTI_Topo.splitRank ==  0 ) {
+            FTI_Exec.FTIFFMeta.dcpSize = dcpStats[0]; 
+            FTI_Exec.FTIFFMeta.dataSize = dcpStats[1];
+        }
+    }
+
+    // TODO this has to come inside postckpt on success! 
+    if ( (FTI_Conf.dcpEnabled || FTI_Conf.keepL4Ckpt) && (FTI_Topo.splitRank == 0) ) {
+        FTI_WriteCkptMetaData( &FTI_Conf, &FTI_Exec, &FTI_Topo, FTI_Ckpt );
+    }
+
+    // TODO this also has to come inside postckpt upon successful call!
+    // set hasCkpt flags true
+    if ( FTI_Conf.dcpEnabled && FTI_Ckpt[4].isDcp ) {
+        FTIFF_db* currentDB = FTI_Exec.firstdb;
+        currentDB->update = false;
+        do {    
+            int varIdx;
+            for(varIdx=0; varIdx<currentDB->numvars; ++varIdx) {
+                FTIFF_dbvar* currentdbVar = &(currentDB->dbvars[varIdx]);
+                currentdbVar->hasCkpt = true;
+                currentdbVar->update = false;
+            }
+        }
+        while ( (currentDB = currentDB->next) != NULL );    
+
+
+        FTI_UpdateDcpChanges(FTI_Data, &FTI_Exec);
+        FTI_Ckpt[4].hasDcp = true;
+    }
+
     // FTIFF: send meta info to the heads
-    if( FTI_Conf.ioMode == FTI_IO_FTIFF && value != FTI_REJW ) {
-      headInfo = malloc(sizeof(FTIFF_headInfo));
-      headInfo->exists = FTI_Exec.meta[0].exists[0];
-      headInfo->nbVar = FTI_Exec.meta[0].nbVar[0];
-      headInfo->maxFs = FTI_Exec.meta[0].maxFs[0];
-      headInfo->fs = FTI_Exec.meta[0].fs[0];
-      headInfo->pfs = FTI_Exec.meta[0].pfs[0];
-      headInfo->isDcp = (FTI_Ckpt[4].isDcp) ? 1 : 0;
-      if( FTI_Conf.dcpEnabled && FTI_Ckpt[4].isDcp ) {
-        strncpy(headInfo->ckptFile, FTI_Ckpt[4].dcpName, FTI_BUFS);
-      } else {
-        strncpy(headInfo->ckptFile, FTI_Exec.meta[0].ckptFile, FTI_BUFS);
-      }            
-      MPI_Send(headInfo, 1, FTIFF_MpiTypes[FTIFF_HEAD_INFO], FTI_Topo.headRank, FTI_Conf.generalTag, FTI_Exec.globalComm);
-      MPI_Send(FTI_Exec.meta[0].varID, headInfo->nbVar, MPI_INT, FTI_Topo.headRank, FTI_Conf.generalTag, FTI_Exec.globalComm);
-      MPI_Send(FTI_Exec.meta[0].varSize, headInfo->nbVar, MPI_LONG, FTI_Topo.headRank, FTI_Conf.generalTag, FTI_Exec.globalComm);
-      free(headInfo);
-    }
-
-  }
-  else { //If post-processing is inline
-    FTI_Exec.wasLastOffline = 0;
-    if (FTI_Exec.iCPInfo.status == FTI_ICP_FAIL) { //If Writing checkpoint failed
-      FTI_Exec.ckptLvel = FTI_REJW - FTI_BASE; //The same as head call FTI_PostCkpt with reject ckptLvel if not success
-    }
-    resPP = FTI_Try(FTI_PostCkpt(&FTI_Conf, &FTI_Exec, &FTI_Topo, FTI_Ckpt), "postprocess the checkpoint.");
-    if (resPP == FTI_SCES) { //If post-processing succeed
-      FTI_Exec.lastCkptLvel = FTI_Exec.ckptLvel; //Store last successful post-processing checkpoint level
-    }
-  }
-
-  double t3 = MPI_Wtime(); //Time after post-processing
-
-  if( resCP == FTI_SCES ) {
-    sprintf(str, "Ckpt. ID %d (L%d) (%.2f MB/proc) taken in %.2f sec. (Wt:%.2fs, Wr:%.2fs, Ps:%.2fs)",
-        FTI_Exec.ckptID, FTI_Exec.ckptLvel, FTI_Exec.ckptSize / (1024.0 * 1024.0), t3 - FTI_Exec.iCPInfo.t0, FTI_Exec.iCPInfo.t1 - FTI_Exec.iCPInfo.t0, t2 - FTI_Exec.iCPInfo.t1, t3 - t2);
-    FTI_Print(str, FTI_INFO);
-
+    FTIFF_headInfo *headInfo;
+    if (!FTI_Ckpt[FTI_Exec.ckptLvel].isInline) { // If postCkpt. work is Async. then send message
+        FTI_Exec.wasLastOffline = 1;
+        // Head needs ckpt. ID to determine ckpt file name.
+        int value = FTI_BASE + FTI_Exec.ckptLvel; //Token to send to head
+        if (FTI_Exec.iCPInfo.status == FTI_ICP_FAIL) { //If Writing checkpoint failed
+            FTI_Exec.ckptLvel = FTI_Exec.iCPInfo.lastCkptLvel; //Set previous ckptLvel
+            value = FTI_REJW; //Send reject checkpoint token to head
+        }
+        MPI_Send(&value, 1, MPI_INT, FTI_Topo.headRank, FTI_Conf.ckptTag, FTI_Exec.globalComm);
+        // FTIFF: send meta info to the heads
+        if( FTI_Conf.ioMode == FTI_IO_FTIFF && value != FTI_REJW ) {
+            headInfo = malloc(sizeof(FTIFF_headInfo));
+            headInfo->exists = FTI_Exec.meta[0].exists[0];
+            headInfo->nbVar = FTI_Exec.meta[0].nbVar[0];
+            headInfo->maxFs = FTI_Exec.meta[0].maxFs[0];
+            headInfo->fs = FTI_Exec.meta[0].fs[0];
+            headInfo->pfs = FTI_Exec.meta[0].pfs[0];
+            headInfo->isDcp = (FTI_Ckpt[4].isDcp) ? 1 : 0;
+            if( FTI_Conf.dcpEnabled && FTI_Ckpt[4].isDcp ) {
+                strncpy(headInfo->ckptFile, FTI_Ckpt[4].dcpName, FTI_BUFS);
+            } else {
+                strncpy(headInfo->ckptFile, FTI_Exec.meta[0].ckptFile, FTI_BUFS);
+            }            
+            MPI_Send(headInfo, 1, FTIFF_MpiTypes[FTIFF_HEAD_INFO], FTI_Topo.headRank, FTI_Conf.generalTag, FTI_Exec.globalComm);
+            MPI_Send(FTI_Exec.meta[0].varID, headInfo->nbVar, MPI_INT, FTI_Topo.headRank, FTI_Conf.generalTag, FTI_Exec.globalComm);
+            MPI_Send(FTI_Exec.meta[0].varSize, headInfo->nbVar, MPI_LONG, FTI_Topo.headRank, FTI_Conf.generalTag, FTI_Exec.globalComm);
+            free(headInfo);
+        }
+
+    }
+    else { //If post-processing is inline
+        FTI_Exec.wasLastOffline = 0;
+        if (FTI_Exec.iCPInfo.status == FTI_ICP_FAIL) { //If Writing checkpoint failed
+            FTI_Exec.ckptLvel = FTI_REJW - FTI_BASE; //The same as head call FTI_PostCkpt with reject ckptLvel if not success
+        }
+        resPP = FTI_Try(FTI_PostCkpt(&FTI_Conf, &FTI_Exec, &FTI_Topo, FTI_Ckpt), "postprocess the checkpoint.");
+        if (resPP == FTI_SCES) { //If post-processing succeed
+            FTI_Exec.lastCkptLvel = FTI_Exec.ckptLvel; //Store last successful post-processing checkpoint level
+        }
+    }
+
+    double t3 = MPI_Wtime(); //Time after post-processing
+
+    if( resCP == FTI_SCES ) {
+        sprintf(str, "Ckpt. ID %d (L%d) (%.2f MB/proc) taken in %.2f sec. (Wt:%.2fs, Wr:%.2fs, Ps:%.2fs)",
+                FTI_Exec.ckptID, FTI_Exec.ckptLvel, FTI_Exec.ckptSize / (1024.0 * 1024.0), t3 - FTI_Exec.iCPInfo.t0, FTI_Exec.iCPInfo.t1 - FTI_Exec.iCPInfo.t0, t2 - FTI_Exec.iCPInfo.t1, t3 - t2);
+        FTI_Print(str, FTI_INFO);
+
+        if ( FTI_Conf.dcpEnabled && FTI_Ckpt[4].isDcp ) {
+
+            long norder_data, norder_dcp;
+            char corder_data[3], corder_dcp[3];
+            long DCP_TB = (1024L*1024L*1024L*1024L);
+            long DCP_GB = (1024L*1024L*1024L);
+            long DCP_MB = (1024L*1024L);
+            if ( FTI_Exec.FTIFFMeta.dataSize > DCP_TB ) {
+                norder_data = DCP_TB;
+                snprintf( corder_data, 3, "TB" );
+            } else if ( FTI_Exec.FTIFFMeta.dataSize > DCP_GB ) {
+                norder_data = DCP_GB;
+                snprintf( corder_data, 3, "GB" );
+            } else {
+                norder_data = DCP_MB;
+                snprintf( corder_data, 3, "MB" );
+            }
+            if ( FTI_Exec.FTIFFMeta.dcpSize > DCP_TB ) {
+                norder_dcp = DCP_TB;
+                snprintf( corder_dcp, 3, "TB" );
+            } else if ( FTI_Exec.FTIFFMeta.dcpSize > DCP_GB ) {
+                norder_dcp = DCP_GB;
+                snprintf( corder_dcp, 3, "GB" );
+            } else {
+                norder_dcp = DCP_MB;
+                snprintf( corder_dcp, 3, "MB" );
+            }
+
+            if ( FTI_Topo.splitRank != 0 ) {
+                snprintf( str, FTI_BUFS, "Local CP data: %.2lf %s, Local dCP update: %.2lf %s, dCP share: %.2lf%%",
+                        (double)FTI_Exec.FTIFFMeta.dataSize/norder_data, corder_data,
+                        (double)FTI_Exec.FTIFFMeta.dcpSize/norder_dcp, corder_dcp,
+                        ((double)FTI_Exec.FTIFFMeta.dcpSize/FTI_Exec.FTIFFMeta.dataSize)*100 );
+                FTI_Print( str, FTI_DBUG );
+            } else {
+                snprintf( str, FTI_BUFS, "Total CP data: %.2lf %s, Total dCP update: %.2lf %s, dCP share: %.2lf%%",
+                        (double)FTI_Exec.FTIFFMeta.dataSize/norder_data, corder_data,
+                        (double)FTI_Exec.FTIFFMeta.dcpSize/norder_dcp, corder_dcp,
+                        ((double)FTI_Exec.FTIFFMeta.dcpSize/FTI_Exec.FTIFFMeta.dataSize)*100 );
+            }
+
+            FTI_Print(str, FTI_IDCP);
+        }
+        if (FTI_Exec.iCPInfo.isFirstCp && FTI_Topo.splitRank == 0) {
+            //Setting recover flag to 1 (to recover from current ckpt level)
+            FTI_Try(FTI_UpdateConf(&FTI_Conf, &FTI_Exec, 1), "update configuration file.");
+            FTI_Exec.initSCES = 1; //in case FTI couldn't recover all ckpt files in FTI_Init
+        }
+    } else {
+        FTI_Exec.ckptLvel = FTI_Exec.iCPInfo.lastCkptLvel;
+        FTI_Exec.ckptID = FTI_Exec.iCPInfo.lastCkptID;
+    }
     if ( FTI_Conf.dcpEnabled && FTI_Ckpt[4].isDcp ) {
-
-      long norder_data, norder_dcp;
-      char corder_data[3], corder_dcp[3];
-      long DCP_TB = (1024L*1024L*1024L*1024L);
-      long DCP_GB = (1024L*1024L*1024L);
-      long DCP_MB = (1024L*1024L);
-      if ( FTI_Exec.FTIFFMeta.dataSize > DCP_TB ) {
-        norder_data = DCP_TB;
-        snprintf( corder_data, 3, "TB" );
-      } else if ( FTI_Exec.FTIFFMeta.dataSize > DCP_GB ) {
-        norder_data = DCP_GB;
-        snprintf( corder_data, 3, "GB" );
-      } else {
-        norder_data = DCP_MB;
-        snprintf( corder_data, 3, "MB" );
-      }
-      if ( FTI_Exec.FTIFFMeta.dcpSize > DCP_TB ) {
-        norder_dcp = DCP_TB;
-        snprintf( corder_dcp, 3, "TB" );
-      } else if ( FTI_Exec.FTIFFMeta.dcpSize > DCP_GB ) {
-        norder_dcp = DCP_GB;
-        snprintf( corder_dcp, 3, "GB" );
-      } else {
-        norder_dcp = DCP_MB;
-        snprintf( corder_dcp, 3, "MB" );
-      }
-
-      if ( FTI_Topo.splitRank != 0 ) {
-        snprintf( str, FTI_BUFS, "Local CP data: %.2lf %s, Local dCP update: %.2lf %s, dCP share: %.2lf%%",
-            (double)FTI_Exec.FTIFFMeta.dataSize/norder_data, corder_data,
-            (double)FTI_Exec.FTIFFMeta.dcpSize/norder_dcp, corder_dcp,
-            ((double)FTI_Exec.FTIFFMeta.dcpSize/FTI_Exec.FTIFFMeta.dataSize)*100 );
-        FTI_Print( str, FTI_DBUG );
-      } else {
-        snprintf( str, FTI_BUFS, "Total CP data: %.2lf %s, Total dCP update: %.2lf %s, dCP share: %.2lf%%",
-            (double)FTI_Exec.FTIFFMeta.dataSize/norder_data, corder_data,
-            (double)FTI_Exec.FTIFFMeta.dcpSize/norder_dcp, corder_dcp,
-            ((double)FTI_Exec.FTIFFMeta.dcpSize/FTI_Exec.FTIFFMeta.dataSize)*100 );
-      }
-
-      FTI_Print(str, FTI_IDCP);
-    }
-    if (FTI_Exec.iCPInfo.isFirstCp && FTI_Topo.splitRank == 0) {
-      //Setting recover flag to 1 (to recover from current ckpt level)
-      FTI_Try(FTI_UpdateConf(&FTI_Conf, &FTI_Exec, 1), "update configuration file.");
-      FTI_Exec.initSCES = 1; //in case FTI couldn't recover all ckpt files in FTI_Init
-    }
-  } else {
-    FTI_Exec.ckptLvel = FTI_Exec.iCPInfo.lastCkptLvel;
-    FTI_Exec.ckptID = FTI_Exec.iCPInfo.lastCkptID;
-  }
-  if ( FTI_Conf.dcpEnabled && FTI_Ckpt[4].isDcp ) {
-    FTI_Ckpt[4].isDcp = false;
-  }
-
-  FTI_Exec.iCPInfo.status = FTI_ICP_NINI;
-
-  return FTI_SCES;
+        FTI_Ckpt[4].isDcp = false;
+    }
+
+    FTI_Exec.iCPInfo.status = FTI_ICP_NINI;
+
+    return FTI_SCES;
 }
 
 /*-------------------------------------------------------------------------*/
@@ -1848,36 +1805,36 @@
     return ret;
   }
 
-  if (FTI_Exec.initSCES == 0) {
-    FTI_Print("FTI is not initialized.", FTI_WARN);
-    return FTI_NSCS;
-  }
-  if (FTI_Exec.initSCES == 2) {
-    FTI_Print("No checkpoint files to make recovery.", FTI_WARN);
-    return FTI_NSCS;
-  }
-
-  char fn[FTI_BUFS]; //Path to the checkpoint file
-  char str[FTI_BUFS]; //For console output
-
-  //Check if nubmer of protected variables matches
-  if (FTI_Exec.nbVar != FTI_Exec.meta[FTI_Exec.ckptLvel].nbVar[0]) {
-    sprintf(str, "Checkpoint has %d protected variables, but FTI protects %d.",
-        FTI_Exec.meta[FTI_Exec.ckptLvel].nbVar[0], FTI_Exec.nbVar);
-    FTI_Print(str, FTI_WARN);
-    return FTI_NREC;
-  }
-  //Check if sizes of protected variables matches
-  int i;
-  for (i = 0; i < FTI_Exec.nbVar; i++) {
-    if (FTI_Data[i].size != FTI_Exec.meta[FTI_Exec.ckptLvel].varSize[i]) {
-      sprintf(str, "Cannot recover %ld bytes to protected variable (ID %d) size: %ld",
-          FTI_Exec.meta[FTI_Exec.ckptLvel].varSize[i], FTI_Exec.meta[FTI_Exec.ckptLvel].varID[i],
-          FTI_Data[i].size);
-      FTI_Print(str, FTI_WARN);
-      return FTI_NREC;
-    }
-  }
+    if (FTI_Exec.initSCES == 0) {
+        FTI_Print("FTI is not initialized.", FTI_WARN);
+        return FTI_NSCS;
+    }
+    if (FTI_Exec.initSCES == 2) {
+        FTI_Print("No checkpoint files to make recovery.", FTI_WARN);
+        return FTI_NSCS;
+    }
+
+    char fn[FTI_BUFS]; //Path to the checkpoint file
+    char str[FTI_BUFS]; //For console output
+
+    //Check if nubmer of protected variables matches
+    if (FTI_Exec.nbVar != FTI_Exec.meta[FTI_Exec.ckptLvel].nbVar[0]) {
+        sprintf(str, "Checkpoint has %d protected variables, but FTI protects %d.",
+                FTI_Exec.meta[FTI_Exec.ckptLvel].nbVar[0], FTI_Exec.nbVar);
+        FTI_Print(str, FTI_WARN);
+        return FTI_NREC;
+    }
+    //Check if sizes of protected variables matches
+    int i;
+    for (i = 0; i < FTI_Exec.nbVar; i++) {
+        if (FTI_Data[i].size != FTI_Exec.meta[FTI_Exec.ckptLvel].varSize[i]) {
+            sprintf(str, "Cannot recover %ld bytes to protected variable (ID %d) size: %ld",
+                    FTI_Exec.meta[FTI_Exec.ckptLvel].varSize[i], FTI_Exec.meta[FTI_Exec.ckptLvel].varID[i],
+                    FTI_Data[i].size);
+            FTI_Print(str, FTI_WARN);
+            return FTI_NREC;
+        }
+    }
 
 #ifdef ENABLE_HDF5 //If HDF5 is installed
   if (FTI_Conf.ioMode == FTI_IO_HDF5) {
@@ -1887,28 +1844,28 @@
   }
 #endif
 
-  //Recovering from local for L4 case in FTI_Recover
-  if (FTI_Exec.ckptLvel == 4) {
-    //Try from L1
-    snprintf(fn, FTI_BUFS, "%s/%s", FTI_Ckpt[1].dir, FTI_Exec.meta[1].ckptFile);
-    if (access(fn, F_OK) != 0) {
-      //if no L1 files try from L4
-      snprintf(fn, FTI_BUFS, "%s/%s", FTI_Ckpt[4].dir, FTI_Exec.meta[4].ckptFile);
-    }
-  }
-  else {
-    snprintf(fn, FTI_BUFS, "%s/%s", FTI_Ckpt[FTI_Exec.ckptLvel].dir, FTI_Exec.meta[FTI_Exec.ckptLvel].ckptFile);
-  }
-
-  sprintf(str, "Trying to load FTI checkpoint file (%s)...", fn);
-  FTI_Print(str, FTI_DBUG);
-
-  FILE* fd = fopen(fn, "rb");
-  if (fd == NULL) {
-    sprintf(str, "Could not open FTI checkpoint file. (%s)...", fn);
-    FTI_Print(str, FTI_EROR);
-    return FTI_NREC;
-  }
+    //Recovering from local for L4 case in FTI_Recover
+    if (FTI_Exec.ckptLvel == 4) {
+        //Try from L1
+        snprintf(fn, FTI_BUFS, "%s/%s", FTI_Ckpt[1].dir, FTI_Exec.meta[1].ckptFile);
+        if (access(fn, F_OK) != 0) {
+            //if no L1 files try from L4
+            snprintf(fn, FTI_BUFS, "%s/%s", FTI_Ckpt[4].dir, FTI_Exec.meta[4].ckptFile);
+        }
+    }
+    else {
+        snprintf(fn, FTI_BUFS, "%s/%s", FTI_Ckpt[FTI_Exec.ckptLvel].dir, FTI_Exec.meta[FTI_Exec.ckptLvel].ckptFile);
+    }
+
+    sprintf(str, "Trying to load FTI checkpoint file (%s)...", fn);
+    FTI_Print(str, FTI_DBUG);
+
+    FILE* fd = fopen(fn, "rb");
+    if (fd == NULL) {
+        sprintf(str, "Could not open FTI checkpoint file. (%s)...", fn);
+        FTI_Print(str, FTI_EROR);
+        return FTI_NREC;
+    }
 
 #ifdef GPUSUPPORT
   for (i = 0; i < FTI_Exec.nbVar; i++) {
@@ -1973,57 +1930,57 @@
 /*-------------------------------------------------------------------------*/
 int FTI_Snapshot()
 {
-  if (FTI_Exec.initSCES == 0) {
-    FTI_Print("FTI is not initialized.", FTI_WARN);
-    return FTI_NSCS;
-  }
-
-  int i, res, level = -1;
-
-  if (FTI_Exec.reco) { // If this is a recovery load icheckpoint data
-    res = FTI_Try(FTI_Recover(), "recover the checkpointed data.");
-    if (res == FTI_NREC) {
-      return FTI_NREC;
-    }
-  }
-  else { // If it is a checkpoint test
-    res = FTI_SCES;
-    FTI_UpdateIterTime(&FTI_Exec);
-    if (FTI_Exec.ckptNext == FTI_Exec.ckptIcnt) { // If it is time to check for possible ckpt. (every minute)
-      FTI_Print("Checking if it is time to checkpoint.", FTI_DBUG);
-      if (FTI_Exec.globMeanIter > 60) {
-        FTI_Exec.minuteCnt = FTI_Exec.totalIterTime/60;
-      }
-      else {
-        FTI_Exec.minuteCnt++; // Increment minute counter
-      }
-      for (i = 1; i < 5; i++) { // Check ckpt. level
-        if ( (FTI_Ckpt[i].ckptDcpIntv > 0) 
-            && (FTI_Exec.minuteCnt/(FTI_Ckpt[i].ckptDcpCnt*FTI_Ckpt[i].ckptDcpIntv)) ) {
-          // dCP level is level + 4
-          level = i + 4;
-          // counts the passed intervall times (if taken or not...)
-          FTI_Ckpt[i].ckptDcpCnt++;
-        }
-        if ( (FTI_Ckpt[i].ckptIntv) > 0 
-            && (FTI_Exec.minuteCnt/(FTI_Ckpt[i].ckptCnt*FTI_Ckpt[i].ckptIntv)) ) {
-          level = i;
-          // counts the passed intervall times (if taken or not...)
-          FTI_Ckpt[i].ckptCnt++;
-        }
-      }
-      if (level != -1) {
-        res = FTI_Try(FTI_Checkpoint(FTI_Exec.ckptCnt, level), "take checkpoint.");
-        if (res == FTI_DONE) {
-          FTI_Exec.ckptCnt++;
-        }
-      }
-      FTI_Exec.ckptLast = FTI_Exec.ckptNext;
-      FTI_Exec.ckptNext = FTI_Exec.ckptNext + FTI_Exec.ckptIntv;
-      FTI_Exec.iterTime = MPI_Wtime(); // Reset iteration duration timer
-    }
-  }
-  return res;
+    if (FTI_Exec.initSCES == 0) {
+        FTI_Print("FTI is not initialized.", FTI_WARN);
+        return FTI_NSCS;
+    }
+
+    int i, res, level = -1;
+
+    if (FTI_Exec.reco) { // If this is a recovery load icheckpoint data
+        res = FTI_Try(FTI_Recover(), "recover the checkpointed data.");
+        if (res == FTI_NREC) {
+            return FTI_NREC;
+        }
+    }
+    else { // If it is a checkpoint test
+        res = FTI_SCES;
+        FTI_UpdateIterTime(&FTI_Exec);
+        if (FTI_Exec.ckptNext == FTI_Exec.ckptIcnt) { // If it is time to check for possible ckpt. (every minute)
+            FTI_Print("Checking if it is time to checkpoint.", FTI_DBUG);
+            if (FTI_Exec.globMeanIter > 60) {
+                FTI_Exec.minuteCnt = FTI_Exec.totalIterTime/60;
+            }
+            else {
+                FTI_Exec.minuteCnt++; // Increment minute counter
+            }
+            for (i = 1; i < 5; i++) { // Check ckpt. level
+                if ( (FTI_Ckpt[i].ckptDcpIntv > 0) 
+                        && (FTI_Exec.minuteCnt/(FTI_Ckpt[i].ckptDcpCnt*FTI_Ckpt[i].ckptDcpIntv)) ) {
+                    // dCP level is level + 4
+                    level = i + 4;
+                    // counts the passed intervall times (if taken or not...)
+                    FTI_Ckpt[i].ckptDcpCnt++;
+                }
+                if ( (FTI_Ckpt[i].ckptIntv) > 0 
+                        && (FTI_Exec.minuteCnt/(FTI_Ckpt[i].ckptCnt*FTI_Ckpt[i].ckptIntv)) ) {
+                    level = i;
+                    // counts the passed intervall times (if taken or not...)
+                    FTI_Ckpt[i].ckptCnt++;
+                }
+            }
+            if (level != -1) {
+                res = FTI_Try(FTI_Checkpoint(FTI_Exec.ckptCnt, level), "take checkpoint.");
+                if (res == FTI_DONE) {
+                    FTI_Exec.ckptCnt++;
+                }
+            }
+            FTI_Exec.ckptLast = FTI_Exec.ckptNext;
+            FTI_Exec.ckptNext = FTI_Exec.ckptNext + FTI_Exec.ckptIntv;
+            FTI_Exec.iterTime = MPI_Wtime(); // Reset iteration duration timer
+        }
+    }
+    return res;
 }
 
 /*-------------------------------------------------------------------------*/
@@ -2039,26 +1996,26 @@
 /*-------------------------------------------------------------------------*/
 int FTI_Finalize()
 {
-  if (FTI_Exec.initSCES == 0) {
-    FTI_Print("FTI is not initialized.", FTI_WARN);
-    return FTI_NSCS;
-  }
-
-
-  if (FTI_Topo.amIaHead) {
-    FTI_FreeMeta(&FTI_Exec);
-    if ( FTI_Conf.stagingEnabled ) {
-      FTI_FinalizeStage( &FTI_Exec, &FTI_Topo, &FTI_Conf );
-    }
-    MPI_Barrier(FTI_Exec.globalComm);
-    if ( !FTI_Conf.keepHeadsAlive ) { 
-      MPI_Finalize();
-      exit(0);
-    } else {
-      return FTI_SCES;
-    }
-  }
-
+    if (FTI_Exec.initSCES == 0) {
+        FTI_Print("FTI is not initialized.", FTI_WARN);
+        return FTI_NSCS;
+    }
+
+    if (FTI_Topo.amIaHead) {
+        FTI_FreeMeta(&FTI_Exec);
+        if ( FTI_Conf.stagingEnabled ) {
+            FTI_FinalizeStage( &FTI_Exec, &FTI_Topo, &FTI_Conf );
+        }
+        MPI_Barrier(FTI_Exec.globalComm);
+        if ( !FTI_Conf.keepHeadsAlive ) { 
+            MPI_Finalize();
+            exit(0);
+        } else {
+            return FTI_SCES;
+        }
+    }
+
+    // Notice: The following code is only executed by the application procs
 #ifdef GPUSUPPORT
   cudaError_t err;
   char err_str[FTI_BUFS];
@@ -2090,146 +2047,144 @@
   }
 #endif
 
-  // Notice: The following code is only executed by the application procs
-
-  // If there is remaining work to do for last checkpoint
-  if (FTI_Exec.wasLastOffline == 1) {
-    int lastLevel;
-    MPI_Recv(&lastLevel, 1, MPI_INT, FTI_Topo.headRank, FTI_Conf.generalTag, FTI_Exec.globalComm, MPI_STATUS_IGNORE);
-    if (lastLevel != FTI_NSCS) { //Head sends level of checkpoint if post-processing succeed, FTI_NSCS Otherwise
-      FTI_Exec.lastCkptLvel = lastLevel;
-    }
-  }
-
-  // Send notice to the head to stop listening
-  if (FTI_Topo.nbHeads == 1) {
-    int value = FTI_ENDW;
-    MPI_Send(&value, 1, MPI_INT, FTI_Topo.headRank, FTI_Conf.finalTag, FTI_Exec.globalComm);
-  }
-
-  // for staging, we have to ensure, that the call to FTI_Clean 
-  // comes after the heads have written all the staging files.
-  // Thus FTI_FinalizeStage is blocking on global communicator.
-  if ( FTI_Conf.stagingEnabled ) {
-    FTI_FinalizeStage( &FTI_Exec, &FTI_Topo, &FTI_Conf );
-  }
-
-  // If we need to keep the last checkpoint and there was a checkpoint
-  if ( FTI_Conf.saveLastCkpt && ( FTI_Exec.ckptID > 0 ) ) {
+    // If there is remaining work to do for last checkpoint
+    if (FTI_Exec.wasLastOffline == 1) {
+        int lastLevel;
+        MPI_Recv(&lastLevel, 1, MPI_INT, FTI_Topo.headRank, FTI_Conf.generalTag, FTI_Exec.globalComm, MPI_STATUS_IGNORE);
+        if (lastLevel != FTI_NSCS) { //Head sends level of checkpoint if post-processing succeed, FTI_NSCS Otherwise
+            FTI_Exec.lastCkptLvel = lastLevel;
+        }
+    }
+
+    // Send notice to the head to stop listening
+    if (FTI_Topo.nbHeads == 1) {
+        int value = FTI_ENDW;
+        MPI_Send(&value, 1, MPI_INT, FTI_Topo.headRank, FTI_Conf.finalTag, FTI_Exec.globalComm);
+    }
+    
+    // for staging, we have to ensure, that the call to FTI_Clean 
+    // comes after the heads have written all the staging files.
+    // Thus FTI_FinalizeStage is blocking on global communicator.
+    if ( FTI_Conf.stagingEnabled ) {
+        FTI_FinalizeStage( &FTI_Exec, &FTI_Topo, &FTI_Conf );
+    }
+
+    // If we need to keep the last checkpoint and there was a checkpoint
+    if ( FTI_Conf.saveLastCkpt && ( FTI_Exec.ckptID > 0 ) ) {
     //if ((FTI_Conf.saveLastCkpt || FTI_Conf.keepL4Ckpt) && FTI_Exec.ckptID > 0) {
-    if (FTI_Exec.lastCkptLvel != 4) {
-      FTI_Try(FTI_Flush(&FTI_Conf, &FTI_Exec, &FTI_Topo, FTI_Ckpt, FTI_Exec.lastCkptLvel), "save the last ckpt. in the PFS.");
-      MPI_Barrier(FTI_COMM_WORLD);
-      if (FTI_Topo.splitRank == 0) {
-        if (access(FTI_Ckpt[4].dir, 0) == 0) {
-          FTI_RmDir(FTI_Ckpt[4].dir, 1); //Delete previous L4 checkpoint
-        }
-        if (rename(FTI_Conf.gTmpDir, FTI_Ckpt[4].dir) == -1) { //Move temporary checkpoint to L4 directory
-          FTI_Print("Cannot rename last ckpt. dir", FTI_EROR);
-        }
-        if ( FTI_Conf.ioMode != FTI_IO_FTIFF ) {
-          if (access(FTI_Ckpt[4].metaDir, 0) == 0) {
-            FTI_RmDir(FTI_Ckpt[4].metaDir, 1); //Delete previous L4 metadata
-          }
-          if (rename(FTI_Ckpt[FTI_Exec.ckptLvel].metaDir, FTI_Ckpt[4].metaDir) == -1) { //Move temporary metadata to L4 metadata directory
-            FTI_Print("Cannot rename last ckpt. metaDir", FTI_EROR);
-          }
-        }
-      }
-    }
-    if (FTI_Topo.splitRank == 0) {
-      //Setting recover flag to 2 (to recover from L4, keeped last checkpoint)
-      FTI_Try(FTI_UpdateConf(&FTI_Conf, &FTI_Exec, 2), "update configuration file to 2.");
-    }
-    //Cleaning only local storage
-    FTI_Try(FTI_Clean(&FTI_Conf, &FTI_Topo, FTI_Ckpt, 6), "clean local directories");
-  } else if ( FTI_Conf.keepL4Ckpt && FTI_Ckpt[4].hasCkpt ) {
-    FTI_ArchiveL4Ckpt( &FTI_Conf, &FTI_Exec, FTI_Ckpt, &FTI_Topo );
-    MPI_Barrier( FTI_COMM_WORLD );
-    FTI_RmDir( FTI_Ckpt[4].dir, FTI_Topo.splitRank == 0 ); 
-    MPI_Barrier( FTI_COMM_WORLD );
-    //Cleaning only local storage
-    FTI_Try(FTI_Clean(&FTI_Conf, &FTI_Topo, FTI_Ckpt, 6), "clean local directories");
-  } else {
-    if (FTI_Conf.saveLastCkpt) { //if there was no saved checkpoint
-      FTI_Print("No checkpoint to keep in PFS.", FTI_INFO);
-    }
-    if (FTI_Topo.splitRank == 0) {
-      //Setting recover flag to 0 (no checkpoint files to recover from means no recovery)
-      FTI_Try(FTI_UpdateConf(&FTI_Conf, &FTI_Exec, 0), "update configuration file to 0.");
-    }
-    //Cleaning everything
-    FTI_Try(FTI_Clean(&FTI_Conf, &FTI_Topo, FTI_Ckpt, 5), "do final clean.");
-  }
-
-  if (FTI_Conf.dcpEnabled) {
-    FTI_FinalizeDcp( &FTI_Conf, &FTI_Exec );
-  }
-
-  FTI_FreeMeta(&FTI_Exec);
-  FTI_FreeTypesAndGroups(&FTI_Exec);
-  if( FTI_Conf.ioMode == FTI_IO_FTIFF ) {
-    FTIFF_FreeDbFTIFF(FTI_Exec.lastdb);
-  }
-  MPI_Barrier(FTI_Exec.globalComm);
-  FTI_Print("FTI has been finalized.", FTI_INFO);
-  return FTI_SCES;
-  }
-
-  /*-------------------------------------------------------------------------*/
-  /**
-    @brief      During the restart, recovers the given variable
-    @param      id              Variable to recover
-    @return     int             FTI_SCES if successful.
-
-    During a restart process, this function recovers the variable specified
-    by the given id. No effect during a regular execution.
-    The variable must have already been protected, otherwise, FTI_NSCS is returned.
-    Improvements to be done:
-    - Open checkpoint file at FTI_Init, close it at FTI_Snapshot
-    - Maintain a variable accumulating the offset as variable are protected during
-    the restart to avoid doing the loop to calculate the offset in the
-    checkpoint file.
-   **/
-  /*-------------------------------------------------------------------------*/
-  int FTI_RecoverVar(int id)
-  {
+        if (FTI_Exec.lastCkptLvel != 4) {
+            FTI_Try(FTI_Flush(&FTI_Conf, &FTI_Exec, &FTI_Topo, FTI_Ckpt, FTI_Exec.lastCkptLvel), "save the last ckpt. in the PFS.");
+            MPI_Barrier(FTI_COMM_WORLD);
+            if (FTI_Topo.splitRank == 0) {
+                if (access(FTI_Ckpt[4].dir, 0) == 0) {
+                    FTI_RmDir(FTI_Ckpt[4].dir, 1); //Delete previous L4 checkpoint
+                }
+                if (rename(FTI_Conf.gTmpDir, FTI_Ckpt[4].dir) == -1) { //Move temporary checkpoint to L4 directory
+                    FTI_Print("Cannot rename last ckpt. dir", FTI_EROR);
+                }
+                if ( FTI_Conf.ioMode != FTI_IO_FTIFF ) {
+                    if (access(FTI_Ckpt[4].metaDir, 0) == 0) {
+                        FTI_RmDir(FTI_Ckpt[4].metaDir, 1); //Delete previous L4 metadata
+                    }
+                    if (rename(FTI_Ckpt[FTI_Exec.ckptLvel].metaDir, FTI_Ckpt[4].metaDir) == -1) { //Move temporary metadata to L4 metadata directory
+                        FTI_Print("Cannot rename last ckpt. metaDir", FTI_EROR);
+                    }
+                }
+            }
+        }
+        if (FTI_Topo.splitRank == 0) {
+            //Setting recover flag to 2 (to recover from L4, keeped last checkpoint)
+            FTI_Try(FTI_UpdateConf(&FTI_Conf, &FTI_Exec, 2), "update configuration file to 2.");
+        }
+        //Cleaning only local storage
+        FTI_Try(FTI_Clean(&FTI_Conf, &FTI_Topo, FTI_Ckpt, 6), "clean local directories");
+    } else if ( FTI_Conf.keepL4Ckpt && FTI_Ckpt[4].hasCkpt ) {
+        FTI_ArchiveL4Ckpt( &FTI_Conf, &FTI_Exec, FTI_Ckpt, &FTI_Topo );
+        MPI_Barrier( FTI_COMM_WORLD );
+        FTI_RmDir( FTI_Ckpt[4].dir, FTI_Topo.splitRank == 0 ); 
+        MPI_Barrier( FTI_COMM_WORLD );
+        //Cleaning only local storage
+        FTI_Try(FTI_Clean(&FTI_Conf, &FTI_Topo, FTI_Ckpt, 6), "clean local directories");
+    } else {
+        if (FTI_Conf.saveLastCkpt) { //if there was no saved checkpoint
+            FTI_Print("No checkpoint to keep in PFS.", FTI_INFO);
+        }
+        if (FTI_Topo.splitRank == 0) {
+            //Setting recover flag to 0 (no checkpoint files to recover from means no recovery)
+            FTI_Try(FTI_UpdateConf(&FTI_Conf, &FTI_Exec, 0), "update configuration file to 0.");
+        }
+        //Cleaning everything
+        FTI_Try(FTI_Clean(&FTI_Conf, &FTI_Topo, FTI_Ckpt, 5), "do final clean.");
+    }
+    
+    if (FTI_Conf.dcpEnabled) {
+        FTI_FinalizeDcp( &FTI_Conf, &FTI_Exec );
+    }
+
+    FTI_FreeMeta(&FTI_Exec);
+    FTI_FreeTypesAndGroups(&FTI_Exec);
+    if( FTI_Conf.ioMode == FTI_IO_FTIFF ) {
+        FTIFF_FreeDbFTIFF(FTI_Exec.lastdb);
+    }
+    MPI_Barrier(FTI_Exec.globalComm);
+    FTI_Print("FTI has been finalized.", FTI_INFO);
+    return FTI_SCES;
+}
+
+/*-------------------------------------------------------------------------*/
+/**
+  @brief      During the restart, recovers the given variable
+  @param      id              Variable to recover
+  @return     int             FTI_SCES if successful.
+
+  During a restart process, this function recovers the variable specified
+  by the given id. No effect during a regular execution.
+  The variable must have already been protected, otherwise, FTI_NSCS is returned.
+  Improvements to be done:
+  - Open checkpoint file at FTI_Init, close it at FTI_Snapshot
+  - Maintain a variable accumulating the offset as variable are protected during
+  the restart to avoid doing the loop to calculate the offset in the
+  checkpoint file.
+ **/
+/*-------------------------------------------------------------------------*/
+int FTI_RecoverVar(int id)
+{
     if (FTI_Conf.ioMode == FTI_IO_FTIFF) {
-      return FTIFF_RecoverVar( id, &FTI_Exec, FTI_Data, FTI_Ckpt );
+        return FTIFF_RecoverVar( id, &FTI_Exec, FTI_Data, FTI_Ckpt );
     }
     if (FTI_Exec.initSCES == 0) {
-      FTI_Print("FTI is not initialized.", FTI_WARN);
-      return FTI_NSCS;
+        FTI_Print("FTI is not initialized.", FTI_WARN);
+        return FTI_NSCS;
     }
 
     if(FTI_Exec.reco==0){
-      /* This is not a restart: no actions performed */
-      return FTI_SCES;
+        /* This is not a restart: no actions performed */
+        return FTI_SCES;
     }
 
     if (FTI_Exec.initSCES == 2) {
-      FTI_Print("No checkpoint files to make recovery.", FTI_WARN);
-      return FTI_NSCS;
+        FTI_Print("No checkpoint files to make recovery.", FTI_WARN);
+        return FTI_NSCS;
     }
 
     //Check if sizes of protected variables matches
     int i;
     for (i = 0; i < FTI_Exec.nbVar; i++) {
-      if (id == FTI_Exec.meta[FTI_Exec.ckptLvel].varID[i]) {
-        if (FTI_Data[i].size != FTI_Exec.meta[FTI_Exec.ckptLvel].varSize[i]) {
-          char str[FTI_BUFS];
-          sprintf(str, "Cannot recover %ld bytes to protected variable (ID %d) size: %ld",
-              FTI_Exec.meta[FTI_Exec.ckptLvel].varSize[i], FTI_Exec.meta[FTI_Exec.ckptLvel].varID[i],
-              FTI_Data[i].size);
-          FTI_Print(str, FTI_WARN);
-          return FTI_NREC;
-        }
-      }
+        if (id == FTI_Exec.meta[FTI_Exec.ckptLvel].varID[i]) {
+            if (FTI_Data[i].size != FTI_Exec.meta[FTI_Exec.ckptLvel].varSize[i]) {
+                char str[FTI_BUFS];
+                sprintf(str, "Cannot recover %ld bytes to protected variable (ID %d) size: %ld",
+                        FTI_Exec.meta[FTI_Exec.ckptLvel].varSize[i], FTI_Exec.meta[FTI_Exec.ckptLvel].varID[i],
+                        FTI_Data[i].size);
+                FTI_Print(str, FTI_WARN);
+                return FTI_NREC;
+            }
+        }
     }
 
 #ifdef ENABLE_HDF5 //If HDF5 is installed
     if (FTI_Conf.ioMode == FTI_IO_HDF5) {
-      return FTI_RecoverVarHDF5(&FTI_Exec, FTI_Ckpt, FTI_Data, id);
+        return FTI_RecoverVarHDF5(&FTI_Exec, FTI_Ckpt, FTI_Data, id);
     }
 #endif
 
@@ -2237,10 +2192,10 @@
 
     //Recovering from local for L4 case in FTI_Recover
     if (FTI_Exec.ckptLvel == 4) {
-      snprintf(fn, FTI_BUFS, "%s/%s", FTI_Ckpt[1].dir, FTI_Exec.meta[1].ckptFile);
+        snprintf(fn, FTI_BUFS, "%s/%s", FTI_Ckpt[1].dir, FTI_Exec.meta[1].ckptFile);
     }
     else {
-      snprintf(fn, FTI_BUFS, "%s/%s", FTI_Ckpt[FTI_Exec.ckptLvel].dir, FTI_Exec.meta[FTI_Exec.ckptLvel].ckptFile);
+        snprintf(fn, FTI_BUFS, "%s/%s", FTI_Ckpt[FTI_Exec.ckptLvel].dir, FTI_Exec.meta[FTI_Exec.ckptLvel].ckptFile);
     }
 
     char str[FTI_BUFS];
@@ -2250,80 +2205,80 @@
 
     FILE* fd = fopen(fn, "rb");
     if (fd == NULL) {
-      FTI_Print("Could not open FTI checkpoint file.", FTI_EROR);
-      return FTI_NREC;
+        FTI_Print("Could not open FTI checkpoint file.", FTI_EROR);
+        return FTI_NREC;
     }
 
     long offset = 0;
     for (i = 0; i < FTI_Exec.nbVar; i++) {
-      if (id == FTI_Exec.meta[FTI_Exec.ckptLvel].varID[i]) {
-        sprintf(str, "Recovering var %d ", id);
-        FTI_Print(str, FTI_DBUG);
-        fseek(fd, offset, SEEK_SET);
-        fread(FTI_Data[i].ptr, 1, FTI_Data[i].size, fd);
-        if (ferror(fd)) {
-          FTI_Print("Could not read FTI checkpoint file.", FTI_EROR);
-          fclose(fd);
-          return FTI_NREC;
-        }
-        break;
-      }
-      offset += FTI_Exec.meta[FTI_Exec.ckptLvel].varSize[i];
+        if (id == FTI_Exec.meta[FTI_Exec.ckptLvel].varID[i]) {
+            sprintf(str, "Recovering var %d ", id);
+            FTI_Print(str, FTI_DBUG);
+            fseek(fd, offset, SEEK_SET);
+            fread(FTI_Data[i].ptr, 1, FTI_Data[i].size, fd);
+            if (ferror(fd)) {
+                FTI_Print("Could not read FTI checkpoint file.", FTI_EROR);
+                fclose(fd);
+                return FTI_NREC;
+            }
+            break;
+        }
+        offset += FTI_Exec.meta[FTI_Exec.ckptLvel].varSize[i];
     }
 
     if (i == FTI_Exec.nbVar) {
-      FTI_Print("Variables must be protected before they can be recovered.", FTI_EROR);
-      fclose(fd);
-      return FTI_NREC;
+        FTI_Print("Variables must be protected before they can be recovered.", FTI_EROR);
+        fclose(fd);
+        return FTI_NREC;
     }
     if (fclose(fd) != 0) {
-      FTI_Print("Could not close FTI checkpoint file.", FTI_EROR);
-      return FTI_NREC;
+        FTI_Print("Could not close FTI checkpoint file.", FTI_EROR);
+        return FTI_NREC;
     }
 
     return FTI_SCES;
-  }
-
-  /*-------------------------------------------------------------------------*/
-  /**
-    @brief      Prints FTI messages.
-    @param      msg             Message to print.
-    @param      priority        Priority of the message to be printed.
-    @return     void
-
-    This function prints messages depending on their priority and the
-    verbosity level set by the user. DEBUG messages are printed by all
-    processes with their rank. INFO messages are printed by one process.
-    ERROR messages are printed with errno.
-
-   **/
-  /*-------------------------------------------------------------------------*/
-  void FTI_Print(char* msg, int priority)
-  {
+}
+
+/*-------------------------------------------------------------------------*/
+/**
+  @brief      Prints FTI messages.
+  @param      msg             Message to print.
+  @param      priority        Priority of the message to be printed.
+  @return     void
+
+  This function prints messages depending on their priority and the
+  verbosity level set by the user. DEBUG messages are printed by all
+  processes with their rank. INFO messages are printed by one process.
+  ERROR messages are printed with errno.
+
+ **/
+/*-------------------------------------------------------------------------*/
+void FTI_Print(char* msg, int priority)
+{
     if (priority >= FTI_Conf.verbosity) {
-      if (msg != NULL) {
-        switch (priority) {
-          case FTI_EROR:
-            fprintf(stderr, "[ " RED "FTI Error - %06d" RESET " ]  : %s : %s \n",  FTI_Topo.myRank, msg, strerror(errno));
-            break;
-          case FTI_WARN:
-            fprintf(stdout, "[ " ORG "FTI Warning %06d" RESET " ]  : %s \n",  FTI_Topo.myRank, msg);
-            break;
-          case FTI_INFO:
-            if (FTI_Topo.splitRank == 0) {
-              fprintf(stdout, "[ " GRN "FTI  Information" RESET " ]  : %s \n", msg);
-            }
-            break;
-          case FTI_IDCP:
-            if (FTI_Topo.splitRank == 0) {
-              fprintf(stdout, "[ " BLU "FTI  dCP Message" RESET " ]  : %s \n", msg);
-            }
-            break;
-          case FTI_DBUG:
-            fprintf(stdout, "[FTI Debug - %06d] : %s \n", FTI_Topo.myRank, msg);
-            break;
-        }
-      }
+        if (msg != NULL) {
+            switch (priority) {
+                case FTI_EROR:
+                    fprintf(stderr, "[ " RED "FTI Error - %06d" RESET " ] : %s : %s \n", FTI_Topo.myRank, msg, strerror(errno));
+                    break;
+                case FTI_WARN:
+                    fprintf(stdout, "[ " ORG "FTI Warning %06d" RESET " ] : %s \n", FTI_Topo.myRank, msg);
+                    break;
+                case FTI_INFO:
+                    if (FTI_Topo.splitRank == 0) {
+                        fprintf(stdout, "[ " GRN "FTI  Information" RESET " ] : %s \n", msg);
+                    }
+                    break;
+                case FTI_IDCP:
+                    if (FTI_Topo.splitRank == 0) {
+                        fprintf(stdout, "[ " BLU "FTI  dCP Message" RESET " ] : %s \n", msg);
+                    }
+                    break;
+                case FTI_DBUG:
+                    fprintf(stdout, "[FTI Debug - %06d] : %s \n", FTI_Topo.myRank, msg);
+                    break;
+            }
+        }
     }
     fflush(stdout);
-  }+}