--- conflicted
+++ resolved
@@ -1802,7 +1802,6 @@
 
     int allRes[2];
     int locRes[2] = { (int)(FTI_Exec.iCPInfo.result==FTI_SCES), (int)(FTI_Exec.iCPInfo.countVar==FTI_Exec.nbVar) };
-    //DBG_MSG("RANK",-1);
     //Check if all processes have written all the datasets failure free.
     MPI_Allreduce(locRes, allRes, 2, MPI_INT, MPI_SUM, FTI_COMM_WORLD);
     if (allRes[0] != FTI_Topo.nbNodes*FTI_Topo.nbApprocs) {
@@ -1852,29 +1851,6 @@
         FTI_WriteCkptMetaData( &FTI_Conf, &FTI_Exec, &FTI_Topo, FTI_Ckpt );
     }
 
-<<<<<<< HEAD
-=======
-    // TODO this also has to come inside postckpt upon successful call!
-    // set hasCkpt flags true
-    if ( FTI_Conf.dcpFtiff && FTI_Ckpt[4].isDcp ) {
-        FTIFF_db* currentDB = FTI_Exec.firstdb;
-        currentDB->update = false;
-        do {    
-            int varIdx;
-            for(varIdx=0; varIdx<currentDB->numvars; ++varIdx) {
-                FTIFF_dbvar* currentdbVar = &(currentDB->dbvars[varIdx]);
-                currentdbVar->hasCkpt = true;
-                currentdbVar->update = false;
-            }
-        }
-        while ( (currentDB = currentDB->next) != NULL );    
-
-
-        FTI_UpdateDcpChanges(FTI_Data, &FTI_Exec);
-        FTI_Ckpt[4].hasDcp = true;
-    }
-
->>>>>>> 77de112e
     int status = (FTI_Exec.iCPInfo.status == FTI_ICP_FAIL) ? FTI_NSCS : FTI_SCES;
     if (!FTI_Ckpt[FTI_Exec.ckptLvel].isInline) { // If postCkpt. work is Async. then send message
         FTI_Exec.activateHeads( &FTI_Conf, &FTI_Exec, &FTI_Topo, FTI_Ckpt, status);
