/**
 *  Copyright (c) 2017 Leonardo A. Bautista-Gomez
 *  All rights reserved
 *
 *  FTI - A multi-level checkpointing library for C/C++/Fortran applications
 *
 *  Revision 1.0 : Fault Tolerance Interface (FTI)
 *
 *  Redistribution and use in source and binary forms, with or without
 *  modification, are permitted provided that the following conditions are met:
 *
 *  1. Redistributions of source code must retain the above copyright notice, this
 *  list of conditions and the following disclaimer.
 *
 *  2. Redistributions in binary form must reproduce the above copyright notice,
 *  this list of conditions and the following disclaimer in the documentation
 *  and/or other materials provided with the distribution.
 *
 *  3. Neither the name of the copyright holder nor the names of its contributors
 *  may be used to endorse or promote products derived from this software without
 *  specific prior written permission.
 *
 *  THIS SOFTWARE IS PROVIDED BY THE COPYRIGHT HOLDERS AND CONTRIBUTORS "AS IS" AND
 *  ANY EXPRESS OR IMPLIED WARRANTIES, INCLUDING, BUT NOT LIMITED TO, THE IMPLIED
 *  WARRANTIES OF MERCHANTABILITY AND FITNESS FOR A PARTICULAR PURPOSE ARE
 *  DISCLAIMED. IN NO EVENT SHALL THE COPYRIGHT HOLDER OR CONTRIBUTORS BE LIABLE
 *  FOR ANY DIRECT, INDIRECT, INCIDENTAL, SPECIAL, EXEMPLARY, OR CONSEQUENTIAL
 *  DAMAGES (INCLUDING, BUT NOT LIMITED TO, PROCUREMENT OF SUBSTITUTE GOODS OR
 *  SERVICES; LOSS OF USE, DATA, OR PROFITS; OR BUSINESS INTERRUPTION) HOWEVER
 *  CAUSED AND ON ANY THEORY OF LIABILITY, WHETHER IN CONTRACT, STRICT LIABILITY,
 *  OR TORT (INCLUDING NEGLIGENCE OR OTHERWISE) ARISING IN ANY WAY OUT OF THE USE
 *  OF THIS SOFTWARE, EVEN IF ADVISED OF THE POSSIBILITY OF SUCH DAMAGE.
 *
 *  @file   api.c
 *  @date   October, 2017
 *  @brief  API functions for the FTI library.
 */


#include "interface.h"
#include "IO/cuda-md5/md5Opt.h"

#ifdef GPUSUPPORT
#include <cuda_runtime_api.h>
#endif

/** General configuration information used by FTI.                         */
static FTIT_configuration FTI_Conf;

/** Checkpoint information for all levels of checkpoint.                   */
static FTIT_checkpoint FTI_Ckpt[5];

/** Dynamic information for this execution.                                */
static FTIT_execution FTI_Exec;

/** Topology of the system.                                                */
static FTIT_topology FTI_Topo;

/** id map that holds metadata for protected datasets                      */
static FTIT_keymap* FTI_Data;

/** SDC injection model and all the required information.                  */
static FTIT_injection FTI_Inje;

/** MPI communicator that splits the global one into app and FTI appart.   */
MPI_Comm FTI_COMM_WORLD;

/** FTI data type for chars.                                               */
FTIT_type FTI_CHAR;
/** FTI data type for short integers.                                      */
FTIT_type FTI_SHRT;
/** FTI data type for integers.                                            */
FTIT_type FTI_INTG;
/** FTI data type for long integers.                                       */
FTIT_type FTI_LONG;
/** FTI data type for unsigned chars.                                      */
FTIT_type FTI_UCHR;
/** FTI data type for unsigned short integers.                             */
FTIT_type FTI_USHT;
/** FTI data type for unsigned integers.                                   */
FTIT_type FTI_UINT;
/** FTI data type for unsigned long integers.                              */
FTIT_type FTI_ULNG;
/** FTI data type for single floating point.                               */
FTIT_type FTI_SFLT;
/** FTI data type for double floating point.                               */
FTIT_type FTI_DBLE;
/** FTI data type for long doble floating point.                           */
FTIT_type FTI_LDBE;



/*-------------------------------------------------------------------------*/
/**
  @brief      Initializes FTI.
  @param      configFile      FTI configuration file.
  @param      globalComm      Main MPI communicator of the application.
  @return     integer         FTI_SCES if successful.

  This function initializes the FTI context and prepares the heads to wait
  for checkpoints. FTI processes should never get out of this function. In
  case of a restart, checkpoint files should be recovered and in place at the
  end of this function.

 **/
/*-------------------------------------------------------------------------*/
int FTI_Init(const char* configFile, MPI_Comm globalComm) {
#ifdef ENABLE_FTI_FI_IO
    FTI_InitFIIO();
#endif
#ifdef ENABLE_HDF5
    H5Eset_auto2(0, 0, NULL);
#endif
    FTI_InitExecVars(&FTI_Conf, &FTI_Exec, &FTI_Topo, FTI_Ckpt, &FTI_Inje);
    FTI_Exec.globalComm = globalComm;
    MPI_Comm_rank(FTI_Exec.globalComm, &FTI_Topo.myRank);
    MPI_Comm_size(FTI_Exec.globalComm, &FTI_Topo.nbProc);
    snprintf(FTI_Conf.cfgFile, FTI_BUFS, "%s", configFile);
    FTI_Conf.verbosity = 1;  // Temporary needed for output in FTI_LoadConf.
    FTI_Exec.initSCES = 0;
    FTI_Inje.timer = MPI_Wtime();
    FTI_COMM_WORLD = globalComm;  // Temporary before building topology.
                                  // Needed in FTI_LoadConf and FTI_Topology
                                  // to communicate.
    FTI_Topo.splitRank = FTI_Topo.myRank;  // Temporary before building
                                           // topology. Needed in FTI_Print.
    int res = FTI_Try(FTI_LoadConf(&FTI_Conf, &FTI_Exec, &FTI_Topo,
      FTI_Ckpt, &FTI_Inje), "load configuration.");
    if (res == FTI_NSCS) {
        return FTI_NSCS;
    }
    res = FTI_Try(FTI_Topology(&FTI_Conf, &FTI_Exec, &FTI_Topo),
      "build topology.");
    if (res == FTI_NSCS) {
        return FTI_NSCS;
    }
    FTI_Try(FTI_InitGroupsAndTypes(&FTI_Exec),
      "malloc arrays for groups and types.");
    FTI_Try(FTI_InitBasicTypes(&FTI_Exec), "create the basic data types.");
    if (FTI_Topo.myRank == 0) {
        int restart = (FTI_Exec.reco != 3) ? FTI_Exec.reco : 0;
        FTI_Try(FTI_UpdateConf(&FTI_Conf, &FTI_Exec, restart),
          "update configuration file.");
    }
    MPI_Barrier(FTI_Exec.globalComm);  // wait for myRank == 0
                                       // process to save config file
    if (FTI_Conf.ioMode == FTI_IO_FTIFF) {
        FTIFF_InitMpiTypes();
    }
    if (FTI_Conf.stagingEnabled) {
        FTI_InitStage(&FTI_Exec, &FTI_Conf, &FTI_Topo);
    }

    if (FTI_Conf.ioMode == FTI_IO_HDF5) {
        // strcpy(FTI_Conf.suffix, "h5");
        snprintf(FTI_Conf.suffix, sizeof(FTI_Conf.suffix), "h5");
    } else {
        // strcpy(FTI_Conf.suffix, "fti");
        snprintf(FTI_Conf.suffix, sizeof(FTI_Conf.suffix), "fti");
    }

    FTI_KeyMap(&FTI_Data, sizeof(FTIT_dataset), FTI_Conf.maxVarId, true);

    FTI_Exec.initSCES = 1;

    // init metadata queue
    FTI_MetadataQueue(&FTI_Exec.mqueue);

    if (FTI_Topo.amIaHead) {  // If I am a FTI dedicated process
        if (FTI_Exec.reco) {
            res = FTI_Try(FTI_RecoverFiles(&FTI_Conf, &FTI_Exec, &FTI_Topo,
             FTI_Ckpt), "recover the checkpoint files.");
            if (res != FTI_SCES) {
                FTI_Exec.reco = 0;
                FTI_Exec.initSCES = 2;  // Could not recover all ckpt files
            }
        }
        FTI_Listen(&FTI_Conf, &FTI_Exec, &FTI_Topo, FTI_Ckpt);
        // infinite loop inside, can stop only by calling FTI_Finalize
        // FTI_Listen only returns if FTI_Conf.keepHeadsAlive is TRUE
        return FTI_HEAD;
    } else {  // If I am an application process
        if (FTI_Try(FTI_InitDevices(FTI_Conf.cHostBufSize),
          "Allocating resources for communication with the devices") !=
           FTI_SCES) {
            FTI_Print("Cannot Allocate defice memory\n", FTI_EROR);
        }
        if (FTI_Try(FTI_InitFunctionPointers(FTI_Conf.ioMode, &FTI_Exec),
          "Initializing IO pointers") != FTI_SCES) {
            FTI_Print("Cannot define the function pointers\n", FTI_EROR);
        }

        // call in any case. treatment for diffCkpt disabled inside initializer
        if (FTI_Conf.dcpFtiff) {
            FTI_InitDcp(&FTI_Conf, &FTI_Exec);
        }
        if (FTI_Conf.dcpPosix) {
            FTI_initMD5(FTI_Conf.dcpInfoPosix.BlockSize, 32*1024*1024,
              &FTI_Conf);
        }
        if (FTI_Exec.reco) {
            res = FTI_Try(FTI_RecoverFiles(&FTI_Conf, &FTI_Exec,
              &FTI_Topo, FTI_Ckpt), "recover the checkpoint files.");
            if (FTI_Conf.ioMode == FTI_IO_FTIFF && res == FTI_SCES) {
                res += FTI_Try(FTIFF_ReadDbFTIFF(&FTI_Conf, &FTI_Exec,
                 FTI_Ckpt, FTI_Data), "Read FTIFF meta information");
            }
            FTI_Exec.ckptCnt = FTI_Exec.ckptId;
            FTI_Exec.ckptCnt++;
            if (res != FTI_SCES) {
                FTI_Exec.reco = 0;
                FTI_Exec.initSCES = 2;  // Could not recover all ckpt files
                                        // (or failed reading meta; FTI-FF)
                FTI_Print("FTI has been initialized.", FTI_INFO);
                return FTI_NREC;
            }
            FTI_Exec.hasCkpt = (FTI_Exec.reco == 3) ? false : true;
            if (FTI_Exec.reco != 3) FTI_Try(FTI_LoadMetaDataset(&FTI_Conf,
              &FTI_Exec, &FTI_Topo, FTI_Ckpt, FTI_Data),
              "load dataset metadata");
        }
        FTI_Print("FTI has been initialized.", FTI_INFO);
        return FTI_SCES;
    }
}

/*-------------------------------------------------------------------------*/
/**
  @brief      It returns the current status of the recovery flag.
  @return     integer         FTI_Exec.reco.

  This function returns the current status of the recovery flag.

 **/
/*-------------------------------------------------------------------------*/
int FTI_Status() {
    return FTI_Exec.reco;
}

/*-------------------------------------------------------------------------*/
/**
  @brief      It initializes a data type.
  @param      type            The data type to be intialized.
  @param      size            The size of the data type to be intialized.
  @return     integer         FTI_SCES if successful.

  This function initalizes a data type. The only information needed is the
  size of the data type, the rest is black box for FTI. Types saved as byte array
  in case of HDF5 format.

 **/
/*-------------------------------------------------------------------------*/
int FTI_InitType(FTIT_type* type, int size) {
    type->id = FTI_Exec.nbType;
    type->size = size;
    type->structure = NULL;

#ifdef ENABLE_HDF5
    type->h5group = FTI_Exec.H5groups[0];

    // Maps FTI types to HDF5 types
    switch (FTI_Exec.nbType) {
        case 0:
            type->h5datatype = H5T_NATIVE_CHAR; break;
        case 1:
            type->h5datatype = H5T_NATIVE_SHORT; break;
        case 2:
            type->h5datatype = H5T_NATIVE_INT; break;
        case 3:
            type->h5datatype = H5T_NATIVE_LONG; break;
        case 4:
            type->h5datatype = H5T_NATIVE_UCHAR; break;
        case 5:
            type->h5datatype = H5T_NATIVE_USHORT; break;
        case 6:
            type->h5datatype = H5T_NATIVE_UINT; break;
        case 7:
            type->h5datatype = H5T_NATIVE_ULONG; break;
        case 8:
            type->h5datatype = H5T_NATIVE_FLOAT; break;
        case 9:
            type->h5datatype = H5T_NATIVE_DOUBLE; break;
        case 10:
            type->h5datatype = H5T_NATIVE_LDOUBLE; break;
        default:
            type->h5datatype = -1; break;  // to mark as closed
    }
#endif

    // make a clone of the type in case the user won't store pointer
    FTI_Exec.FTI_Type[FTI_Exec.nbType] = malloc(sizeof(FTIT_type));
    *FTI_Exec.FTI_Type[FTI_Exec.nbType] = *type;

    FTI_Exec.nbType = FTI_Exec.nbType + 1;

    return FTI_SCES;
}

/*-------------------------------------------------------------------------*/
/**
  @brief      It initializes a complex data type.
  @param      newType         The data type to be intialized.
  @param      typeDefinition  Structure definition of the new type.
  @param      length          Number of fields in structure
  @param      size            Size of the structure.
  @param      name            Name of the structure.
  @param      h5group         Group of the type.
  @return     integer         FTI_SCES if successful.

  This function initalizes a simple data type. New type can only consists
  fields of flat FTI types (no arrays). Type definition must include:
  - length                => number of fields in the new type
  - field[].type          => types of the field in the new type
  - field[].name          => name of the field in the new type
  - field[].rank          => number of dimentions of the field
  - field[].dimLength[]   => length of each dimention of the field

 **/
/*-------------------------------------------------------------------------*/
int FTI_InitComplexType(FTIT_type* newType, FTIT_complexType* typeDefinition,
 int length, size_t size, char* name, FTIT_H5Group* h5group) {
    if (h5group == NULL) {
        h5group = FTI_Exec.H5groups[0];
    }
    if (length < 1) {
        FTI_Print("Type can't contain less than 1 type.", FTI_WARN);
        return FTI_NSCS;
    }
    if (length > 255) {
        FTI_Print("Type can't contain more than 255 types.", FTI_WARN);
        return FTI_NSCS;
    }
    int i;
    for (i = 0; i < length; i++) {
        if (typeDefinition->field[i].rank < 1) {
            FTI_Print("Type rank must be greater than 0.", FTI_WARN);
            return FTI_NSCS;
        }
        if (typeDefinition->field[i].rank > 32) {
            FTI_Print("Maximum rank is 32.", FTI_WARN);
            return FTI_NSCS;
        }
        int j;
        for (j = 0; j < typeDefinition->field[i].rank; j++) {
            if (typeDefinition->field[i].dimLength[j] < 1) {
                char str[FTI_BUFS];
                snprintf(str, FTI_BUFS, "(%s, index: %d) Type dimention length"
                " must be greater than 0.", typeDefinition->field[i].name, i);
                FTI_Print(str, FTI_WARN);
                return FTI_NSCS;
            }
        }
    }

    newType->id = FTI_Exec.nbType;
    newType->size = size;
    // assign type definition to type structure
    // (types, names, ranks, dimLengths)
    typeDefinition->length = length;
    if (name == NULL || !strlen(name)) {
        // sprintf(typeDefinition->name, "Type%d", newType->id);
        snprintf(typeDefinition->name, sizeof(typeDefinition->name),
         "Type%d", newType->id);
    } else {
        strncpy(typeDefinition->name, name, FTI_BUFS);
    }

#ifdef ENABLE_HDF5
    newType->h5datatype = -1;  // to mark as closed
    newType->h5group = FTI_Exec.H5groups[h5group->id];
#endif

    // make a clone of the type definition in case the user won't store pointer
    newType->structure = malloc(sizeof(FTIT_complexType));
    *newType->structure = *typeDefinition;

    // append a space for new type
    FTI_Exec.FTI_Type = realloc(FTI_Exec.FTI_Type,
      sizeof(FTIT_type*) * (FTI_Exec.nbType + 1));

    // make a clone of the type in case the user won't store pointer
    FTI_Exec.FTI_Type[FTI_Exec.nbType] = malloc(sizeof(FTIT_type));
    *FTI_Exec.FTI_Type[FTI_Exec.nbType] = *newType;

    FTI_Exec.nbType = FTI_Exec.nbType + 1;

    return FTI_SCES;
}

/*-------------------------------------------------------------------------*/
/**
  @brief      It adds a simple field in complex data type.
  @param      typeDefinition  Structure definition of the complex data type.
  @param      ftiType         Type of the field
  @param      offset          Offset of the field (use offsetof)
  @param      id              Id of the field (start with 0)
  @param      name            Name of the field (put NULL if want default)
  @return     integer         FTI_SCES if successful.

  This function adds a field to the complex datatype. Use offsetof macro to
  set offset. First ID must be 0, next one must be +1. If name is NULL FTI
  will set "T${id}" name. Sets rank and dimLength to 1.

 **/
/*-------------------------------------------------------------------------*/
void FTI_AddSimpleField(FTIT_complexType* typeDefinition, FTIT_type* ftiType,
 size_t offset, int id, char* name) {
    typeDefinition->field[id].typeID = ftiType->id;
    typeDefinition->field[id].offset = offset;
    if (name == NULL || !strlen(name)) {
        // sprintf(typeDefinition->field[id].name, "T%d", id);
        snprintf(typeDefinition->field[id].name,
          sizeof(typeDefinition->field[id].name), "T%d", id);
    } else {
        strncpy(typeDefinition->field[id].name, name, FTI_BUFS);
    }
    typeDefinition->field[id].rank = 1;
    typeDefinition->field[id].dimLength[0] = 1;
}

/*-------------------------------------------------------------------------*/
/**
  @brief      It adds a simple field in complex data type.
  @param      typeDefinition  Structure definition of the complex data type.
  @param      ftiType         Type of the field
  @param      offset          Offset of the field (use offsetof)
  @param      rank            Rank of the array
  @param      dimLength       Dimention length for each rank
  @param      id              Id of the field (start with 0)
  @param      name            Name of the field (put NULL if want default)
  @return     integer         FTI_SCES if successful.

  This function adds a field to the complex datatype. Use offsetof macro to
  set offset. First ID must be 0, next one must be +1. If name is NULL FTI
  will set "T${id}" name.

 **/
/*-------------------------------------------------------------------------*/
void FTI_AddComplexField(FTIT_complexType* typeDefinition, FTIT_type* ftiType,
  size_t offset, int rank, int* dimLength, int id, char* name) {
    typeDefinition->field[id].typeID = ftiType->id;
    typeDefinition->field[id].offset = offset;
    typeDefinition->field[id].rank = rank;
    int i;
    for (i = 0; i < rank; i++) {
        typeDefinition->field[id].dimLength[i] = dimLength[i];
    }
    if (name == NULL || !strlen(name)) {
        // sprintf(typeDefinition->field[id].name, "T%d", id);
        snprintf(typeDefinition->field[id].name,
          sizeof(typeDefinition->field[id].name), "T%d", id);
    } else {
        strncpy(typeDefinition->field[id].name, name, FTI_BUFS);
    }
}

/*-------------------------------------------------------------------------*/
/**
  @brief      Places the FTI staging directory path into 'stageDir'.
  @param      stageDir        pointer to allocated memory region.
  @param      maxLen          size of allocated memory region in bytes.
  @return     integer         FTI_SCES if successful, FTI_NSCS else.

  This function places the FTI staging directory path in 'stageDir'. If
  allocation size is not sufficiant, no action is perfoprmed and
  FTI_NSCS is returned.
 **/
/*-------------------------------------------------------------------------*/
int FTI_GetStageDir(char* stageDir, int maxLen) {
    if (!FTI_Conf.stagingEnabled) {
        FTI_Print("'FTI_GetStageDir' -> Staging disabled,"
          " no action performed.", FTI_WARN);
        return FTI_NSCS;
    }

    if (stageDir == NULL) {
        FTI_Print("invalid value for stageDir ('nil')!", FTI_WARN);
        return FTI_NSCS;
    }

    if (maxLen < 1) {
        char errstr[FTI_BUFS];
        snprintf(errstr, FTI_BUFS, "invalid value for maxLen ('%d')!", maxLen);
        FTI_Print(errstr, FTI_WARN);
        return FTI_NSCS;
    }

    int len = strlen(FTI_Conf.stageDir);
    if (maxLen < len+1) {
        FTI_Print("insufficient buffer size (maxLen too small)!", FTI_WARN);
        return FTI_NSCS;
    }

    strncpy(stageDir, FTI_Conf.stageDir, FTI_BUFS);

    return FTI_SCES;
}

/*-------------------------------------------------------------------------*/
/**
  @brief      Returns status of staging request.
  @param      ID            ID of staging request.
  @return     integer       Status of staging request on success, 
  FTI_NSCS else.

  This function returns the status of the staging request corresponding
  to ID. The ID is returned by the function 'FTI_SendFile'. The status
  may be one of the five possible statuses:

  @par
  FTI_SI_FAIL - Stage request failed
  FTI_SI_SCES - Stage request succeed
  FTI_SI_ACTV - Stage request is currently processed
  FTI_SI_PEND - Stage request is pending
  FTI_SI_NINI - There is no stage request with this ID

  @note If the status is FTI_SI_NINI, the ID is either invalid or the
  request was finished (succeeded or failed). In the latter case,
  'FTI_GetStageStatus' returns FTI_SI_FAIL or FTI_SI_SCES and frees the
  stage request ressources. In the consecutive call it will then return
  FTI_SI_NINI.
 **/
/*-------------------------------------------------------------------------*/
int FTI_GetStageStatus(int ID) {
    if (!FTI_Conf.stagingEnabled) {
        FTI_Print("'FTI_GetStageStatus' -> Staging disabled,"
          " no action performed.", FTI_WARN);
        return FTI_NSCS;
    }

    // indicator if we still need the request structure allocated
    // (i.e. send buffer not released by MPI)
    bool free_req = true;

    // get status of request
    int status;
    status = FTI_GetStatusField(&FTI_Exec, &FTI_Topo, ID, FTI_SIF_VAL,
     FTI_Topo.nodeRank);

    // check if pending
    if (status == FTI_SI_PEND) {
        int flag = 1, idx;
        // if pending check if we can free the send buffer
        if ((idx = FTI_GetRequestIdx(ID)) >= 0) {
            MPI_Test(&(FTI_SI_APTR(FTI_Exec.stageInfo->request)[idx].mpiReq),
             &flag, MPI_STATUS_IGNORE);
        }
        if (flag == 0) {
            free_req = false;
        }
    }

    if (free_req) {
        FTI_FreeStageRequest(&FTI_Exec, &FTI_Topo, ID, FTI_Topo.nodeRank);
    }

    if ((status == FTI_SI_FAIL) || (status == FTI_SI_SCES)) {
        FTI_SetStatusField(&FTI_Exec, &FTI_Topo, ID, FTI_SI_NINI, FTI_SIF_VAL,
         FTI_Topo.nodeRank);
        FTI_SetStatusField(&FTI_Exec, &FTI_Topo, ID, FTI_SI_IAVL, FTI_SIF_AVL,
         FTI_Topo.nodeRank);
    }

    return status;
}

/*-------------------------------------------------------------------------*/
/**
  @brief      Copies file asynchronously from 'lpath' to 'rpath'.
  @param      lpath           absolute path local file.
  @param      rpath           absolute path remote file.
  @return     integer         Request handle (ID) on success, FTI_NSCS else.

  This function may be used to copy a file local on the nodes via the
  FTI head process asynchronously to the PFS. The file will not be
  removed after successful transfer, however, if stored in the directory
  returned by 'FTI_GetStageDir' it will be removed during
  'FTI_Finalize'.

  @par
  If staging is enabled but no head process, the staging will be
  performed synchronously (i.e. by the calling rank).
 **/
/*-------------------------------------------------------------------------*/
int FTI_SendFile(char* lpath, char *rpath) {
    if (!FTI_Conf.stagingEnabled) {
        FTI_Print("'FTI_SendFile' -> Staging disabled, no action performed.",
         FTI_WARN);
        return FTI_NSCS;
    }

    int ID = FTI_NSCS;

    // discard if path is NULL
    if (lpath == NULL) {
        FTI_Print("local path field is NULL!", FTI_WARN);
        return FTI_NSCS;
    }

    if (rpath == NULL) {
        FTI_Print("remote path field is NULL!", FTI_WARN);
        return FTI_NSCS;
    }

    // asign new request ID
    // note: if ID found, FTI_Exec->stageInfo->status[ID]
    // is set to not available
    int reqID = FTI_GetRequestID(&FTI_Exec, &FTI_Topo);
    if (reqID < 0) {
        FTI_Print("Too many stage requests!", FTI_WARN);
        return FTI_NSCS;
    }
    ID = reqID;

    FTI_InitStageRequestApp(&FTI_Exec, &FTI_Topo, ID);

    if (FTI_Topo.nbHeads == 0) {
        if (FTI_SyncStage(lpath, rpath, &FTI_Exec, &FTI_Topo,
          &FTI_Conf, ID) != FTI_SCES) {
            FTI_Print("synchronous staging failed!", FTI_WARN);
            return FTI_NSCS;
        }
    }

    if (FTI_Topo.nbHeads > 0) {
        if (FTI_AsyncStage(lpath, rpath, &FTI_Conf, &FTI_Exec,
         &FTI_Topo, ID) != FTI_SCES) {
            FTI_Print("asynchronous staging failed!", FTI_WARN);
            return FTI_NSCS;
        }
    }
    return ID;
}

/*-------------------------------------------------------------------------*/
/**
  @brief      It initialize a HDF5 group
  @param      h5group         H5 group that we want to initialize
  @param      name            Name of the H5 group
  @param      parent          Parent H5 group
  @return     integer         FTI_SCES if successful.

  Initialize group defined by user. If parent is NULL this mean parent will
  be set to root group.

 **/
/*-------------------------------------------------------------------------*/
int FTI_InitGroup(FTIT_H5Group* h5group, char* name, FTIT_H5Group* parent) {
    if (parent == NULL) {
        // child of root
        parent = FTI_Exec.H5groups[0];
    }
    FTIT_H5Group* parentInArray = FTI_Exec.H5groups[parent->id];
    // check if this parent has that child
    int i;
    for (i = 0; i < parentInArray->childrenNo; i++) {
        if (strcmp(FTI_Exec.H5groups[parentInArray->childrenID[i]]->name,
         name) == 0) {
            char str[FTI_BUFS];
            snprintf(str, FTI_BUFS, "Group %s already has the %s child.",
             parentInArray->name, name);
            return FTI_NSCS;
        }
    }
    h5group->id = FTI_Exec.nbGroup;
    h5group->childrenNo = 0;
    strncpy(h5group->name, name, FTI_BUFS);
#ifdef ENABLE_HDF5
    h5group->h5groupID = -1;  // to mark as closed
#endif

    // set full path to group
    snprintf(h5group->fullName, FTI_BUFS, "%s/%s", parent->fullName,
     h5group->name);

    // make a clone of the group in case the user won't store pointer
    FTI_Exec.H5groups[FTI_Exec.nbGroup] = malloc(sizeof(FTIT_H5Group));
    *FTI_Exec.H5groups[FTI_Exec.nbGroup] = *h5group;

    // assign a child and increment the childrenNo
    parentInArray->childrenID[parentInArray->childrenNo] = FTI_Exec.nbGroup;
    parentInArray->childrenNo++;

    FTI_Exec.nbGroup = FTI_Exec.nbGroup + 1;

    return FTI_SCES;
}

/*-------------------------------------------------------------------------*/
/**
  @brief      Searches in the protected variables for a name. If not found it allocates and returns the ID 
  @param      name            Name of the protected variable to search 
  @return     integer         id of the variable.

  This function searches for a given name in the protected variables and returns the respective id for it.

 **/
/*-------------------------------------------------------------------------*/
int FTI_setIDFromString(char *name) {
    int i = 0;

    FTIT_dataset* data;
    if (FTI_Data->data(&data, FTI_Exec.nbVar) != FTI_SCES) {
        FTI_Print("failed to set ID from string", FTI_WARN);
        return FTI_NSCS;
    }

    for (i = 0 ; i < FTI_Exec.nbVar; i++) {
        if (strcmp(name, data[i].idChar) == 0) {
            return data[i].id;
        }
    }

    // initialize blank dataset
    FTIT_dataset dataAdd; FTI_InitDataset(&FTI_Exec, &dataAdd, i);

    // set id to i+1 and assign name
    strncpy(dataAdd.idChar, name, FTI_BUFS);

    FTI_Data->push_back(&dataAdd, i);
    FTI_Exec.nbVar++;

    return i;
}

/*-------------------------------------------------------------------------*/
/**
  @brief      Searches in the protected variables for a name. If not found it allocates and returns the ID 
  @param      name            Name of the protected variable to search 
  @return     integer         id of the variable.

  This function searches for a given name in the protected variables and returns the respective id for it.

 **/
/*-------------------------------------------------------------------------*/
int FTI_getIDFromString(char *name) {
    // after restart and before fully recovered, nbVarStored may be
    // larger than nbVar. In that case, the idchar may be in the recovered
    // set of protected variables.
    int n = (FTI_Exec.nbVarStored > FTI_Exec.nbVar) ?
     FTI_Exec.nbVarStored : FTI_Exec.nbVar;

    FTIT_dataset* data;
    if (FTI_Data->data(&data, n) != FTI_SCES) {
        FTI_Print("failed to get ID from string", FTI_WARN);
        return FTI_NSCS;
    }

    int i = 0; for (; i < n; i++) {
        if (strcmp(name, data[i].idChar) == 0) {
            return data[i].id;
        }
    }
    return -1;
}

/*-------------------------------------------------------------------------*/
/**
  @brief      Renames a HDF5 group
  @param      h5group         H5 group that we want to rename
  @param      name            New name of the H5 group
  @return     integer         FTI_SCES if successful.

  This function renames HDF5 group defined by user.

 **/
/*-------------------------------------------------------------------------*/
int FTI_RenameGroup(FTIT_H5Group* h5group, char* name) {
    strncpy(FTI_Exec.H5groups[h5group->id]->name, name, FTI_BUFS);
    return FTI_SCES;
}

/*-------------------------------------------------------------------------*/
/**
  @brief      It sets/resets the pointer and type to a protected variable.
  @param      id              ID for searches and update.
  @param      ptr             Pointer to the data structure.
  @param      count           Number of elements in the data structure.
  @param      type            Type of elements in the data structure.
  @return     integer         FTI_SCES if successful.

  This function stores a pointer to a data structure, its size, its ID,
  its number of elements and the type of the elements. This list of
  structures is the data that will be stored during a checkpoint and
  loaded during a recovery. It resets the pointer to a data structure,
  its size, its number of elements and the type of the elements if the
  dataset was already previously registered.

 **/
/*-------------------------------------------------------------------------*/
int FTI_Protect(int id, void* ptr, int32_t count, FTIT_type type) {
    if (FTI_Exec.initSCES == 0) {
        FTI_Print("FTI is not initialized.", FTI_WARN);
        return FTI_NSCS;
    }

    char str[5*FTI_BUFS];  // For console output

    // Id out of bounds.
    if (id > FTI_Conf.maxVarId) {
        snprintf(str, FTI_BUFS, "Id out of bounds ('Basic:max_var_id = %d').",
         FTI_Conf.maxVarId);
        FTI_Print(str, FTI_WARN);
        return FTI_NSCS;
    }

#ifdef GPUSUPPORT
    FTIT_ptrinfo ptrInfo;
    int res;
    if ((res = FTI_Try( FTI_get_pointer_info((const void*) ptr, &ptrInfo),
     "FTI_Protect: determine pointer type")) != FTI_SCES)
        return res;
#endif

    char memLocation[4];

    FTIT_dataset* data;
    if (FTI_Data->get(&data, id) != FTI_SCES) {
        FTI_Print("failed to protect variable", FTI_WARN);
        return FTI_NSCS;
    }

    if (data != NULL) {  // Search for dataset with given id
        int32_t prevSize = data->size;
#ifdef GPUSUPPORT
        if (ptrInfo.type == FTIT_PTRTYPE_CPU) {
            // strcpy(memLocation, "CPU");
            snprintf(memLocation, sizeof(memLocation), "CPU");
            data->isDevicePtr = false;
            data->devicePtr = NULL;
            data->ptr = ptr;
        } else if (ptrInfo.type == FTIT_PTRTYPE_GPU) {
            // strcpy(memLocation, "GPU");
            snprintf(memLocation, sizeof(memLocation), "GPU");
            data->isDevicePtr = true;
            data->devicePtr = ptr;
            data->ptr = NULL;  // (void *) malloc (type.size *count);
        } else {
            FTI_Print("ptr Should be either a device"
            " location or a cpu location\n", FTI_EROR);
            data->ptr = NULL;  // (void *) malloc (type.size *count);
            return FTI_NSCS;
        }
#else
        // strcpy(memLocation, "CPU");
        snprintf(memLocation, sizeof(memLocation), "CPU");
        data->isDevicePtr = false;
        data->devicePtr = NULL;
        data->ptr = ptr;
#endif
        data->count = count;
        data->type = FTI_Exec.FTI_Type[type.id];
        data->eleSize = type.size;
        data->size = type.size * count;
        data->dimLength[0] = count;
        FTI_Exec.ckptSize = FTI_Exec.ckptSize +
        ((type.size * count) - prevSize);
        if (strlen(data->idChar) == 0) {
            /*sprintf(str, "Variable ID %d reseted. (Stored In %s).  
            Current ckpt. size per rank is %.2fMB.", id, memLocation, 
            (float) FTI_Exec.ckptSize / (1024.0 * 1024.0));*/
            snprintf(str, sizeof(str), "Variable ID %d reseted. "
              "(Stored In %s).  Current ckpt. size per rank is %.2fMB.",
              id, memLocation, (float) FTI_Exec.ckptSize / (1024.0 * 1024.0));
        } else {
            /*sprintf(str, "Variable Named %s with ID %d to protect 
            (Stored in %s). Current ckpt. size per rank is %.2fMB.", 
            data->idChar, id, memLocation, 
            (float) FTI_Exec.ckptSize / (1024.0 * 1024.0));*/
            snprintf(str, sizeof(str), "Variable Named %s with ID %d to"
            " protect (Stored in %s). Current ckpt. size per rank is %.2fMB.",
             data->idChar, id, memLocation,
              (float) FTI_Exec.ckptSize / (1024.0 * 1024.0));
        }

        FTI_Print(str, FTI_DBUG);
        if (prevSize != data->size &&  FTI_Conf.dcpPosix) {
            if (!(data->isDevicePtr)) {
                uint32_t nbHashes = data->size /
                FTI_Conf.dcpInfoPosix.BlockSize +
                 (bool)(data->size %FTI_Conf.dcpInfoPosix.BlockSize);
                data->dcpInfoPosix.currentHashArray = (unsigned char*)
                 realloc(data->dcpInfoPosix.currentHashArray,
                  sizeof(unsigned char)*nbHashes*
                  FTI_Conf.dcpInfoPosix.digestWidth);
                data->dcpInfoPosix.oldHashArray = (unsigned char*)
                 realloc(data->dcpInfoPosix.oldHashArray,
                  sizeof(unsigned char)*
                  nbHashes*FTI_Conf.dcpInfoPosix.digestWidth);
            }
#ifdef GPUSUPPORT
            else {
                unsigned char *x;
                uint32_t nbNewHashes = data->size /
                FTI_Conf.dcpInfoPosix.BlockSize +
                 (bool)(data->size %FTI_Conf.dcpInfoPosix.BlockSize);
                uint32_t nbOldHashes = prevSize /
                FTI_Conf.dcpInfoPosix.BlockSize +
                 (bool)(data->size %FTI_Conf.dcpInfoPosix.BlockSize);
                CUDA_ERROR_CHECK(cudaMallocManaged((void**) &x,
                 (nbNewHashes * FTI_Conf.dcpInfoPosix.digestWidth),
                  cudaMemAttachGlobal));
                memcpy(x, data->dcpInfoPosix.currentHashArray,
                 MIN(nbNewHashes * FTI_Conf.dcpInfoPosix.digestWidth,
                  nbOldHashes * FTI_Conf.dcpInfoPosix.digestWidth));
                CUDA_ERROR_CHECK(cudaFree(data->dcpInfoPosix.currentHashArray));
                data->dcpInfoPosix.currentHashArray = x;

                CUDA_ERROR_CHECK(cudaMallocManaged((void **)&x,
                 nbNewHashes * FTI_Conf.dcpInfoPosix.digestWidth,
                  cudaMemAttachGlobal));
                memcpy(x, data->dcpInfoPosix.oldHashArray,
                  MIN(nbNewHashes * FTI_Conf.dcpInfoPosix.digestWidth,
                   nbOldHashes * FTI_Conf.dcpInfoPosix.digestWidth));
                CUDA_ERROR_CHECK(cudaFree(data->dcpInfoPosix.oldHashArray));
                data->dcpInfoPosix.oldHashArray = x;
            }
#endif
        }
        if (data->recovered) {
            if (strlen(data->idChar) == 0) {
                /*sprintf(str, "Variable ID %d to protect (Stored in %s). 
                Current ckpt. size per rank is %.2fMB.",
                        id,
                        memLocation,
                        (float) FTI_Exec.ckptSize / (1024.0 * 1024.0));*/
                snprintf(str, sizeof(str), "Variable ID %d to protect "
                  "(Stored in %s). Current ckpt. size per rank is %.2fMB.",
                        id,
                        memLocation,
                        (float) FTI_Exec.ckptSize / (1024.0 * 1024.0));
            } else {
                /*sprintf(str, "Variable Named %s with ID %d to protect (Stored
                 in %s). Current ckpt. size per rank is %.2fMB.",
                        data->idChar,
                        id, memLocation,
                        (float) FTI_Exec.ckptSize / (1024.0 * 1024.0));*/
                snprintf(str, sizeof(str), "Variable Named %s with ID %d to "
                  "protect (Stored in %s). Current ckpt. size "
                  "per rank is %.2fMB.",
                        data->idChar,
                        id, memLocation,
                        (float) FTI_Exec.ckptSize / (1024.0 * 1024.0));
            }
            FTI_Print(str, FTI_INFO);
            FTI_Exec.nbVar++;
            data->recovered = false;
        }
        return FTI_SCES;
    }
    // Id could not be found in datasets

    data = calloc(1, sizeof(FTIT_dataset));

    // Adding new variable to protect
    data->id = id;
#ifdef GPUSUPPORT
    if (ptrInfo.type == FTIT_PTRTYPE_CPU) {
        // strcpy(memLocation, "CPU");
        snprintf(memLocation, sizeof(memLocation), "CPU");
        data->isDevicePtr = false;
        data->devicePtr = NULL;
        data->ptr = ptr;
    } else if (ptrInfo.type == FTIT_PTRTYPE_GPU) {
        // strcpy(memLocation, "GPU");
        snprintf(memLocation, sizeof(memLocation), "GPU");
        data->isDevicePtr = true;
        data->devicePtr = ptr;
        data->ptr = NULL;  // (void *) malloc (type.size *count);
    } else {
        FTI_Print("ptr Should be either a device location or a cpu location\n",
         FTI_EROR);
        data->ptr = NULL;  // (void *) malloc (type.size *count);
        return FTI_NSCS;
    }
#else
    // strcpy(memLocation, "CPU");
    snprintf(memLocation, sizeof(memLocation), "CPU");
    data->isDevicePtr = false;
    data->devicePtr = NULL;
    data->ptr = ptr;
#endif
    // Important assignment, we use realloc!
    data->sharedData.dataset = NULL;
    data->count = count;
    data->type = FTI_Exec.FTI_Type[type.id];
    data->eleSize = type.size;
    data->size = type.size * count;
    data->rank = 1;
    data->dimLength[0] = data->count;
    data->h5group = FTI_Exec.H5groups[0];
    // sprintf(data->name, "Dataset_%d", id);
    snprintf(data->name, sizeof(data->name), "Dataset_%d", id);
    FTI_Exec.ckptSize = FTI_Exec.ckptSize + (type.size * count);

    if (FTI_Conf.dcpPosix) {
        if (!(data->isDevicePtr)) {
            uint32_t nbHashes = data->size /
            FTI_Conf.dcpInfoPosix.BlockSize
             + (bool)(data->size %FTI_Conf.dcpInfoPosix.BlockSize);
            data->dcpInfoPosix.hashDataSize = 0;
            data->dcpInfoPosix.currentHashArray = (unsigned char*)
             malloc( sizeof(unsigned char)*
              nbHashes*FTI_Conf.dcpInfoPosix.digestWidth);
            data->dcpInfoPosix.oldHashArray = (unsigned char*)
             malloc( sizeof(unsigned char)*
              nbHashes*FTI_Conf.dcpInfoPosix.digestWidth);
        }
#ifdef GPUSUPPORT
        else {
            unsigned char *x;
            uint32_t nbNewHashes = data->size /
            FTI_Conf.dcpInfoPosix.BlockSize +
             (bool)(data->size %FTI_Conf.dcpInfoPosix.BlockSize);
            CUDA_ERROR_CHECK(cudaMallocManaged((void**)&x,
             nbNewHashes * FTI_Conf.dcpInfoPosix.digestWidth,
              cudaMemAttachGlobal));
            data->dcpInfoPosix.currentHashArray = x;
            CUDA_ERROR_CHECK(cudaMallocManaged((void**)&x,
             nbNewHashes * FTI_Conf.dcpInfoPosix.digestWidth,
              cudaMemAttachGlobal));
            data->dcpInfoPosix.oldHashArray = x;
        }
#endif
    }

    // append dataset to protected variables
    if (FTI_Data->push_back(data, id) != FTI_SCES) {
        snprintf(str, FTI_BUFS, "failed to append variable with id = '%d' to"
        " protected variable map.", id);
        FTI_Print(str, FTI_EROR);
        return FTI_NSCS;
    }

    if (strlen(data->idChar) == 0) {
        // sprintf(str, "Variable ID %d to protect (Stored in %s). Current ckpt
        // size per rank is %.2fMB.", id, memLocation,
        // (float) FTI_Exec.ckptSize / (1024.0 * 1024.0));
        snprintf(str, sizeof(str), "Variable ID %d to protect (Stored in %s)."
          " Current ckpt. size per rank is %.2fMB.", id, memLocation,
           (float) FTI_Exec.ckptSize / (1024.0 * 1024.0));
    } else {
        // sprintf(str, "Variable Named %s with ID %d to protect (Stored in %s)
        // Current ckpt. size per rank is %.2fMB.", data->idChar, id,
        // memLocation, (float) FTI_Exec.ckptSize / (1024.0 * 1024.0));
        snprintf(str, sizeof(str), "Variable Named %s with ID %d to protect"
        " (Stored in %s). Current ckpt. size per rank is %.2fMB.",
         data->idChar, id, memLocation,
          (float) FTI_Exec.ckptSize / (1024.0 * 1024.0));
    }

    FTI_Exec.nbVar = FTI_Exec.nbVar + 1;
    FTI_Print(str, FTI_INFO);

    return FTI_SCES;
}

/*-------------------------------------------------------------------------*/
/**
  @brief      it allows to add descriptive attributes to a protected variable 
  @param      id              ID of the variable.
  @param      attribute       structure that holds the attributes values.
  @param      flag            flag to indicate which attributes to set.
  @return     integer         FTI_SCES if successful.

  This function allows to set a descriptive attribute to a protected variable. 
  The variable has to be protected and an ID assigned before the call. The
  flag can consist of any combination of the following flags:
    FTI_ATTRIBUTE_NAME
    FTI_ATTRIBUTE_DIM
  flags can be combined by using the bitwise or operator. The attributes will
  appear inside the meta data files when a checkpoint is taken. When setting 
  the dimension of a dataset, the first dimension is the leading dimension, 
  i.e. the dimension that is stored contiguous inside a flat matrix 
  representation. 
 **/
/*-------------------------------------------------------------------------*/
int FTI_SetAttribute(int id, FTIT_attribute attribute,
<<<<<<< HEAD
        FTIT_attributeFlag flag) {
=======
  FTIT_attributeFlag flag) {
>>>>>>> 0473aec8
    if (FTI_Exec.initSCES == 0) {
        FTI_Print("FTI is not initialized.", FTI_WARN);
        return FTI_NSCS;
    }

    FTIT_dataset* data;
    if (FTI_Data->get(&data, id) != FTI_SCES) {
        FTI_Print("failed to set attribute: could not query dataset", FTI_WARN);
        return FTI_NSCS;
    }

    if ( data == NULL ) {
        char str[FTI_BUFS];
        snprintf(str, FTI_BUFS,
<<<<<<< HEAD
                "failed to set attribute: dataset with id=%d does not exist",
                id);
=======
          "failed to set attribute: dataset with id=%d does not exist", id);
>>>>>>> 0473aec8
        FTI_Print(str, FTI_WARN);
        return FTI_NSCS;
    }

    if ( (flag & FTI_ATTRIBUTE_NAME) == FTI_ATTRIBUTE_NAME ) {
        strncpy(data->attribute.name, attribute.name, FTI_BUFS);
    }

    if ( (flag & FTI_ATTRIBUTE_DIM) == FTI_ATTRIBUTE_DIM ) {
        data->attribute.dim = attribute.dim;
    }

    return FTI_SCES;
}

/*-------------------------------------------------------------------------*/
/**
  @brief      Defines a global dataset (shared among application processes)
  @param      id              ID of the dataset.
  @param      rank            Rank of the dataset.
  @param      dimLength       Dimention length for each rank.
  @param      name            Name of the dataset in HDF5 file.
  @param      h5group         Group of the dataset. If Null then "/".
  @param      type            FTI type of the dataset.
  @return     integer         FTI_SCES if successful.

  This function defines a global dataset which is shared among all ranks.
  In order to assign sub sets to the dataset the user has to call the
  function 'FTI_AddSubset'. The parameter 'did' of that function, corres-
  ponds to the global dataset id define here.

 **/
/*-------------------------------------------------------------------------*/
int FTI_DefineGlobalDataset(int id, int rank, FTIT_hsize_t* dimLength,
 const char* name, FTIT_H5Group* h5group, FTIT_type type) {
#ifdef ENABLE_HDF5
    FTIT_globalDataset* last = FTI_Exec.globalDatasets;

    if (last) {
        FTIT_globalDataset* curr = last;
        while (curr) {
            if (id == last->id) {
                char str[FTI_BUFS];
                snprintf(str, FTI_BUFS, "FTI_DefineGlobalDataset :: id '%d' "
                  "is already taken.", id);
                FTI_Print(str, FTI_EROR);
                return FTI_NSCS;
            }
            last = curr;
            curr = last->next;
        }
        last->next = (FTIT_globalDataset*) malloc(sizeof(FTIT_globalDataset));
        last = last->next;
    } else {
        last = (FTIT_globalDataset*) malloc(sizeof(FTIT_globalDataset));
        FTI_Exec.globalDatasets = last;
    }

    last->id = id;
    last->initialized = false;
    last->rank = rank;
    last->hid = -1;
    last->fileSpace = -1;
    last->dimension = (hsize_t*) malloc(sizeof(hsize_t) * rank);
    int i;
    for (i = 0; i < rank; i++) {
        last->dimension[i] = dimLength[i];
    }
    strncpy(last->name, name, FTI_BUFS);
    last->name[FTI_BUFS-1] = '\0';
    last->numSubSets = 0;
    last->varId = NULL;
    last->type = type;
    last->location = (h5group) ?
     FTI_Exec.H5groups[h5group->id] : FTI_Exec.H5groups[0];

    // safe path to dataset
    snprintf(last->fullName, FTI_BUFS, "%s/%s", last->location->fullName,
     last->name);

    last->next = NULL;

    return FTI_SCES;
#else
    FTI_Print("'FTI_DefineGlobalDataset' is an HDF5 feature. Please enable "
      "HDF5 and recompile.", FTI_WARN);
    return FTI_NSCS;
#endif
}

/*-------------------------------------------------------------------------*/
/**
  @brief      Assigns a FTI protected variable to a global dataset
  @param      id              Corresponding variable ID.
  @param      rank            Rank of the dataset.
  @param      offset          Starting coordinates in global dataset.
  @param      count           number of elements for each coordinate.
  @param      did             Corresponding global dataset ID.
  @return     integer         FTI_SCES if successful.

  This function assigns the protected dataset with ID 'id' to a global data-
  set with ID 'did'. The parameters 'offset' and 'count' specify the selec-
  tion of the sub-set inside the global dataset ('offset' and 'count' cor-
  respond to 'start' and 'count' in the HDF5 function 'H5Sselect_hyperslab'
  For questions on what they define, please consult the HDF5 documentation.)

 **/
/*-------------------------------------------------------------------------*/
int FTI_AddSubset(int id, int rank, FTIT_hsize_t* offset,
 FTIT_hsize_t* count, int did) {
#ifdef ENABLE_HDF5

    FTIT_dataset* data;
    if (FTI_Data->get(&data, id) != FTI_SCES) {
        FTI_Print("failed to add subset", FTI_WARN);
        return FTI_NSCS;
    }

#ifdef GPUSUPPORT
    if (!data->isDevicePtr) {
#endif

        bool found = false;

        FTIT_globalDataset* dataset = FTI_Exec.globalDatasets;
        while (dataset) {
            if (dataset->id == did) {
                found = true;
                break;
            }
            dataset = dataset->next;
        }

        if (!found) {
            FTI_Print("dataset id could not be found!", FTI_EROR);
            return FTI_NSCS;
        }

        if (dataset->rank != rank) {
            FTI_Print("rank missmatch!", FTI_EROR);
            return FTI_NSCS;
        }

        dataset->numSubSets++;
        dataset->varId = (int*) realloc(dataset->varId,
         dataset->numSubSets*sizeof(int));
        dataset->varId[dataset->numSubSets-1] = id;

        data->sharedData.dataset = dataset;
        data->sharedData.offset = (hsize_t*) malloc(sizeof(hsize_t) * rank);
        data->sharedData.count = (hsize_t*) malloc(sizeof(hsize_t) * rank);
        int i = 0; for (; i < rank; i++) {
            data->sharedData.offset[i] = offset[i];
            data->sharedData.count[i] = count[i];
        }

        return FTI_SCES;
#ifdef GPUSUPPORT
    } else {
        FTI_Print("Dataset is on GPU memory. VPR does not have GPU "
          "support yet!", FTI_WARN);
        return FTI_NSCS;
    }
#endif
#else
    FTI_Print("'FTI_AddSubset' is an HDF5 feature. Please enable HDF5 and"
    " recompile.", FTI_WARN);
    return FTI_NSCS;
#endif
}

/*-------------------------------------------------------------------------*/
/**
  @brief      Updates global dataset (shared among application processes)
  @param      id              ID of the dataset.
  @param      rank            Rank of the dataset.
  @param      dimLength       Dimention length for each rank.

  updates only the rank and number of elements for each coordinate 
  direction. 
 **/
/*-------------------------------------------------------------------------*/
int FTI_UpdateGlobalDataset(int id, int rank, FTIT_hsize_t* dimLength) {
#ifdef ENABLE_HDF5
    FTIT_globalDataset* dataset = FTI_Exec.globalDatasets;

    if (!dataset) {
        FTI_Print("there are no global datasets defined!", FTI_WARN);
        return FTI_NSCS;
    }

    bool found = false;
    while (dataset) {
        if (id == dataset->id) {
            found = true;
            break;
        }
        dataset = dataset->next;
    }

    if (!found) {
        FTI_Print("invalid dataset id!", FTI_WARN);
        return FTI_NSCS;
    }

    dataset->rank = rank;
    dataset->dimension = (hsize_t*) realloc(dataset->dimension,
     sizeof(hsize_t) * rank);
    int i;
    for (i = 0; i < rank; i++) {
        dataset->dimension[i] = dimLength[i];
    }

    return FTI_SCES;
#else
    FTI_Print("'FTI_UpdateGlobalDataset' is an HDF5 feature. Please enable "
      "HDF5 and recompile.", FTI_WARN);
    return FTI_NSCS;
#endif
}

/*-------------------------------------------------------------------------*/
/**
  @brief      Updates a FTI protected variable of a global dataset
  @param      id              Corresponding variable ID.
  @param      rank            Rank of the dataset.
  @param      offset          Starting coordinates in global dataset.
  @param      count           number of elements for each coordinate.
  @param      did             Corresponding global dataset ID.
  @return     integer         FTI_SCES if successful.

 **/
/*-------------------------------------------------------------------------*/
int FTI_UpdateSubset(int id, int rank, FTIT_hsize_t* offset,
 FTIT_hsize_t* count, int did) {
#ifdef ENABLE_HDF5

    FTIT_dataset* data;
    if (FTI_Data->get(&data, id) != FTI_SCES) {
        FTI_Print("failed to update subset", FTI_WARN);
        return FTI_NSCS;
    }

#ifdef GPUSUPPORT
    if (!data->isDevicePtr) {
#endif

        FTIT_globalDataset* dataset = FTI_Exec.globalDatasets;
        while (dataset) {
            if (dataset->id == did) {
                break;
            }
            dataset = dataset->next;
        }

        if (!dataset) {
            FTI_Print("dataset id could not be found!", FTI_EROR);
            return FTI_NSCS;
        }

        if (dataset->rank != rank) {
            FTI_Print("rank missmatch!", FTI_EROR);
            return FTI_NSCS;
        }

        int i = 0; for (; i < dataset->numSubSets; i++) {
            if (dataset->varId[i] == id) {
                break;
            }
        }

        if (i == dataset->numSubSets) {
            FTI_Print("variable is not subset of dataset!", FTI_WARN);
            return FTI_NSCS;
        }

        data->sharedData.offset = (hsize_t*) realloc(data->sharedData.offset,
         sizeof(hsize_t) * rank);
        data->sharedData.count = (hsize_t*) realloc(data->sharedData.count,
         sizeof(hsize_t) * rank);
        for (i = 0; i < rank; i++) {
            data->sharedData.offset[i] = offset[i];
            data->sharedData.count[i] = count[i];
        }

        return FTI_SCES;
#ifdef GPUSUPPORT
    } else {
        FTI_Print("Dataset is on GPU memory. VPR does not have GPU support"
        " yet!", FTI_WARN);
        return FTI_NSCS;
    }
#endif
#else
    FTI_Print("'FTI_AddSubset' is an HDF5 feature. Please enable HDF5 and"
    " recompile.", FTI_WARN);
    return FTI_NSCS;
#endif
}

/*-------------------------------------------------------------------------*/
/**
  @brief      returns rank of shared dataset
  @param      id              ID of the dataset.
  @return     integer         rank of dataset.
 **/
/*-------------------------------------------------------------------------*/
int FTI_GetDatasetRank(int did) {
#ifdef ENABLE_HDF5

    FTIT_globalDataset * dataset = FTI_Exec.globalDatasets;
    if (!dataset) {
        FTI_Print("No datasets defined!", FTI_WARN);
        return FTI_NSCS;
    }

    while (dataset) {
        if (dataset->id == did) break;
        dataset = dataset->next;
    }

    if (!dataset) {
        FTI_Print("Failed to find dataset in list!", FTI_WARN);
        return FTI_NSCS;
    }

    return dataset->rank;

#else
    FTI_Print("'FTI_GetDatasetRank' is an HDF5 feature. Please enable HDF5 and"
    " recompile.", FTI_WARN);
    return FTI_NSCS;
#endif
}

/*-------------------------------------------------------------------------*/
/**
  @brief      returns static array of dataset dimensions 
  @param      id              ID of the dataset.
  @param      rank            Rank of the dataset.

 **/
/*-------------------------------------------------------------------------*/
FTIT_hsize_t* FTI_GetDatasetSpan(int did, int rank) {
#ifdef ENABLE_HDF5

    static hsize_t span[FTI_HDF5_MAX_DIM];

    FTIT_globalDataset * dataset = FTI_Exec.globalDatasets;
    if (!dataset) {
        FTI_Print("No datasets defined!", FTI_WARN);
        return NULL;
    }

    while (dataset) {
        if (dataset->id == did) break;
        dataset = dataset->next;
    }

    if (!dataset) {
        FTI_Print("Failed to find dataset in list!", FTI_WARN);
        return NULL;
    }

    if (rank != dataset->rank) {
        FTI_Print("Dataset rank missmatch!", FTI_WARN);
        return NULL;
    }

    memcpy(span, dataset->dimension, rank*sizeof(hsize_t));

    return span;
#else
    FTI_Print("'FTI_GetDatasetSpan' is an HDF5 feature. Please enable HDF5 and"
    " recompile.", FTI_WARN);
    return NULL;
#endif
}

/*-------------------------------------------------------------------------*/
/**
  @brief      loads dataset dimension from ckpt file to dataset 'did'
  @param      id              ID of the dataset.
 **/
/*-------------------------------------------------------------------------*/
int FTI_RecoverDatasetDimension(int did) {
#ifdef ENABLE_HDF5

    if (FTI_Exec.reco != 3) {
        FTI_Print("this is no VPR recovery!", FTI_WARN);
        return FTI_NSCS;
    }
    FTIT_globalDataset * dataset = FTI_Exec.globalDatasets;
    if (!dataset) {
        FTI_Print("No datasets defined!", FTI_WARN);
        return FTI_NSCS;
    }

    while (dataset) {
        if (dataset->id == did) break;
        dataset = dataset->next;
    }

    if (!dataset) {
        FTI_Print("Failed to find dataset in list!", FTI_WARN);
        return FTI_NSCS;
    }

    // open HDF5 file
    hid_t plid = H5Pcreate(H5P_FILE_ACCESS);
    H5Pset_fapl_mpio(plid, FTI_COMM_WORLD, MPI_INFO_NULL);
    hid_t file_id = H5Fopen(FTI_Exec.h5SingleFileReco, H5F_ACC_RDONLY, plid);
    H5Pclose(plid);

    // hid_t gid = H5Gopen1( file_id, dataset->location->name );
    hid_t dataset_id = H5Dopen(file_id, dataset->fullName, H5P_DEFAULT);

    int drank = FTI_GetDatasetRankReco(dataset_id);
    if (drank != dataset->rank) {
        FTI_Print("Rank missmatch!", FTI_WARN);
        return FTI_NSCS;
    }

    hsize_t *span = (hsize_t*) malloc(drank * sizeof(hsize_t));

    int status = FTI_GetDatasetSpanReco(dataset_id, span);
    if (status != FTI_SCES) {
        FTI_Print("Failed to retrieve span!", FTI_WARN);
    }

    dataset->rank = drank;
    free(dataset->dimension);
    dataset->dimension = span;

    H5Dclose(did);
    H5Fclose(file_id);

    return FTI_SCES;

#else
    FTI_Print("'FTI_RecoverDatasetDimension' is an HDF5 feature. Please enable"
    " HDF5 and recompile.", FTI_WARN);
    return FTI_NSCS;
#endif
}

/*-------------------------------------------------------------------------*/
/**
  @brief      Defines the dataset
  @param      id              ID for searches and update.
  @param      rank            Rank of the array
  @param      dimLength       Dimention length for each rank
  @param      name            Name of the dataset in HDF5 file.
  @param      h5group         Group of the dataset. If Null then "/"
  @return     integer         FTI_SCES if successful.

  This function gives FTI all information needed by HDF5 to correctly save
  the dataset in the checkpoint file.

 **/
/*-------------------------------------------------------------------------*/
int FTI_DefineDataset(int id, int rank, int* dimLength, char* name,
 FTIT_H5Group* h5group) {
    if (FTI_Exec.initSCES == 0) {
        FTI_Print("FTI is not initialized.", FTI_WARN);
        return FTI_NSCS;
    }

    if (rank > 0 && dimLength == NULL) {
        FTI_Print("If rank > 0, the dimLength cannot be NULL.", FTI_WARN);
        return FTI_NSCS;
    }
    if (rank > 32) {
        FTI_Print("Maximum rank is 32.", FTI_WARN);
        return FTI_NSCS;
    }

    char str[FTI_BUFS];  // For console output

    FTIT_dataset* data;
    if (FTI_Data->get(&data, id) != FTI_SCES) {
        FTI_Print("failed to define dataset", FTI_WARN);
        return FTI_NSCS;
    }

    if (!data) {
        // sprintf(str, "The dataset #%d not
        // initialized. Use FTI_Protect first.", id);
        snprintf(str, sizeof(str), "The dataset #%d not initialized."
          " Use FTI_Protect first.", id);
        FTI_Print(str, FTI_WARN);
        return FTI_NSCS;
    }

    // check if size is correct
    int expectedSize = 1;
    int j;
    for (j = 0; j < rank; j++) {
        expectedSize *= dimLength[j];  // compute the number of elements
    }

    if (rank > 0) {
        if (expectedSize != data->count) {
            // sprintf(str, "Trying to define datasize: number of elements %d,
            // but the dataset count is %ld.", expectedSize, data->count);
            snprintf(str, sizeof(str), "Trying to define datasize: number of"
            " elements %d, but the dataset count is %d.",
             expectedSize, data->count);
            FTI_Print(str, FTI_WARN);
            return FTI_NSCS;
        }
        data->rank = rank;
        for (j = 0; j < rank; j++) {
            data->dimLength[j] = dimLength[j];
        }
    }

    if (h5group != NULL) {
        data->h5group = FTI_Exec.H5groups[h5group->id];
    }

    if (name != NULL) {
        memset(data->name, '\0', FTI_BUFS);
        strncpy(data->name, name, FTI_BUFS);
    }
    return FTI_SCES;
}

/*-------------------------------------------------------------------------*/
/**
  @brief      Returns size saved in metadata of variable
  @param      id              Variable ID.
  @return     int32_t            Returns size of variable or 0 if size not saved.

  This function returns size of variable of given ID that is saved in metadata.
  This may be different from size of variable that is in the program. If this
  function it's called when recovery it returns size from metadata file, if it's
  called after checkpoint it returns size saved in temporary metadata. If there
  is no size saved in metadata it returns 0.
 **/
/*-------------------------------------------------------------------------*/
int32_t FTI_GetStoredSize(int id) {
    if (FTI_Exec.initSCES == 0) {
        FTI_Print("FTI is not initialized.", FTI_WARN);
        return 0;
    }

    FTIT_dataset* data;
    if ((FTI_Data->get(&data, id) != FTI_SCES)) {
        FTI_Print("Unable to determine the stored variable size!", FTI_WARN);
        return 0;
    }

    if (!data) {
        char str[FTI_BUFS];
        snprintf(str, FTI_BUFS, "variable id='%d' does not exist,"
          " failed to get stored size", id);
        FTI_Print(str, FTI_WARN);
        return 0;
    }

    return data->sizeStored;
}

/*-------------------------------------------------------------------------*/
/**
  @brief      Reallocates dataset to last checkpoint size.
  @param      id              Variable ID.
  @param      ptr             Pointer to the variable.
  @return     ptr             Pointer if successful, NULL otherwise
  This function loads the checkpoint data size from the metadata
  file, reallacates memory and updates data size information.
 **/
/*-------------------------------------------------------------------------*/
void* FTI_Realloc(int id, void* ptr) {
    if (FTI_Exec.initSCES == 0) {
        FTI_Print("FTI is not initialized.", FTI_WARN);
        return ptr;
    }

    char str[FTI_BUFS];

    FTI_Print("Trying to reallocate dataset.", FTI_DBUG);

    if (FTI_Exec.reco) {
        FTIT_dataset* data;
        if ((FTI_Data->get(&data, id) != FTI_SCES)) {
            FTI_Print("Unable to reallocate variable buffer to stored size!",
             FTI_WARN);
            return ptr;
        }

        if (!data) {
            char str[FTI_BUFS];
            snprintf(str, FTI_BUFS, "variable id='%d' does not exist, failed"
            " to reallocate buffer", id);
            FTI_Print(str, FTI_WARN);
            return ptr;
        }

        if (data->sizeStored == 0) {
            // sprintf(str, "Cannot allocate 0 size.");
            snprintf(str, sizeof(str), "Cannot allocate 0 size.");
            FTI_Print(str, FTI_WARN);
            return ptr;
        }

        void* tmp = realloc(ptr, data->sizeStored);
        if (!tmp) return ptr;

        ptr = tmp;

        // sprintf(str, "Reallocated size: %ld", data->sizeStored);
        snprintf(str, sizeof(str), "Reallocated size: %d", data->sizeStored);
        FTI_Print(str, FTI_INFO);

        FTI_Exec.ckptSize += data->sizeStored - data->size;
        data->size = data->sizeStored;
        data->ptr = ptr;
        data->count = data->size / data->eleSize;

        // sprintf(str, "Dataset #%d reallocated.", data->id);
        snprintf(str, sizeof(str), "Dataset #%d reallocated.", data->id);
        FTI_Print(str, FTI_INFO);
    } else {
        FTI_Print("This is not a recovery. Couldn't reallocate memory.",
         FTI_WARN);
    }

    return ptr;
}

/*-------------------------------------------------------------------------*/
/**
  @brief      Bit-flip injection following the injection instructions.
  @param      datasetID       ID of the dataset where to inject.
  @return     integer         FTI_SCES if successful.

  This function injects the given number of bit-flips, at the given
  frequency and in the given location (rank, dataset, bit position).

 **/
/*-------------------------------------------------------------------------*/
int FTI_BitFlip(int id) {
    if (FTI_Exec.initSCES == 0) {
        FTI_Print("FTI is not initialized.", FTI_WARN);
        return FTI_NSCS;
    }

    if (FTI_Inje.rank == FTI_Topo.splitRank) {
        if (id >= FTI_Exec.nbVar) {
            return FTI_NSCS;
        }

        FTIT_dataset* data;
        if ((FTI_Data->get(&data, id) != FTI_SCES) || !data) {
            FTI_Print("Dataset id to inject BitFlip is invalid", FTI_WARN);
            return FTI_NSCS;
        }

        if (FTI_Inje.counter < FTI_Inje.number) {
            if ((MPI_Wtime() - FTI_Inje.timer) > FTI_Inje.frequency) {
                if (FTI_Inje.index < data->count) {
                    char str[FTI_BUFS];
                    if (data->type->id == 9) {  // If it is a double
                        double* target = data->ptr + FTI_Inje.index;
                        double ori = *target;
                        int res = FTI_DoubleBitFlip(target, FTI_Inje.position);
                        FTI_Inje.counter = (res == FTI_SCES) ?
                         FTI_Inje.counter + 1 : FTI_Inje.counter;
                        FTI_Inje.timer = (res == FTI_SCES) ?
                         MPI_Wtime() : FTI_Inje.timer;
                        /*sprintf(str, "Injecting bit-flip in dataset %d,
                         index %d, bit %d : %f => %f",
                                id, FTI_Inje.index, FTI_Inje.position, ori,
                                 *target);*/
                        snprintf(str, sizeof(str), "Injecting bit-flip in"
                        " dataset %d, index %d, bit %d : %f => %f",
                                id, FTI_Inje.index, FTI_Inje.position, ori,
                                 *target);
                        FTI_Print(str, FTI_WARN);
                        return res;
                    }
                    if (data->type->id == 8) {  // If it is a float
                        float* target = data->ptr + FTI_Inje.index;
                        float ori = *target;
                        int res = FTI_FloatBitFlip(target, FTI_Inje.position);
                        FTI_Inje.counter = (res == FTI_SCES) ? FTI_Inje.counter
                         + 1 : FTI_Inje.counter;
                        FTI_Inje.timer = (res == FTI_SCES) ? MPI_Wtime()
                         : FTI_Inje.timer;
                        /*sprintf(str, "Injecting bit-flip in dataset %d, 
                        index %d, bit %d : %f => %f",
                                id, FTI_Inje.index, FTI_Inje.position, ori,
                                 *target);*/
                        snprintf(str, sizeof(str), "Injecting bit-flip in "
                          "dataset %d, index %d, bit %d : %f => %f",
                                id, FTI_Inje.index, FTI_Inje.position, ori,
                                 *target);
                        FTI_Print(str, FTI_WARN);
                        return res;
                    }
                }
            }
        }
    }
    return FTI_NSCS;
}

/*-------------------------------------------------------------------------*/
/**
  @brief      It takes the checkpoint and triggers the post-ckpt. work.
  @param      id              Checkpoint ID.
  @param      level           Checkpoint level.
  @return     integer         FTI_SCES if successful.

  This function starts by blocking on a receive if the previous ckpt. was
  offline. Then, it updates the ckpt. information. It writes down the ckpt.
  data, creates the metadata and the post-processing work. This function
  is complementary with the FTI_Listen function in terms of communications.

 **/
/*-------------------------------------------------------------------------*/
int FTI_Checkpoint(int id, int level) {
    char str[FTI_BUFS];  // For console output

    if (FTI_Exec.initSCES == 0) {
        FTI_Print("FTI is not initialized.", FTI_WARN);
        return FTI_NSCS;
    }

    if ((level < FTI_MIN_LEVEL_ID) || (level > FTI_MAX_LEVEL_ID)) {
        FTI_Print("Invalid level id! Aborting checkpoint creation...",
         FTI_WARN);
        return FTI_NSCS;
    }
    if ((level > FTI_L4) && (level < FTI_L4_DCP)) {
        snprintf(str, FTI_BUFS, "dCP only implemented for level 4! setting to"
        " level %d...", level - 4);
        FTI_Print(str, FTI_WARN);
        level -= 4;
    }

    double t1, t2;

    FTI_Exec.ckptMeta.ckptId = id;

    // reset hdf5 single file requests.
    FTI_Exec.h5SingleFile = false;
    if (level == FTI_L4_H5_SINGLE) {
        if (FTI_Conf.h5SingleFileEnable) {
            FTI_Exec.h5SingleFile = true;
            level = 4;
        }
    }

    // reset dcp requests.
    FTI_Ckpt[4].isDcp = false;

    if (level == FTI_L4_DCP) {
        if ((FTI_Conf.ioMode == FTI_IO_FTIFF) ||
         (FTI_Conf.ioMode == FTI_IO_POSIX)) {
            if ( FTI_Conf.dcpFtiff || FTI_Conf.dcpPosix ) {
                FTI_Ckpt[4].isDcp = true;
            } else {
                FTI_Print("L4 dCP requested, but dCP is disabled!", FTI_WARN);
            }
        } else {
            FTI_Print("L4 dCP requested, but dCP needs FTI-FF!", FTI_WARN);
        }
        level = 4;
    }

    double t0 = MPI_Wtime();  // Start time
    if (FTI_Exec.wasLastOffline == 1) {
        // Block until previous checkpoint is done (Async. work)
        int lastLevel;
        MPI_Recv(&lastLevel, 1, MPI_INT, FTI_Topo.headRank, FTI_Conf.generalTag,
         FTI_Exec.globalComm, MPI_STATUS_IGNORE);
        if (lastLevel != FTI_NSCS) {
            // Head sends level of checkpoint if post-processing succeed,
            // FTI_NSCS Otherwise

            // Store last successful post-processing checkpoint level
            FTI_Exec.ckptLvel = lastLevel;
            // sprintf(str, "LastCkptLvel received from head: %d", lastLevel);
            snprintf(str, sizeof(str), "LastCkptLvel received from head: %d",
             lastLevel);
            FTI_Print(str, FTI_DBUG);
        } else {
            FTI_Print("Head failed to do post-processing after previous"
            " checkpoint.", FTI_WARN);
        }
    }

    // Time after waiting for head to done previous post-processing
    t1 = MPI_Wtime();
    FTI_Exec.ckptMeta.level = level;  // assign to temporary metadata
    int res = FTI_Try(FTI_WriteCkpt(&FTI_Conf, &FTI_Exec, &FTI_Topo, FTI_Ckpt,
     FTI_Data), "write the checkpoint.");
    t2 = MPI_Wtime();  // Time after writing checkpoint
    // no postprocessing or meta data for h5 single file
    if (res == FTI_SCES && FTI_Exec.h5SingleFile) {
#ifdef ENABLE_HDF5
        return FTI_FinalizeH5SingleFile(&FTI_Exec, &FTI_Conf, &FTI_Topo,
         FTI_Ckpt, t2 - t1);
#endif
    }

    if (!FTI_Ckpt[FTI_Exec.ckptMeta.level].isInline) {
        // If postCkpt. work is Async. then send message
        FTI_Exec.activateHeads(&FTI_Conf, &FTI_Exec, &FTI_Topo, FTI_Ckpt, res);
    } else {  // If post-processing is inline
        FTI_Exec.wasLastOffline = 0;
        if (res != FTI_SCES) {  // If Writing checkpoint failed
            // The same as head call FTI_PostCkpt with reject
            // ckptLvel if not success
            FTI_Exec.ckptMeta.level = FTI_REJW - FTI_BASE;
        }
        res = FTI_Try(FTI_PostCkpt(&FTI_Conf, &FTI_Exec, &FTI_Topo, FTI_Ckpt),
         "postprocess the checkpoint.");
        if (res == FTI_SCES) {
            FTI_Exec.ckptLvel = FTI_Exec.ckptMeta.level;  // Update level
        }
    }
    double t3;

    if (!FTI_Exec.hasCkpt && (FTI_Topo.splitRank == 0) && (res == FTI_SCES)) {
        // Setting recover flag to 1 (to recover from current ckpt level)
        res = FTI_Try(FTI_UpdateConf(&FTI_Conf, &FTI_Exec, 1),
         "update configuration file.");
        // in case FTI couldn't recover all ckpt files in FTI_Init
        FTI_Exec.initSCES = 1;
        if (res == FTI_SCES) {
            FTI_Exec.hasCkpt = true;
        }
    }

    MPI_Bcast(&FTI_Exec.hasCkpt, 1, MPI_INT, 0, FTI_COMM_WORLD);

    t3 = MPI_Wtime();  // Time after post-processing

    if (res != FTI_SCES) {
        // sprintf(str, "Checkpoint with ID %d at Level %d failed.",
        // FTI_Exec.ckptMeta.ckptId, FTI_Exec.ckptMeta.level);
        snprintf(str, sizeof(str), "Checkpoint with ID %d at Level %d failed.",
         FTI_Exec.ckptMeta.ckptId, FTI_Exec.ckptMeta.level);
        FTI_Print(str, FTI_WARN);
        return FTI_NSCS;
    }

    /*sprintf(str, "Ckpt. ID %d (L%d) (%.2f MB/proc) taken in %.2f sec. 
    (Wt:%.2fs, Wr:%.2fs, Ps:%.2fs)",
            FTI_Exec.ckptMeta.ckptId, FTI_Exec.ckptMeta.level, 
            FTI_Exec.ckptSize / (1024.0 * 1024.0), t3 - t0,
             t1 - t0, t2 - t1, t3 - t2);*/
    snprintf(str, sizeof(str), "Ckpt. ID %d (L%d) (%.2f MB/proc) taken in %.2f"
    " sec. (Wt:%.2fs, Wr:%.2fs, Ps:%.2fs)",
            FTI_Exec.ckptMeta.ckptId, FTI_Exec.ckptMeta.level,
             FTI_Exec.ckptSize / (1024.0 * 1024.0), t3 - t0, t1 - t0, t2 - t1,
             t3 - t2);
    FTI_Print(str, FTI_INFO);

    if ( (FTI_Conf.dcpFtiff || FTI_Conf.dcpPosix) && FTI_Ckpt[4].isDcp ) {
        FTI_PrintDcpStats(FTI_Conf, FTI_Exec, FTI_Topo);
    }

    // update stored values to allow recovery online.
    // FIXME in such a way, we don't cover the case !inline since at
    // this point we cannot know if the
    // postprocessing has been successfully.
    // One way could be to convert tmp checkpoint into
    // L1 checkpoint and update lateron.

    FTI_Exec.nbVarStored = FTI_Exec.nbVar;
    FTI_Exec.ckptId = FTI_Exec.ckptMeta.ckptId;

    FTIT_dataset* data;
    if (FTI_Data->data(&data, FTI_Exec.nbVar) != FTI_SCES) {
        FTI_Print("failed to finalize FTI", FTI_WARN);
        return FTI_NSCS;
    }

    int k = 0; for (; k < FTI_Exec.nbVar; k++) {
        data[k].sizeStored = data[k].size;
    }

    return FTI_DONE;
}

/*-------------------------------------------------------------------------*/
/**
  @brief      Initialize an incremental checkpoint.
  @param      id              Checkpoint ID.
  @param      level           Checkpoint level.
  @param      activate        Boolean expression.
  @return     integer         FTI_SCES if successful.

  This function defines the environment for the incremental checkpointing
  mechanism. The iCP mechanism consists of three functions: FTI_InitICP,
  FTI_AddVarICP and FTI_FinalizeICP. The two functions FTI_InitICP and
  FTI_FinalizeICP define the iCP region within the user may write the
  protected variables in any order. The iCP region is active, when the
  expression passed through 'activate' evaluates to TRUE.

  @note This function is not blocking for POSIX, FTI-FF and HDF5, but,
  blocking for MPI-IO. This is due to the collective open call in MPI_IO
 **/
/*-------------------------------------------------------------------------*/
int FTI_InitICP(int id, int level, bool activate) {
    if (FTI_Exec.initSCES == 0) {
        FTI_Print("FTI is not initialized.", FTI_WARN);
        return FTI_NSCS;
    }

    // only step in if activate TRUE.
    if (!activate) {
        return FTI_SCES;
    }

    FTI_Exec.h5SingleFile = false;
    if (level == FTI_L4_H5_SINGLE) {
        if (FTI_Conf.h5SingleFileEnable) {
            FTI_Exec.h5SingleFile = true;
            level = 4;
        }
    }

    // reset iCP meta info (i.e. set counter to zero etc.)
    memset( &(FTI_Exec.iCPInfo), 0x0, sizeof(FTIT_iCPInfo) );

    FTI_Exec.iCPInfo.isWritten = (bool*) calloc(FTI_Conf.maxVarId,
     sizeof(bool));

    // init iCP status with failure
    FTI_Exec.iCPInfo.status = FTI_ICP_FAIL;
    FTI_Exec.iCPInfo.result = FTI_NSCS;

    int res = FTI_NSCS;

    char str[FTI_BUFS];  // For console output

    if (FTI_Exec.initSCES == 0) {
        FTI_Print("FTI is not initialized.", FTI_WARN);
        return FTI_NSCS;
    }

    if ((level < FTI_MIN_LEVEL_ID) || (level > FTI_MAX_LEVEL_ID)) {
        FTI_Print("Invalid level id! Aborting checkpoint creation...",
         FTI_WARN);
        return FTI_NSCS;
    }
    if ((level > FTI_L4) && (level < FTI_L4_DCP)) {
        snprintf(str, FTI_BUFS,
         "dCP only implemented for level 4! setting to level %d...",
          level - 4);
        FTI_Print(str, FTI_WARN);
        level -= 4;
    }

    FTI_Exec.iCPInfo.lastCkptID = FTI_Exec.ckptId;
    // ckptId = 0 if first checkpoint
    FTI_Exec.iCPInfo.isFirstCp = !FTI_Exec.ckptId;
    FTI_Exec.ckptMeta.ckptId = id;

    // reset dcp requests.
    FTI_Ckpt[4].isDcp = false;
    if (level == FTI_L4_DCP) {
        if ((FTI_Conf.ioMode == FTI_IO_FTIFF) ||
         (FTI_Conf.ioMode == FTI_IO_POSIX)) {
            if (FTI_Conf.dcpFtiff || FTI_Conf.dcpPosix) {
                FTI_Ckpt[4].isDcp = true;
            } else {
                FTI_Print("L4 dCP requested, but dCP is disabled!", FTI_WARN);
            }
        } else {
            FTI_Print("L4 dCP requested, but dCP needs FTI-FF!", FTI_WARN);
        }
        level = 4;
    }

    FTI_Exec.iCPInfo.t0 = MPI_Wtime();  // Start time
    // Block until previous checkpoint is done (Async. work)
    if (FTI_Exec.wasLastOffline == 1) {
        int lastLevel;
        MPI_Recv(&lastLevel, 1, MPI_INT, FTI_Topo.headRank,
         FTI_Conf.generalTag, FTI_Exec.globalComm, MPI_STATUS_IGNORE);
        if (lastLevel != FTI_NSCS) {
            // Head sends level of checkpoint if post-processing succeed,
            // FTI_NSCS Otherwise

            // Store last successful post-processing checkpoint level
            FTI_Exec.ckptLvel = lastLevel;
            // sprintf(str, "LastCkptLvel received from head: %d", lastLevel);
            snprintf(str, sizeof(str),
             "LastCkptLvel received from head: %d", lastLevel);
            FTI_Print(str, FTI_DBUG);
        } else {
            FTI_Print("Head failed to do post-processing after previous"
            " checkpoint.", FTI_WARN);
        }
    }

    // Time after waiting for head to done previous post-processing
    FTI_Exec.iCPInfo.t1 = MPI_Wtime();
    FTI_Exec.ckptMeta.level = level;  // For FTI_WriteCkpt

    // Name of the  CKPT file.
    snprintf(FTI_Exec.ckptMeta.ckptFile, FTI_BUFS, "Ckpt%d-Rank%d.%s",
     FTI_Exec.ckptMeta.ckptId, FTI_Topo.myRank, FTI_Conf.suffix);

    // If checkpoint is inlin and level 4 save directly to PFS
    int offset = 2*(FTI_Conf.dcpPosix);
    if (((FTI_Ckpt[4].isInline && (FTI_Exec.ckptMeta.level == 4)) &&
     !FTI_Exec.h5SingleFile) || (FTI_Exec.h5SingleFile &&
      FTI_Conf.h5SingleFileIsInline) ) {
        if (!((FTI_Conf.dcpFtiff || FTI_Conf.dcpPosix) && FTI_Ckpt[4].isDcp)) {
            MKDIR(FTI_Conf.gTmpDir, 0777);
        } else if ( !FTI_Ckpt[4].hasDcp ) {
            MKDIR(FTI_Ckpt[4].dcpDir, 0777);
        }
        res = FTI_Exec.initICPFunc[GLOBAL](&FTI_Conf, &FTI_Exec, &FTI_Topo,
         FTI_Ckpt, FTI_Data, &ftiIO[GLOBAL+offset]);
    } else {
        if (!((FTI_Conf.dcpFtiff || FTI_Conf.dcpPosix) && FTI_Ckpt[4].isDcp)) {
            MKDIR(FTI_Conf.lTmpDir, 0777);
        } else if ( !FTI_Ckpt[4].hasDcp ) {
            MKDIR(FTI_Ckpt[1].dcpDir, 0777);
        }
        res = FTI_Exec.initICPFunc[LOCAL](&FTI_Conf, &FTI_Exec, &FTI_Topo,
         FTI_Ckpt, FTI_Data, &ftiIO[LOCAL+offset]);
    }

    if (res == FTI_SCES) {
        FTI_Exec.iCPInfo.status = FTI_ICP_ACTV;
    } else {
        FTI_Print("Could Not initialize ICP", FTI_WARN);
    }

    return res;
}

/*-------------------------------------------------------------------------*/
/**
  @brief      Write variable into the CP file.
  @param      id              Protected variable ID.
  @return     integer         FTI_SCES if successful.

  With this function, the user may write the protected datasets in any
  order into the checkpoint file. However, before the call to
  FTI_FinalizeICP, all protected variables must have been written into
  the file.
 **/
/*-------------------------------------------------------------------------*/
int FTI_AddVarICP(int varID) {
    if (FTI_Exec.initSCES == 0) {
        FTI_Print("FTI is not initialized.", FTI_WARN);
        return FTI_NSCS;
    }

    // only step in if iCP was successfully initialized
    if ( FTI_Exec.iCPInfo.status == FTI_ICP_NINI ) {
        return FTI_SCES;
    }
    if ( FTI_Exec.iCPInfo.status == FTI_ICP_FAIL ) {
        return FTI_NSCS;
    }

    char str[FTI_BUFS];

    FTIT_dataset* data;
    if ((FTI_Data->get(&data, varID) != FTI_SCES) || !data) {
        snprintf(str, FTI_BUFS,
         "FTI_AddVarICP: dataset ID: %d is invalid!", varID);
        FTI_Print(str, FTI_WARN);
        return FTI_NSCS;
    }

    // check if dataset was not already written.
    int i = 0; for (; i < FTI_Exec.iCPInfo.countVar; ++i) {
        if (FTI_Exec.iCPInfo.isWritten[varID]) {
            snprintf(str, FTI_BUFS,
             "Dataset with ID: %d was already successfully written!", varID);
            FTI_Print(str, FTI_WARN);
            return FTI_NSCS;
        }
    }

    int res;
    int funcID = FTI_Ckpt[4].isInline && FTI_Exec.ckptMeta.level == 4;
    int offset = 2*(FTI_Conf.dcpPosix);
    res = FTI_Exec.writeVarICPFunc[funcID](varID, &FTI_Conf,
     &FTI_Exec, &FTI_Topo, FTI_Ckpt, FTI_Data, &ftiIO[funcID+offset]);

    if (res == FTI_SCES) {
        FTI_Exec.iCPInfo.isWritten[varID] = true;
        FTI_Exec.iCPInfo.countVar++;
    } else {
        FTI_Print("Could not add variable to checkpoint", FTI_WARN);
    }
    return res;
}

/*-------------------------------------------------------------------------*/
/**
  @brief      Finalize an incremental checkpoint.
  @return     integer         FTI_SCES if successful.

  This function finalizes an incremental checkpoint. In contrast to
  InitICP, this function is collective on the communicator
  FTI_COMM_WORLD and blocking.
 **/
/*-------------------------------------------------------------------------*/
int FTI_FinalizeICP() {
    if (FTI_Exec.initSCES == 0) {
        FTI_Print("FTI is not initialized.", FTI_WARN);
        return FTI_NSCS;
    }

    // if iCP uninitialized, don't step in.
    if ( FTI_Exec.iCPInfo.status == FTI_ICP_NINI ) {
        return FTI_SCES;
    }

    int allRes[2];
    int locRes[2] = { (int)(FTI_Exec.iCPInfo.result == FTI_SCES),
     (int)(FTI_Exec.iCPInfo.countVar == FTI_Exec.nbVar) };
    // Check if all processes have written all the datasets failure free.
    MPI_Allreduce(locRes, allRes, 2, MPI_INT, MPI_SUM, FTI_COMM_WORLD);
    if (allRes[0] != FTI_Topo.nbNodes*FTI_Topo.nbApprocs) {
        FTI_Exec.iCPInfo.status = FTI_ICP_FAIL;
        FTI_Print("Not all variables were successfully written!.", FTI_EROR);
    }
    if (allRes[1] != FTI_Topo.nbNodes*FTI_Topo.nbApprocs) {
        FTI_Exec.iCPInfo.status = FTI_ICP_FAIL;
        FTI_Print("Not all datasets were added to the CP file!.", FTI_EROR);
    }

    char str[FTI_BUFS];
    int resCP;
    int resPP = FTI_SCES;

    int funcID = FTI_Ckpt[4].isInline && FTI_Exec.ckptMeta.level == 4;
    int offset = 2*(FTI_Conf.dcpPosix);
    resCP = FTI_Exec.finalizeICPFunc[funcID](&FTI_Conf, &FTI_Exec,
     &FTI_Topo, FTI_Ckpt, FTI_Data, &ftiIO[funcID+offset]);

    // no postprocessing or meta data for h5 single file
    if (resCP == FTI_SCES && FTI_Exec.h5SingleFile) {
#ifdef ENABLE_HDF5
        return FTI_FinalizeH5SingleFile(&FTI_Exec, &FTI_Conf,
         &FTI_Topo, FTI_Ckpt, MPI_Wtime() - FTI_Exec.iCPInfo.t0);
#endif
    }

    if (resCP == FTI_SCES) {
        resCP = FTI_Try(FTI_CreateMetadata(&FTI_Conf, &FTI_Exec,
         &FTI_Topo, FTI_Ckpt, FTI_Data), "create metadata.");
    }

    if ( resCP != FTI_SCES ) {
        FTI_Exec.iCPInfo.status = FTI_ICP_FAIL;
        // sprintf(str, "Checkpoint with ID %d at Level %d failed.",
        // FTI_Exec.ckptMeta.ckptId, FTI_Exec.ckptMeta.level);
        snprintf(str, sizeof(str),
         "Checkpoint with ID %d at Level %d failed.",
          FTI_Exec.ckptMeta.ckptId, FTI_Exec.ckptMeta.level);
        FTI_Print(str, FTI_WARN);
    }

    double t2 = MPI_Wtime();  // Time after writing checkpoint

    if ((FTI_Conf.dcpFtiff || FTI_Conf.dcpPosix) && FTI_Ckpt[4].isDcp) {
        // After dCP update store total data and dCP sizes in application rank0
        uint32_t *dataSize = (FTI_Conf.dcpFtiff)?(uint32_t*)&
        FTI_Exec.FTIFFMeta.pureDataSize:&FTI_Exec.dcpInfoPosix.dataSize;
        uint32_t *dcpSize = (FTI_Conf.dcpFtiff)?(uint32_t*)&
        FTI_Exec.FTIFFMeta.dcpSize:&FTI_Exec.dcpInfoPosix.dcpSize;
        uint32_t dcpStats[2];  // 0:totalDcpSize, 1:totalDataSize
        uint32_t sendBuf[] = { *dcpSize, *dataSize };
        MPI_Reduce(sendBuf, dcpStats, 2, MPI_UINT32_T, MPI_SUM, 0,
         FTI_COMM_WORLD);
        if (FTI_Topo.splitRank ==  0) {
            *dcpSize = dcpStats[0];
            *dataSize = dcpStats[1];
        }
    }

    // TODO(leobago) this has to come inside postckpt on success!
    if ((FTI_Conf.dcpFtiff || FTI_Conf.keepL4Ckpt) &&
     (FTI_Topo.splitRank == 0)) {
        FTI_WriteCkptMetaData(&FTI_Conf, &FTI_Exec, &FTI_Topo, FTI_Ckpt);
    }

    int status = (FTI_Exec.iCPInfo.status == FTI_ICP_FAIL) ?
     FTI_NSCS : FTI_SCES;
    if (!FTI_Ckpt[FTI_Exec.ckptMeta.level].isInline) {
        // If postCkpt. work is Async. then send message
        FTI_Exec.activateHeads(&FTI_Conf, &FTI_Exec, &FTI_Topo, FTI_Ckpt,
         status);
    } else {  // If post-processing is inline
        FTI_Exec.wasLastOffline = 0;
        if (FTI_Exec.iCPInfo.status == FTI_ICP_FAIL) {
            // If Writing checkpoint failed
            // The same as head call FTI_PostCkpt with reject
            // ckptLvel if not success
            FTI_Exec.ckptMeta.level = FTI_REJW - FTI_BASE;
        }
        resPP = FTI_Try(FTI_PostCkpt(&FTI_Conf, &FTI_Exec, &FTI_Topo, FTI_Ckpt),
         "postprocess the checkpoint.");
        if (resPP == FTI_SCES) {
            // Store last successful post-processing checkpoint level
            FTI_Exec.ckptLvel = FTI_Exec.ckptMeta.level;
        }
    }

    if (!FTI_Exec.hasCkpt && (FTI_Topo.splitRank == 0) && (resPP == FTI_SCES)) {
        // Setting recover flag to 1 (to recover from current ckpt level)
        int res = FTI_Try(FTI_UpdateConf(&FTI_Conf, &FTI_Exec, 1),
         "update configuration file.");
        FTI_Exec.initSCES = 1;  // in case FTI couldn't recover
                                // all ckpt files in FTI_Init
        if (res == FTI_SCES) {
            FTI_Exec.hasCkpt = true;
        }
    }

    MPI_Bcast(&FTI_Exec.hasCkpt, 1, MPI_INT, 0, FTI_COMM_WORLD);

    double t3 = MPI_Wtime();  // Time after post-processing

    if (resCP == FTI_SCES) {
        FTI_Exec.ckptId = FTI_Exec.ckptMeta.ckptId;
        /*sprintf(str, "Ckpt. ID %d (L%d) (%.2f MB/proc) taken in %.2f sec.
         (Wt:%.2fs, Wr:%.2fs, Ps:%.2fs)",
                FTI_Exec.ckptId, FTI_Exec.ckptMeta.level, FTI_Exec.ckptSize /
                 (1024.0 * 1024.0), t3 - FTI_Exec.iCPInfo.t0, 
                 FTI_Exec.iCPInfo.t1 - FTI_Exec.iCPInfo.t0, t2 - 
                 FTI_Exec.iCPInfo.t1, t3 - t2);*/
        snprintf(str, sizeof(str),
         "Ckpt. ID %d (L%d) (%.2f MB/proc) taken in %.2f sec. (Wt:%.2fs,"
         " Wr:%.2fs, Ps:%.2fs)",
              FTI_Exec.ckptId, FTI_Exec.ckptMeta.level,
              FTI_Exec.ckptSize / (1024.0 * 1024.0), t3 - FTI_Exec.iCPInfo.t0,
              FTI_Exec.iCPInfo.t1 - FTI_Exec.iCPInfo.t0,
              t2 - FTI_Exec.iCPInfo.t1, t3 - t2);
        FTI_Print(str, FTI_INFO);

        if ((FTI_Conf.dcpFtiff || FTI_Conf.dcpPosix) && FTI_Ckpt[4].isDcp) {
            FTI_PrintDcpStats(FTI_Conf, FTI_Exec, FTI_Topo);
        }

        if (FTI_Exec.iCPInfo.isFirstCp && FTI_Topo.splitRank == 0) {
            // Setting recover flag to 1 (to recover from current ckpt level)
            FTI_Try(FTI_UpdateConf(&FTI_Conf, &FTI_Exec, 1),
             "update configuration file.");
            // in case FTI couldn't recover all ckpt files in FTI_Init
            FTI_Exec.initSCES = 1;
        }
    } else {
        FTI_Exec.ckptId = FTI_Exec.iCPInfo.lastCkptID;
    }

    free(FTI_Exec.iCPInfo.isWritten);
    FTI_Exec.iCPInfo.isWritten = NULL;

    FTI_Exec.iCPInfo.status = FTI_ICP_NINI;

    // update stored values to allow recovery online.
    // FIXME in such a way, we don't cover the case !inline since at
    // this point we cannot know if the
    // postprocessing has been successfully.
    // One way could be to convert tmp checkpoint into
    // L1 checkpoint and update lateron.

    FTI_Exec.nbVarStored = FTI_Exec.nbVar;

    FTIT_dataset* data;
    if (FTI_Data->data(&data, FTI_Exec.nbVar) != FTI_SCES) {
        FTI_Print("failed to finalize FTI", FTI_WARN);
        return FTI_NSCS;
    }

    int k=0; for (; k < FTI_Exec.nbVar; k++) {
        data[k].sizeStored = data[k].size;
    }

    return FTI_SCES;
}

/*-------------------------------------------------------------------------*/
/**
  @brief      It loads the checkpoint data.
  @return     integer         FTI_SCES if successful.

  This function loads the checkpoint data from the checkpoint file and
  it updates some basic checkpoint information.

 **/
/*-------------------------------------------------------------------------*/
int FTI_Recover() {
    if ( FTI_Conf.ioMode == FTI_IO_FTIFF ) {
        int ret = FTI_Try(FTIFF_Recover(&FTI_Exec, FTI_Data, FTI_Ckpt),
         "Recovering from Checkpoint");
        return ret;
    }

    if (FTI_Exec.initSCES == 0) {
        FTI_Print("FTI is not initialized.", FTI_WARN);
        return FTI_NREC;
    }
    if (FTI_Exec.initSCES == 2) {
        FTI_Print("No checkpoint files to make recovery.", FTI_WARN);
        return FTI_NREC;
    }

    int i;
    char fn[FTI_BUFS];  // Path to the checkpoint file
    char str[2*FTI_BUFS];  // For console output

    FTIT_dataset* data;
    if (FTI_Data->data(&data, FTI_Exec.nbVarStored) != FTI_SCES) {
        FTI_Print("failed to recover", FTI_WARN);
        return FTI_NREC;
    }

    // Check if number of protected variables matches
    if (FTI_Exec.h5SingleFile) {
#ifdef ENABLE_HDF5
        if (FTI_CheckDimensions(FTI_Data, &FTI_Exec) != FTI_SCES) {
            FTI_Print("Dimension missmatch in VPR file. Recovery failed!",
             FTI_WARN);
            return FTI_NREC;
        }
#else
        FTI_Print("FTI is not compiled with HDF5 support!", FTI_EROR);
        return FTI_NREC;
#endif
    } else if (!(FTI_Ckpt[FTI_Exec.ckptLvel].recoIsDcp && FTI_Conf.dcpPosix)) {
        if (FTI_Exec.nbVar != FTI_Exec.nbVarStored) {
            /*sprintf(str, "Checkpoint has %d protected variables, 
            but FTI protects %d.",
                    FTI_Exec.nbVarStored, FTI_Exec.nbVar);*/
            snprintf(str, sizeof(str), "Checkpoint has %d protected variables,"
              " but FTI protects %d.",
                    FTI_Exec.nbVarStored, FTI_Exec.nbVar);
            FTI_Print(str, FTI_WARN);
            return FTI_NREC;
        }
        // Check if sizes of protected variables matches
        for (i = 0; i < FTI_Exec.nbVarStored; i++) {
            if (data[i].size != data[i].sizeStored) {
                /*sprintf(str, "Cannot recover %ld bytes to 
                protected variable (ID %d) size: %ld",
                        data[i].sizeStored, data[i].id,
                        data[i].size);*/
                snprintf(str, sizeof(str), "Cannot recover %d bytes to "
                  "protected variable (ID %d) size: %d",
                        data[i].sizeStored, data[i].id,
                        data[i].size);
                FTI_Print(str, FTI_WARN);
                return FTI_NREC;
            }
        }
    } else {
        if (FTI_Exec.nbVar != FTI_Exec.dcpInfoPosix.nbVarReco) {
            /*sprintf(str, "Checkpoint has %d 
            protected variables, but FTI protects %d.",
                    FTI_Exec.dcpInfoPosix.nbVarReco, FTI_Exec.nbVar);*/
            snprintf(str, sizeof(str), "Checkpoint has %d protected variables,"
              " but FTI protects %d.",
                    FTI_Exec.dcpInfoPosix.nbVarReco, FTI_Exec.nbVar);
            FTI_Print(str, FTI_WARN);
            return FTI_NREC;
        }
        // Check if sizes of protected variables matches
        int lidx = FTI_Exec.dcpInfoPosix.nbLayerReco - 1;
        for (i = 0; i < FTI_Exec.nbVarStored; i++) {
            int varId = FTI_Exec.dcpInfoPosix.datasetInfo[lidx][i].varID;
            if ((FTI_Data->get(&data, varId) != FTI_SCES) || !data) {
                char errstr[FTI_BUFS];
                snprintf(errstr, FTI_BUFS, "id '%d' does not exist!", varId);
                FTI_Print(errstr, FTI_EROR);
                return FTI_NREC;
            }
            if (data->sizeStored !=
              FTI_Exec.dcpInfoPosix.datasetInfo[lidx][i].varSize) {
                /*sprintf(str, "Cannot recover %ld bytes to 
                protected variable (ID %d) size: %ld",
                        FTI_Exec.dcpInfoPosix.datasetInfo[lidx][i].varSize, 
                        FTI_Exec.dcpInfoPosix.datasetInfo[lidx][i].varID,
                        data->sizeStored);*/
                snprintf(str, sizeof(str), "Cannot recover %d bytes to "
                  "protected variable (ID %d) size: %d",
                        FTI_Exec.dcpInfoPosix.datasetInfo[lidx][i].varSize,
                         FTI_Exec.dcpInfoPosix.datasetInfo[lidx][i].varID,
                        data->sizeStored);
                FTI_Print(str, FTI_WARN);
                return FTI_NREC;
            }
        }
    }

#ifdef ENABLE_HDF5  // If HDF5 is installed
    if (FTI_Conf.ioMode == FTI_IO_HDF5) {
        int ret = FTI_RecoverHDF5(&FTI_Conf, &FTI_Exec, FTI_Ckpt, FTI_Data);
        return ret;
    }
#endif

    // Recovering from local for L4 case in FTI_Recover
    if (FTI_Exec.ckptLvel == 4) {
        if (FTI_Ckpt[4].recoIsDcp && FTI_Conf.dcpPosix) {
            return FTI_RecoverDcpPosix(&FTI_Conf, &FTI_Exec, FTI_Ckpt,
             FTI_Data);
        } else {
            // Try from L1
            snprintf(fn, FTI_BUFS, "%s/Ckpt%d-Rank%d.%s", FTI_Ckpt[1].dir,
             FTI_Exec.ckptId, FTI_Topo.myRank, FTI_Conf.suffix);
            if (access(fn, R_OK) != 0) {
                // if no L1 files try from L4
                snprintf(fn, FTI_BUFS, "%s/%s", FTI_Ckpt[4].dir,
                 FTI_Exec.ckptMeta.ckptFile);
            }
        }
    } else {
        snprintf(fn, FTI_BUFS, "%s/%s", FTI_Ckpt[FTI_Exec.ckptLvel].dir,
         FTI_Exec.ckptMeta.ckptFile);
    }

    // sprintf(str, "Trying to load FTI checkpoint file (%s)...", fn);
    snprintf(str, sizeof(str), "Trying to load FTI checkpoint file (%s)...",
      fn);
    FTI_Print(str, FTI_DBUG);

    FILE* fd = fopen(fn, "rb");
    if (fd == NULL) {
        // sprintf(str, "Could not open FTI checkpoint file. (%s)...", fn);
        snprintf(str, sizeof(str), "Could not open FTI checkpoint file."
          " (%s)...", fn);
        FTI_Print(str, FTI_EROR);
        return FTI_NREC;
    }

    if (FTI_Data->data(&data, FTI_Exec.nbVarStored) != FTI_SCES) {
        FTI_Print("failed to recover", FTI_WARN);
        return FTI_NREC;
    }

#ifdef GPUSUPPORT

    for (i = 0; i < FTI_Exec.nbVarStored; i++) {
        size_t filePos = data[i].filePosStored;
        // strncpy(data[i].idChar, data[i].idChar, FTI_BUFS);
        fseek(fd, filePos, SEEK_SET);
        if (data[i].isDevicePtr)
            FTI_TransferFileToDeviceAsync(fd, data[i].devicePtr,
             data[i].sizeStored);
        else
            fread(data[i].ptr, 1, data[i].sizeStored, fd);

        if (ferror(fd)) {
            FTI_Print("Could not read FTI checkpoint file.", FTI_EROR);
            fclose(fd);
            return FTI_NREC;
        }
    }

#else
    for (i = 0; i < FTI_Exec.nbVarStored; i++) {
        size_t filePos = data[i].filePos;
        // strncpy(data[i].idChar, data[i].idChar, FTI_BUFS);
        fseek(fd, filePos, SEEK_SET);
        fread(data[i].ptr, 1, data[i].sizeStored, fd);
        if (ferror(fd)) {
            FTI_Print("Could not read FTI checkpoint file.", FTI_EROR);
            fclose(fd);
            return FTI_NREC;
        }
    }
#endif
    if (fclose(fd) != 0) {
        FTI_Print("Could not close FTI checkpoint file.", FTI_EROR);
        return FTI_NREC;
    }

    FTI_Exec.reco = 0;

    return FTI_SCES;
}

/*-------------------------------------------------------------------------*/
/**
  @brief      Takes an FTI snapshot or recovers the data if it is a restart.
  @return     integer         FTI_SCES if successful.

  This function loads the checkpoint data from the checkpoint file in case
  of restart. Otherwise, it checks if the current iteration requires
  checkpointing, if it does it checks which checkpoint level, write the
  data in the files and it communicates with the head of the node to inform
  that a checkpoint has been taken. Checkpoint ID and counters are updated.

 **/
/*-------------------------------------------------------------------------*/
int FTI_Snapshot() {
    if (FTI_Exec.initSCES == 0) {
        FTI_Print("FTI is not initialized.", FTI_WARN);
        return FTI_NSCS;
    }

    int i, res, level = -1;

    if (FTI_Exec.reco) {  // If this is a recovery load icheckpoint data
        res = FTI_Try(FTI_Recover(), "recover the checkpointed data.");
        if (res == FTI_NREC) {
            return FTI_NREC;
        }
    } else {  // If it is a checkpoint test
        res = FTI_SCES;
        FTI_UpdateIterTime(&FTI_Exec);
        if (FTI_Exec.ckptNext == FTI_Exec.ckptIcnt) {
            // If it is time to check for possible ckpt. (every minute)
            FTI_Print("Checking if it is time to checkpoint.", FTI_DBUG);
            if (FTI_Exec.globMeanIter > 60) {
                FTI_Exec.minuteCnt = FTI_Exec.totalIterTime/60;
            } else {
                FTI_Exec.minuteCnt++;  // Increment minute counter
            }
            for (i = 1; i < 5; i++) {  // Check ckpt. level
                if ( (FTI_Ckpt[i].ckptDcpIntv > 0)
                        && (FTI_Exec.minuteCnt/
                          (FTI_Ckpt[i].ckptDcpCnt*FTI_Ckpt[i].ckptDcpIntv)) ) {
                    // dCP level is level + 4
                    level = i + 4;
                    // counts the passed intervall times (if taken or not...)
                    FTI_Ckpt[i].ckptDcpCnt++;
                }
                if ((FTI_Ckpt[i].ckptIntv) > 0
                        && (FTI_Exec.minuteCnt/
                          (FTI_Ckpt[i].ckptCnt*FTI_Ckpt[i].ckptIntv))) {
                    level = i;
                    // counts the passed intervall times (if taken or not...)
                    FTI_Ckpt[i].ckptCnt++;
                }
            }
            if (level != -1) {
                res = FTI_Try(FTI_Checkpoint(FTI_Exec.ckptCnt, level),
                 "take checkpoint.");
                if (res == FTI_DONE) {
                    FTI_Exec.ckptCnt++;
                }
            }
            FTI_Exec.ckptLast = FTI_Exec.ckptNext;
            FTI_Exec.ckptNext = FTI_Exec.ckptNext + FTI_Exec.ckptIntv;
            FTI_Exec.iterTime = MPI_Wtime();  // Reset iteration duration timer
        }
    }
    return res;
}

/*-------------------------------------------------------------------------*/
/**
  @brief      It closes FTI properly on the application processes.
  @return     integer         FTI_SCES if successful.

  This function notifies the FTI processes that the execution is over, frees
  some data structures and it closes. If this function is not called on the
  application processes the FTI processes will never finish (deadlock).

 **/
/*-------------------------------------------------------------------------*/
int FTI_Finalize() {
    if (FTI_Exec.initSCES == 0) {
        FTI_Print("FTI is not initialized.", FTI_WARN);
        return FTI_NSCS;
    }
    MPI_Barrier(FTI_COMM_WORLD);
    if (FTI_Topo.amIaHead) {
        if ( FTI_Conf.stagingEnabled ) {
            FTI_FinalizeStage(&FTI_Exec, &FTI_Topo, &FTI_Conf);
        }
        MPI_Barrier(FTI_Exec.globalComm);
        FTI_Data->clear();
        if (!FTI_Conf.keepHeadsAlive) {
            MPI_Finalize();
            exit(0);
        } else {
            return FTI_SCES;
        }
    }

    // Notice: The following code is only executed by the application procs

    FTIT_dataset* data;
    if (FTI_Data->data(&data, FTI_Exec.nbVar) != FTI_SCES) {
        FTI_Print("failed to finalize FTI", FTI_WARN);
        return FTI_NSCS;
    }

    // free hashArray memory
    if (FTI_Conf.dcpPosix) {
        int i = 0;
        for (; i < FTI_Exec.nbVar; i++) {
            if (!(data[i].isDevicePtr)) {
                free(data[i].dcpInfoPosix.currentHashArray);
                free(data[i].dcpInfoPosix.oldHashArray);
            }
#ifdef GPUSUPPORT
            else {
                cudaFree(data[i].dcpInfoPosix.currentHashArray);
                cudaFree(data[i].dcpInfoPosix.oldHashArray);
            }
#endif
        }
    }

    FTI_Try(FTI_DestroyDevices(), "Destroying accelerator allocated memory");
    if (FTI_Conf.dcpInfoPosix.cachedCkpt) {
        FTI_destroyMD5();
    }

    // If there is remaining work to do for last checkpoint
    if (FTI_Exec.wasLastOffline == 1) {
        int lastLevel;
        MPI_Recv(&lastLevel, 1, MPI_INT, FTI_Topo.headRank,
        FTI_Conf.generalTag, FTI_Exec.globalComm, MPI_STATUS_IGNORE);
        if (lastLevel != FTI_NSCS) {  // Head sends level of checkpoint if
                                      // post-processing succeed,
                                      // FTI_NSCS Otherwise
            FTI_Exec.ckptLvel = lastLevel;
        }
    }

    // Send notice to the head to stop listening
    if (FTI_Topo.nbHeads == 1) {
        int value = FTI_ENDW;
        MPI_Send(&value, 1, MPI_INT, FTI_Topo.headRank, FTI_Conf.finalTag,
         FTI_Exec.globalComm);
    }

    // for staging, we have to ensure, that the call to FTI_Clean
    // comes after the heads have written all the staging files.
    // Thus FTI_FinalizeStage is blocking on global communicator.
    if ( FTI_Conf.stagingEnabled ) {
        FTI_FinalizeStage(&FTI_Exec, &FTI_Topo, &FTI_Conf);
    }

    // If we need to keep the last checkpoint and there was a checkpoint
    if ( FTI_Conf.saveLastCkpt && FTI_Exec.hasCkpt ) {
        // if ((FTI_Conf.saveLastCkpt || FTI_Conf.keepL4Ckpt)
        // && FTI_Exec.ckptId > 0) {
        MPI_Barrier(FTI_COMM_WORLD);
        if (FTI_Exec.ckptLvel != 4) {
            FTI_Try(FTI_Flush(&FTI_Conf, &FTI_Exec, &FTI_Topo,
             FTI_Ckpt, FTI_Exec.ckptLvel), "save the last ckpt. in the PFS.");
            MPI_Barrier(FTI_COMM_WORLD);
            if (FTI_Topo.splitRank == 0) {
                if (access(FTI_Ckpt[4].dir, 0) == 0) {
                    // Delete previous L4 checkpoint
                    FTI_RmDir(FTI_Ckpt[4].dir, 1);
                }
                RENAME(FTI_Conf.gTmpDir, FTI_Ckpt[4].dir);
                if ( FTI_Conf.ioMode != FTI_IO_FTIFF ) {
                    if (access(FTI_Ckpt[4].metaDir, 0) == 0) {
                        // Delete previous L4 metadata
                        FTI_RmDir(FTI_Ckpt[4].metaDir, 1);
                    }
                    RENAME(FTI_Ckpt[FTI_Exec.ckptLvel].metaDir,
                     FTI_Ckpt[4].metaDir);
                }
            }
        }
        if (FTI_Topo.splitRank == 0) {
            // Setting recover flag to 2 (to recover from L4,
            // keeped last checkpoint)
            FTI_Try(FTI_UpdateConf(&FTI_Conf, &FTI_Exec, 2),
             "update configuration file to 2.");
        }
        // Cleaning only local storage
        FTI_Try(FTI_Clean(&FTI_Conf, &FTI_Topo, FTI_Ckpt, 6),
         "clean local directories");
    } else if ( FTI_Conf.keepL4Ckpt ) {
        int ckptId = FTI_LoadL4CkptMetaData(&FTI_Conf, &FTI_Exec,
         &FTI_Topo, FTI_Ckpt);
        if (ckptId > 0) {
            FTI_Exec.ckptMeta.ckptIdL4 = ckptId;
            FTI_ArchiveL4Ckpt(&FTI_Conf, &FTI_Exec, FTI_Ckpt, &FTI_Topo);
            MPI_Barrier(FTI_COMM_WORLD);
            FTI_RmDir(FTI_Ckpt[4].dir, FTI_Topo.splitRank == 0);
            MPI_Barrier(FTI_COMM_WORLD);
            // Cleaning only local storage
            FTI_Try(FTI_Clean(&FTI_Conf, &FTI_Topo, FTI_Ckpt, 6),
             "clean local directories");
        }
    } else {
        if (FTI_Conf.saveLastCkpt) {  // if there was no saved checkpoint
            FTI_Print("No checkpoint to keep in PFS.", FTI_INFO);
        }
        if (FTI_Topo.splitRank == 0) {
            // Setting recover flag to 0 (no checkpoint files
            // to recover from means no recovery)
            FTI_Try(FTI_UpdateConf(&FTI_Conf, &FTI_Exec, 0),
             "update configuration file to 0.");
        }
        // Cleaning everything
        FTI_Try(FTI_Clean(&FTI_Conf, &FTI_Topo, FTI_Ckpt, 5),
         "do final clean.");
    }

    if (FTI_Conf.dcpFtiff) {
        FTI_FinalizeDcp(&FTI_Conf, &FTI_Exec);
    }

    FTI_FreeTypesAndGroups(&FTI_Exec);
    if (FTI_Conf.ioMode == FTI_IO_FTIFF) {
        FTIFF_FreeDbFTIFF(FTI_Exec.lastdb);
    }
#ifdef ENABLE_HDF5
    if (FTI_Conf.h5SingleFileEnable) {
        FTI_FreeVPRMem(&FTI_Exec, FTI_Data);
    }
#endif
    FTI_Data->clear();
    MPI_Barrier(FTI_Exec.globalComm);
    FTI_Print("FTI has been finalized.", FTI_INFO);
    return FTI_SCES;
}

/*-------------------------------------------------------------------------*/
/**
  @brief      Initializes recovery of variable
  @return     integer             FTI_SCES if successful.

  Initializes the I/O operations for recoverVar 
  includes implementation for all I/O modes
 **/
/*-------------------------------------------------------------------------*/
int FTI_RecoverVarInit() {
    int res = FTI_NSCS;

    char fn[FTI_BUFS];

    if (FTI_Exec.initSCES == 0) {
        FTI_Print("FTI is not initialized.", FTI_WARN);
        return FTI_NSCS;
    }

    if (FTI_Exec.reco == 0) {
        /* This is not a restart: no actions performed */
        return FTI_SCES;
    }

    if (FTI_Exec.initSCES == 2) {
        FTI_Print("No checkpoint files to make recovery.", FTI_WARN);
        return FTI_NSCS;
    }

    // Recovering from local for L4 case in FTI_Recover
    if (FTI_Exec.ckptLvel == 4) {
        if (FTI_Ckpt[4].recoIsDcp && FTI_Conf.dcpPosix) {
            // find ckptFile path
            snprintf(fn, FTI_BUFS, "%s/%s", FTI_Ckpt[FTI_Exec.ckptLvel].dcpDir,
             FTI_Exec.ckptMeta.ckptFile);
            res = FTI_RecoverVarDcpPosixInit();
        } else {
            snprintf(fn, FTI_BUFS, "%s/Ckpt%d-Rank%d.%s", FTI_Ckpt[1].dir,
             FTI_Exec.ckptId, FTI_Topo.myRank, FTI_Conf.suffix);
        }
    } else {
        snprintf(fn, FTI_BUFS, "%s/%s", FTI_Ckpt[FTI_Exec.ckptLvel].dir,
         FTI_Exec.ckptMeta.ckptFile);
    }
    // Check if sizes of protected variables matches
    // switch case
    switch (FTI_Conf.ioMode) {
        case FTI_IO_HDF5:
#ifdef ENABLE_HDF5
            res = FTI_RecoverVarInitHDF5(&FTI_Conf, &FTI_Exec, FTI_Ckpt);
#else
            FTI_Print("Selected Ckpt I/O is HDF5, but HDF5 is not enabled.",
             FTI_WARN);
#endif
            break;

#ifdef ENABLE_SIONLIB  // --> If SIONlib is installed

        case FTI_IO_SIONLIB:
            res = FTI_RecoverVarInitPOSIX(fn);
#else
            FTI_Print("Selected Ckpt I/O is SION, but SION is not enabled.",
             FTI_WARN);
#endif
            break;

        case FTI_IO_POSIX:
            res = FTI_RecoverVarInitPOSIX(fn);
            break;

        case FTI_IO_MPI:
            res = FTI_RecoverVarInitPOSIX(fn);
            break;

        case FTI_IO_FTIFF:
            res = FTIFF_RecoverVarInit(fn);
            break;

        default:
            FTI_Print("Unknown I/O mode.", FTI_EROR);
            res = FTI_NSCS;
    }
    return res;
}

/*-------------------------------------------------------------------------*/
/**
  @brief      Recovers given variable
  @param      integer         id of variable to be recovered
  @return     integer         FTI_SCES if successful.

 **/
/*-------------------------------------------------------------------------*/
int FTI_RecoverVar(int id) {
    int res = FTI_NSCS;
    // Recovering from local for L4 case in FTI_Recover
    if (FTI_Exec.ckptLvel == 4) {
        if (FTI_Ckpt[4].recoIsDcp && FTI_Conf.dcpPosix) {
            FTI_Print("about to DCP", FTI_INFO);
            res =  FTI_RecoverVarDcpPosix(&FTI_Conf, &FTI_Exec, FTI_Ckpt,
             FTI_Data, id);
            return res;
        }
    }
    switch (FTI_Conf.ioMode) {
        case FTI_IO_HDF5:
#ifdef ENABLE_HDF5  // --> If HDF5 is installed
            res = FTI_RecoverVarHDF5(&FTI_Conf, &FTI_Exec, FTI_Ckpt, FTI_Data,
             id);
#else
            FTI_Print("Selected Ckpt I/O is HDF5, but HDF5 is not enabled.",
             FTI_WARN);
#endif
            break;

#ifdef ENABLE_SIONLIB  // --> If SIONlib is installed

        case FTI_IO_SIONLIB:

            res = FTI_RecoverVarPOSIX(&FTI_Conf, &FTI_Exec, &FTI_Topo,
             FTI_Ckpt, FTI_Data, id, fileposix);
#else
            FTI_Print("Selected Ckpt I/O is SION, but SION is not enabled.",
             FTI_WARN);
#endif
            break;

        case FTI_IO_POSIX:
            res = FTI_RecoverVarPOSIX(&FTI_Conf, &FTI_Exec, &FTI_Topo,
             FTI_Ckpt, FTI_Data, id, fileposix);
            break;

        case FTI_IO_MPI:
            res = FTI_RecoverVarPOSIX(&FTI_Conf, &FTI_Exec, &FTI_Topo,
             FTI_Ckpt, FTI_Data, id, fileposix);
            break;

        case FTI_IO_FTIFF:
            res = FTIFF_RecoverVar(&FTI_Conf, &FTI_Exec, &FTI_Topo,
             FTI_Ckpt, FTI_Data, id);
            break;

        default:
            FTI_Print("Unknown I/O mode.", FTI_EROR);
            res = FTI_NSCS;
    }

    return res;
}

/*-------------------------------------------------------------------------*/
/**
  @brief      Finalizes recovery of variable
  @return     integer             FTI_SCES if successful.

  Finalizes the I/O operations for recoverVar 
  includes implementation for all I/O modes
 **/
/*-------------------------------------------------------------------------*/
int FTI_RecoverVarFinalize() {
    int res;

    if (FTI_Exec.ckptLvel == 4) {
        if (FTI_Ckpt[4].recoIsDcp && FTI_Conf.dcpPosix) {
            res = FTI_RecoverVarDcpPosixFinalize();
            return res;
        }
    }
    switch (FTI_Conf.ioMode) {
        case FTI_IO_HDF5:
#ifdef ENABLE_HDF5  // --> If HDF5 is installed
            res = FTI_RecoverVarFinalizeHDF5(&FTI_Conf, &FTI_Exec, FTI_Ckpt,
             FTI_Data);
#else
            FTI_Print("Selected Ckpt I/O is HDF5, but HDF5 is not enabled.",
             FTI_WARN);
#endif
            break;

#ifdef ENABLE_SIONLIB  // --> If SIONlib is installed

        case FTI_IO_SIONLIB:
            res = FTI_RecoverVarFinalizePOSIX(fileposix);
#else
            FTI_Print("Selected Ckpt I/O is SION, but SION is not enabled.",
             FTI_WARN);
#endif
            break;

        case FTI_IO_POSIX:
            res = FTI_RecoverVarFinalizePOSIX(fileposix);
            break;

        case FTI_IO_MPI:
            res = FTI_RecoverVarFinalizePOSIX(fileposix);
            break;

        case FTI_IO_FTIFF:
            res = FTIFF_RecoverVarFinalize(filemmap, filestats);
            break;

        default:
            FTI_Print("Unknown I/O mode.", FTI_EROR);
            res = FTI_NSCS;
    }

    // if( res == FTI_SCES ) FTI_Exec.reco = 0;

    return res;
}

/*-------------------------------------------------------------------------*/
/**
  @brief      Prints FTI messages.
  @param      msg             Message to print.
  @param      priority        Priority of the message to be printed.
  @return     void

  This function prints messages depending on their priority and the
  verbosity level set by the user. DEBUG messages are printed by all
  processes with their rank. INFO messages are printed by one process.
  ERROR messages are printed with errno.

 **/
/*-------------------------------------------------------------------------*/
void FTI_Print(char* msg, int priority) {
    if (priority >= FTI_Conf.verbosity) {
        if (msg != NULL) {
            switch (priority) {
                case FTI_EROR:
                    fprintf(stderr, "[ " FTI_COLOR_RED
                     "FTI Error - %06d" FTI_COLOR_RESET " ] : %s : %s \n",
                      FTI_Topo.myRank, msg, strerror(errno));
                    break;
                case FTI_WARN:
                    fprintf(stdout, "[ " FTI_COLOR_ORG
                     "FTI Warning %06d" FTI_COLOR_RESET " ] : %s \n",
                      FTI_Topo.myRank, msg);
                    break;
                case FTI_INFO:
                    if (FTI_Topo.splitRank == 0) {
                        fprintf(stdout, "[ " FTI_COLOR_GRN
                         "FTI  Information" FTI_COLOR_RESET " ] : %s \n", msg);
                    }
                    break;
                case FTI_IDCP:
                    if (FTI_Topo.splitRank == 0) {
                        fprintf(stdout, "[ " FTI_COLOR_BLU
                         "FTI  dCP Message" FTI_COLOR_RESET " ] : %s \n", msg);
                    }
                    break;
                case FTI_DBUG:
                    fprintf(stdout, "[FTI Debug - %06d] : %s \n",
                     FTI_Topo.myRank, msg);
                    break;
            }
        }
    }
    fflush(stdout);
}

/*-------------------------------------------------------------------------*/
/**
  @brief      Returns all configuration info as a structure.

  @param      configFile                    Configuration metadata.
  @param      globalComm                    MPI Global Communicator
  @return     FTIT_allConfiguration         All configuration data structure       

  This function returns all the configuration settings of the execution 
  in the form of a structure FTIT_allConfiguration
 **/
/*-------------------------------------------------------------------------*/
FTIT_allConfiguration FTI_GetConfig(const char* configFile,
 MPI_Comm globalComm) {
    FTIT_allConfiguration FTI_allconf;
      FTI_allconf.configuration = FTI_Conf;
      FTI_allconf.execution = FTI_Exec;
      FTI_allconf.topology = FTI_Topo;
      int level;
      for (level = 1; level < 5; level++) {
          FTI_allconf.checkpoint[level] = FTI_Ckpt[level];
      }
      FTI_allconf.injection = FTI_Inje;
      FTI_Print("FTI configuration returned.", FTI_INFO);
      return FTI_allconf;
}<|MERGE_RESOLUTION|>--- conflicted
+++ resolved
@@ -1076,11 +1076,7 @@
  **/
 /*-------------------------------------------------------------------------*/
 int FTI_SetAttribute(int id, FTIT_attribute attribute,
-<<<<<<< HEAD
         FTIT_attributeFlag flag) {
-=======
-  FTIT_attributeFlag flag) {
->>>>>>> 0473aec8
     if (FTI_Exec.initSCES == 0) {
         FTI_Print("FTI is not initialized.", FTI_WARN);
         return FTI_NSCS;
@@ -1095,12 +1091,8 @@
     if ( data == NULL ) {
         char str[FTI_BUFS];
         snprintf(str, FTI_BUFS,
-<<<<<<< HEAD
                 "failed to set attribute: dataset with id=%d does not exist",
                 id);
-=======
-          "failed to set attribute: dataset with id=%d does not exist", id);
->>>>>>> 0473aec8
         FTI_Print(str, FTI_WARN);
         return FTI_NSCS;
     }
