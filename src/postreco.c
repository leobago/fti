/**
 *  Copyright (c) 2017 Leonardo A. Bautista-Gomez
 *  All rights reserved
 *
 *  FTI - A multi-level checkpointing library for C/C++/Fortran applications
 *
 *  Revision 1.0 : Fault Tolerance Interface (FTI)
 *
 *  Redistribution and use in source and binary forms, with or without
 *  modification, are permitted provided that the following conditions are met:
 *
 *  1. Redistributions of source code must retain the above copyright notice, this
 *  list of conditions and the following disclaimer.
 *
 *  2. Redistributions in binary form must reproduce the above copyright notice,
 *  this list of conditions and the following disclaimer in the documentation
 *  and/or other materials provided with the distribution.
 *
 *  3. Neither the name of the copyright holder nor the names of its contributors
 *  may be used to endorse or promote products derived from this software without
 *  specific prior written permission.
 *
 *  THIS SOFTWARE IS PROVIDED BY THE COPYRIGHT HOLDERS AND CONTRIBUTORS "AS IS" AND
 *  ANY EXPRESS OR IMPLIED WARRANTIES, INCLUDING, BUT NOT LIMITED TO, THE IMPLIED
 *  WARRANTIES OF MERCHANTABILITY AND FITNESS FOR A PARTICULAR PURPOSE ARE
 *  DISCLAIMED. IN NO EVENT SHALL THE COPYRIGHT HOLDER OR CONTRIBUTORS BE LIABLE
 *  FOR ANY DIRECT, INDIRECT, INCIDENTAL, SPECIAL, EXEMPLARY, OR CONSEQUENTIAL
 *  DAMAGES (INCLUDING, BUT NOT LIMITED TO, PROCUREMENT OF SUBSTITUTE GOODS OR
 *  SERVICES; LOSS OF USE, DATA, OR PROFITS; OR BUSINESS INTERRUPTION) HOWEVER
 *  CAUSED AND ON ANY THEORY OF LIABILITY, WHETHER IN CONTRACT, STRICT LIABILITY,
 *  OR TORT (INCLUDING NEGLIGENCE OR OTHERWISE) ARISING IN ANY WAY OUT OF THE USE
 *  OF THIS SOFTWARE, EVEN IF ADVISED OF THE POSSIBILITY OF SUCH DAMAGE.
 *
 *  @file   postreco.c
 *  @date   October, 2017
 *  @brief  Post recovery functions for the FTI library.
 */
#include "interface.h"

/*-------------------------------------------------------------------------*/
/**
  @brief      It recovers a set of ckpt. files using RS decoding.
  @param      FTI_Conf        Configuration metadata.
  @param      FTI_Exec        Execution metadata.
  @param      FTI_Topo        Topology metadata.
  @param      FTI_Ckpt        Checkpoint metadata.
  @param      erased          The array of erasures.
  @return     integer         FTI_SCES if successful.

  This function tries to recover the L3 ckpt. files missing using the
  RS decoding.

 **/
/*-------------------------------------------------------------------------*/
int FTI_Decode(FTIT_configuration* FTI_Conf, FTIT_execution* FTI_Exec,
        FTIT_topology* FTI_Topo, FTIT_checkpoint* FTI_Ckpt, int* erased)
{

    int ckptID, rank;
    sscanf(FTI_Exec->meta[3].ckptFile, "Ckpt%d-Rank%d.fti", &ckptID, &rank);
    char fn[FTI_BUFS], efn[FTI_BUFS];
    sprintf(efn, "%s/Ckpt%d-RSed%d.fti", FTI_Ckpt[3].dir, ckptID, rank);
    sprintf(fn, "%s/%s", FTI_Ckpt[3].dir, FTI_Exec->meta[3].ckptFile);

    int bs = FTI_Conf->blockSize;
    int k = FTI_Topo->groupSize;
    int m = k;

    long fs = FTI_Exec->meta[3].fs[0];

    char** data = talloc(char*, k);
    char** coding = talloc(char*, m);
    char* dataTmp = talloc(char, FTI_Conf->blockSize* k);
    int* dm_ids = talloc(int, k);
    int* decMatrix = talloc(int, k* k);
    int* tmpmat = talloc(int, k* k);
    int* matrix = talloc(int, k* k);
    int i, j;
    for (i = 0; i < FTI_Topo->groupSize; i++) {
        for (j = 0; j < FTI_Topo->groupSize; j++) {
            matrix[i * FTI_Topo->groupSize + j] = galois_single_divide(1, i ^ (FTI_Topo->groupSize + j), FTI_Conf->l3WordSize);
        }
    }
    for (i = 0; i < m; i++) {
        coding[i] = talloc(char, FTI_Conf->blockSize);
        data[i] = talloc(char, FTI_Conf->blockSize);
    }
    j = 0;
    for (i = 0; j < k; i++) {
        if (erased[i] == 0) {
            dm_ids[j] = i;
            j++;
        }
    }
    // Building the matrix
    for (i = 0; i < k; i++) {
        if (dm_ids[i] < k) {
            for (j = 0; j < k; j++) {
                tmpmat[i * k + j] = 0;
            }
            tmpmat[i * k + dm_ids[i]] = 1;
        }
        else {
            for (j = 0; j < k; j++) {
                tmpmat[i * k + j] = matrix[(dm_ids[i] - k) * k + j];
            }
        }
    }

    // Inversing the matrix
    if (jerasure_invert_matrix(tmpmat, decMatrix, k, FTI_Conf->l3WordSize) < 0) {
        FTI_Print("Error inversing matrix", FTI_DBUG);

        for (i = 0; i < m; i++) {
            free(coding[i]);
            free(data[i]);
        }
        free(tmpmat);
        free(dm_ids);
        free(decMatrix);
        free(matrix);
        free(data);
        free(dataTmp);
        free(coding);

        return FTI_NSCS;
    }

    FILE *fd, *efd;
    long maxFs = FTI_Exec->meta[3].maxFs[0];
    long ps = ((maxFs / FTI_Conf->blockSize)) * FTI_Conf->blockSize;
    if (ps < maxFs) {
        ps = ps + FTI_Conf->blockSize; // Calculating padding size
    }
    if (erased[FTI_Topo->groupRank] == 0) { // Resize and open files
        if (truncate(fn, maxFs) == -1) {
            FTI_Print("Error with truncate on checkpoint file", FTI_DBUG);

            for (i = 0; i < m; i++) {
                free(coding[i]);
                free(data[i]);
            }

            free(tmpmat);
            free(dm_ids);
            free(decMatrix);
            free(matrix);
            free(data);
            free(dataTmp);
            free(coding);

            return FTI_NSCS;
        }
        fd = fopen(fn, "rb");
    }
    else {
        fd = fopen(fn, "wb");
    }

    if (erased[FTI_Topo->groupRank + FTI_Topo->groupSize] == 0) {
        efd = fopen(efn, "rb");
    }
    else {
        efd = fopen(efn, "wb");
    }
    if (fd == NULL) {
        FTI_Print("R3 cannot open checkpoint file.", FTI_DBUG);

        if (efd) {
            fclose(efd);
        }
        for (i = 0; i < m; i++) {
            free(coding[i]);
            free(data[i]);
        }
        free(tmpmat);
        free(dm_ids);
        free(decMatrix);
        free(matrix);
        free(data);
        free(dataTmp);
        free(coding);

        return FTI_NSCS;
    }

    if (efd == NULL) {
        FTI_Print("R3 cannot open encoded ckpt. file.", FTI_DBUG);

        fclose(fd);

        for (i = 0; i < m; i++) {
            free(coding[i]);
            free(data[i]);
        }
        free(tmpmat);
        free(dm_ids);
        free(decMatrix);
        free(matrix);
        free(data);
        free(dataTmp);
        free(coding);

        return FTI_NSCS;
    }

    // Main loop, block by block
    long pos = 0; 
    int remBsize = bs;

    MD5_CTX md5ctxRS;
    MD5_Init(&md5ctxRS);
    while (pos < ps) {

        if ((maxFs - pos) < bs) {
            remBsize = maxFs - pos;
        }

        // Reading the data
        if (erased[FTI_Topo->groupRank] == 0) {
            fread(data[FTI_Topo->groupRank] + 0, sizeof(char), remBsize, fd);

            if (ferror(fd)) {
                FTI_Print("R3 cannot from the ckpt. file.", FTI_DBUG);

                fclose(fd);
                fclose(efd);

                for (i = 0; i < m; i++) {
                    free(coding[i]);
                    free(data[i]);
                }
                free(tmpmat);
                free(dm_ids);
                free(decMatrix);
                free(matrix);
                free(data);
                free(dataTmp);
                free(coding);

                return FTI_NSCS;
            }
        }
        else {
            bzero(data[FTI_Topo->groupRank], remBsize);
        } // Erasure found

        if (erased[FTI_Topo->groupRank + FTI_Topo->groupSize] == 0) {
            fread(coding[FTI_Topo->groupRank] + 0, sizeof(char), remBsize, efd);
            if (ferror(efd)) {
                FTI_Print("R3 cannot from the encoded ckpt. file.", FTI_DBUG);

                fclose(fd);
                fclose(efd);

                for (i = 0; i < m; i++) {
                    free(coding[i]);
                    free(data[i]);
                }
                free(tmpmat);
                free(dm_ids);
                free(decMatrix);
                free(matrix);
                free(data);
                free(dataTmp);
                free(coding);

                return FTI_NSCS;
            }
        }
        else {
            bzero(coding[FTI_Topo->groupRank], remBsize);
        }

        MPI_Allgather(data[FTI_Topo->groupRank] + 0, remBsize, MPI_CHAR, dataTmp, remBsize, MPI_CHAR, FTI_Exec->groupComm);
        for (i = 0; i < k; i++) {
            memcpy(data[i] + 0, &(dataTmp[i * remBsize]), sizeof(char) * remBsize);
        }

        MPI_Allgather(coding[FTI_Topo->groupRank] + 0, remBsize, MPI_CHAR, dataTmp, remBsize, MPI_CHAR, FTI_Exec->groupComm);
        for (i = 0; i < k; i++) {
            memcpy(coding[i] + 0, &(dataTmp[i * remBsize]), sizeof(char) * remBsize);
        }

        // Decoding the lost data work
        if (erased[FTI_Topo->groupRank]) {
            jerasure_matrix_dotprod(k, FTI_Conf->l3WordSize, decMatrix + (FTI_Topo->groupRank * k), dm_ids, FTI_Topo->groupRank, data, coding, remBsize);
        }

        MPI_Allgather(data[FTI_Topo->groupRank] + 0, remBsize, MPI_CHAR, dataTmp, remBsize, MPI_CHAR, FTI_Exec->groupComm);
        for (i = 0; i < k; i++) {
            memcpy(data[i] + 0, &(dataTmp[i * remBsize]), sizeof(char) * remBsize);
        }

        // Finally, re-encode any erased encoded checkpoint file
        if (erased[FTI_Topo->groupRank + k]) {
            jerasure_matrix_dotprod(k, FTI_Conf->l3WordSize, matrix + (FTI_Topo->groupRank * k), NULL, FTI_Topo->groupRank + k, data, coding, remBsize);
        }
        if (erased[FTI_Topo->groupRank]) {
            fwrite(data[FTI_Topo->groupRank] + 0, sizeof(char), remBsize, fd);
        }
        if (erased[FTI_Topo->groupRank + k]) {
            MD5_Update(&md5ctxRS, coding[FTI_Topo->groupRank], remBsize); 
            fwrite(coding[FTI_Topo->groupRank] + 0, sizeof(char), remBsize, efd);
        }

        pos = pos + bs;
    }
    unsigned char hashRS[MD5_DIGEST_LENGTH];
    MD5_Final( hashRS, &md5ctxRS );


    // Closing files
    fclose(fd);
    fclose(efd);

    // FTI-FF: if file ckpt file deleted, determine fs from recovered file
    if ( FTI_Conf->ioMode == FTI_IO_FTIFF && erased[FTI_Topo->groupRank] ) {
        int ifd = open(fn, O_RDONLY);
        FTIFF_metaInfo *metaInfo = malloc( sizeof( FTIFF_metaInfo ) );
        long offset;
        syncfs(ifd);
        offset = lseek(ifd, 0, SEEK_SET);
        read( ifd, metaInfo, sizeof(FTIFF_metaInfo) );
        fs = metaInfo->fs;
        FTI_Exec->meta[3].fs[0] = fs;
        free( metaInfo );
        close( ifd );
    }            

    // FTI-FF: if encoded file deleted, append meta data to encoded file
    if ( FTI_Conf->ioMode == FTI_IO_FTIFF && erased[FTI_Topo->groupRank + k] ) {

        FTIFF_metaInfo *FTIFFMeta = malloc( sizeof( FTIFF_metaInfo) );

        // get timestamp
        struct timespec ntime;
        clock_gettime(CLOCK_REALTIME, &ntime);

        FTIFFMeta->timestamp = ntime.tv_sec*1000000000 + ntime.tv_nsec;
        FTIFFMeta->fs = maxFs;
        FTIFFMeta->ptFs = -1;
        FTIFFMeta->maxFs = maxFs;
        FTIFFMeta->ckptSize = fs;

        char checksum[MD5_DIGEST_STRING_LENGTH];
        int ii = 0;
        for(i = 0; i < MD5_DIGEST_LENGTH; i++) {
            sprintf(&checksum[ii], "%02x", hashRS[i]);
            ii+=2;
        }
        strcpy(FTIFFMeta->checksum, checksum);

        // add hash of meta info to meta info structure
        FTIFF_GetHashMetaInfo( FTIFFMeta->myHash, FTIFFMeta );

        // append meta info to RS file
        int ifd = open(efn, O_WRONLY|O_APPEND);
        write( ifd, FTIFFMeta, sizeof(FTIFF_metaInfo) );
        close( ifd );
    }

    if (truncate(fn, fs) == -1) {
        FTI_Print("R3 cannot re-truncate checkpoint file.", FTI_WARN);

        for (i = 0; i < m; i++) {
            free(coding[i]);
            free(data[i]);
        }
        free(tmpmat);
        free(dm_ids);
        free(decMatrix);
        free(matrix);
        free(data);
        free(dataTmp);
        free(coding);

        return FTI_NSCS;
    }

    for (i = 0; i < m; i++) {
        free(coding[i]);
        free(data[i]);
    }
    free(tmpmat);
    free(dm_ids);
    free(decMatrix);
    free(matrix);
    free(data);
    free(dataTmp);
    free(coding);

    return FTI_SCES;
}

/*-------------------------------------------------------------------------*/
/**
  @brief      It checks that all L1 ckpt. files are present.
  @param      FTI_Conf        Configuration metadata.
  @param      FTI_Exec        Execution metadata.
  @param      FTI_Topo        Topology metadata.
  @param      FTI_Ckpt        Checkpoint metadata.
  @return     integer         FTI_SCES if successful.

  This function detects all the erasures for L1. If there is at least one,
  L1 is not considered as recoverable.

 **/
/*-------------------------------------------------------------------------*/
int FTI_RecoverL1(FTIT_configuration* FTI_Conf, FTIT_execution* FTI_Exec,
        FTIT_topology* FTI_Topo, FTIT_checkpoint* FTI_Ckpt)
{
    if (FTI_Conf->ioMode == FTI_IO_FTIFF) {
        if ( FTIFF_CheckL1RecoverInit( FTI_Exec, FTI_Topo, FTI_Ckpt ) != FTI_SCES ) {
            FTI_Print("No restart possible from L1. Ckpt files missing.", FTI_DBUG);
            return FTI_NSCS;
        }
    } 

    else {
        int erased[FTI_BUFS]; // FTI_BUFS > 32*3
        if (FTI_CheckErasures(FTI_Conf, FTI_Exec, FTI_Topo, FTI_Ckpt, erased) != FTI_SCES) {
            FTI_Print("Error checking erasures.", FTI_DBUG);
            return FTI_NSCS;
        }
        int buf = 0;
        int i;
        for (i = 0; i < FTI_Topo->groupSize; i++) {
            if (erased[i]) {
                buf++; // Counting erasures
            }
        }
        if (buf > 0) {
            FTI_Print("Checkpoint files missing at L1.", FTI_WARN);
            return FTI_NSCS;
        }
    }
    return FTI_SCES;
}

/*-------------------------------------------------------------------------*/
/**
  @brief      It sends checkpint file.
  @param      FTI_Conf        Configuration metadata.
  @param      FTI_Exec        Execution metadata.
  @param      FTI_Ckpt        Checkpoint metadata.
  @param      destination     destination group rank.
  @param      ptner           0 if sending Ckpt, 1 if PtnerCkpt.
  @return     integer         FTI_SCES if successful.

  This function sends Ckpt or PtnerCkpt file from partner proccess.

 **/
/*-------------------------------------------------------------------------*/
int FTI_SendCkptFileL2(FTIT_configuration* FTI_Conf, FTIT_execution* FTI_Exec,
        FTIT_checkpoint* FTI_Ckpt, int destination, int ptner)
{
    long toSend ; // remaining data to send
    char filename[FTI_BUFS], str[FTI_BUFS];
    if (ptner) {    //if want to send Ptner file
        int ckptID, rank;
        sscanf(FTI_Exec->meta[2].ckptFile, "Ckpt%d-Rank%d.fti", &ckptID, &rank); //do we need this from filename?
        sprintf(filename, "%s/Ckpt%d-Pcof%d.fti", FTI_Ckpt[2].dir, ckptID, rank);
        toSend = FTI_Exec->meta[2].pfs[0];
    } else {    //if want to send Ckpt file
        sprintf(filename, "%s/%s", FTI_Ckpt[2].dir, FTI_Exec->meta[2].ckptFile);
        toSend = FTI_Exec->meta[2].fs[0];
    }

    sprintf(str, "Opening file (rb) (%s) (L2).", filename);
    FTI_Print(str, FTI_DBUG);
    FILE* fileDesc = fopen(filename, "rb");
    if (fileDesc == NULL) {
        FTI_Print("R2 cannot open the partner ckpt. file.", FTI_WARN);
        return FTI_NSCS;
    }
    char* buffer = talloc(char, FTI_Conf->blockSize);

    while (toSend > 0) {
        int sendSize = (toSend > FTI_Conf->blockSize) ? FTI_Conf->blockSize : toSend;
        size_t bytes = fread(buffer, sizeof(char), sendSize, fileDesc);

        if (ferror(fileDesc)) {
            FTI_Print("Error reading the data from the ckpt. file.", FTI_WARN);

            fclose(fileDesc);
            free(buffer);

            return FTI_NSCS;
        }
        MPI_Send(buffer, bytes, MPI_CHAR, destination, FTI_Conf->tag, FTI_Exec->groupComm);
        toSend -= bytes;
    }

    fclose(fileDesc);
    free(buffer);

    return FTI_SCES;
}

/*-------------------------------------------------------------------------*/
/**
  @brief      It receives checkpint file.
  @param      FTI_Conf        Configuration metadata.
  @param      FTI_Exec        Execution metadata.
  @param      FTI_Ckpt        Checkpoint metadata.
  @param      source          Source group rank.
  @param      ptner           0 if receiving Ckpt, 1 if PtnerCkpt.
  @return     integer         FTI_SCES if successful.

  This function receives Ckpt or PtnerCkpt file from partner proccess.

 **/
/*-------------------------------------------------------------------------*/
int FTI_RecvCkptFileL2(FTIT_configuration* FTI_Conf, FTIT_execution* FTI_Exec,
        FTIT_checkpoint* FTI_Ckpt, int source, int ptner)
{
    long toRecv;    //remaining data to receive
    char filename[FTI_BUFS], str[FTI_BUFS];
    if (ptner) { //if want to receive Ptner file
        int ckptID, rank;
        sscanf(FTI_Exec->meta[2].ckptFile, "Ckpt%d-Rank%d.fti", &ckptID, &rank);
        sprintf(filename, "%s/Ckpt%d-Pcof%d.fti", FTI_Ckpt[2].dir, FTI_Exec->ckptID, rank);
        toRecv = FTI_Exec->meta[2].pfs[0];
    } else { //if want to receive Ckpt file
        sprintf(filename, "%s/%s", FTI_Ckpt[2].dir, FTI_Exec->meta[2].ckptFile);
        toRecv = FTI_Exec->meta[2].fs[0];
    }

    sprintf(str, "Opening file (wb) (%s) (L2).", filename);
    FTI_Print(str, FTI_DBUG);
    FILE* fileDesc = fopen(filename, "wb");
    if (fileDesc == NULL) {
        FTI_Print("R2 cannot open the file.", FTI_WARN);
        return FTI_NSCS;
    }
    char* buffer = talloc(char, FTI_Conf->blockSize);

    while (toRecv > 0) {
        int recvSize = (toRecv > FTI_Conf->blockSize) ? FTI_Conf->blockSize : toRecv;
        MPI_Recv(buffer, recvSize, MPI_CHAR, source, FTI_Conf->tag, FTI_Exec->groupComm, MPI_STATUS_IGNORE);
        fwrite(buffer, sizeof(char), recvSize, fileDesc);

        if (ferror(fileDesc)) {
            FTI_Print("Error writing the data to the file.", FTI_WARN);

            fclose(fileDesc);
            free(buffer);

            return FTI_NSCS;
        }

        toRecv -= recvSize;
    }

    fclose(fileDesc);
    free(buffer);

    return FTI_SCES;
}

/*-------------------------------------------------------------------------*/
/**
  @brief      It recovers L2 ckpt. files using the partner copy.
  @param      FTI_Conf        Configuration metadata.
  @param      FTI_Exec        Execution metadata.
  @param      FTI_Topo        Topology metadata.
  @param      FTI_Ckpt        Checkpoint metadata.
  @return     integer         FTI_SCES if successful.

  This function tries to recover the L2 ckpt. files missing using the
  partner copy. If a ckpt. file and its copy are both missing, then we
  consider this checkpoint unavailable.

 **/
/*-------------------------------------------------------------------------*/
int FTI_RecoverL2(FTIT_configuration* FTI_Conf, FTIT_execution* FTI_Exec,
        FTIT_topology* FTI_Topo, FTIT_checkpoint* FTI_Ckpt)
{
    if (mkdir(FTI_Ckpt[2].dir, 0777) == -1) {
        if (errno != EEXIST) {
            FTI_Print("Cannot create directory", FTI_EROR);
        }
    }

    int erased[FTI_BUFS];
    int source = FTI_Topo->right; //to receive Ptner file from this process (to recover)
    int destination = FTI_Topo->left; //to send Ptner file (to let him recover)
    int res;

    if (FTI_Conf->ioMode == FTI_IO_FTIFF) {

        enum {
            LEFT_FILE,  // ckpt file of left partner (on left node)
            MY_FILE,    // my ckpt file (on my node)
            MY_COPY,    // copy of my ckpt file (on right node)
            LEFT_COPY   // copy of ckpt file of my left partner (on my node)
        };

        int exists[4];

        if ( FTIFF_CheckL2RecoverInit( FTI_Exec, FTI_Topo, FTI_Ckpt, exists ) != FTI_SCES ) {
            FTI_Print("No restart possible from L2. Ckpt files missing.", FTI_DBUG);
            return FTI_NSCS;
        }

        memset(erased, 0x0, FTI_BUFS*sizeof(int));

        erased[destination] = !exists[LEFT_FILE];
        erased[FTI_Topo->groupRank] = !exists[MY_FILE];
        erased[source + FTI_Topo->groupSize] = !exists[MY_COPY];
        erased[FTI_Topo->groupRank + FTI_Topo->groupSize] = !exists[LEFT_COPY];

    } 

    else {
        // Checking erasures
        if (FTI_CheckErasures(FTI_Conf, FTI_Exec, FTI_Topo, FTI_Ckpt, erased) != FTI_SCES) {
            FTI_Print("Error checking erasures.", FTI_WARN);
            return FTI_NSCS;
        }

        int i = 0;
        int j;
        for (j = 0; j < FTI_Topo->groupSize * 2; j++) {
            if (erased[j]) {
                i++; // Counting erasures
            }
        }

        if (i == 0) {
            FTI_Print("Have all checkpoint files.", FTI_DBUG);
            return FTI_SCES;
        }

        res = FTI_SCES;
        if (erased[FTI_Topo->groupRank] && erased[source + FTI_Topo->groupSize]) {
            FTI_Print("My checkpoint file and partner copy have been lost", FTI_WARN);
            res = FTI_NSCS;
        }

        if (erased[FTI_Topo->groupRank + FTI_Topo->groupSize] && erased[destination]) {
            FTI_Print("My Ptner checkpoint file and his checkpoint file have been lost", FTI_WARN);
            res = FTI_NSCS;
        }

        int allRes;
        MPI_Allreduce(&res, &allRes, 1, MPI_INT, MPI_SUM, FTI_Exec->groupComm);
        if (allRes != FTI_SCES) {
            return FTI_NSCS;
        }

    }
    //recover checkpoint files
    if (FTI_Topo->groupRank % 2) {
        if (erased[destination]) { //first send file
            res = FTI_SendCkptFileL2(FTI_Conf, FTI_Exec, FTI_Ckpt, destination, 1);
            if (res != FTI_SCES) {
                return FTI_NSCS;
            }
        }
        if (erased[FTI_Topo->groupRank]) { //then receive file
            res = FTI_RecvCkptFileL2(FTI_Conf, FTI_Exec, FTI_Ckpt, source, 0);
            if (res != FTI_SCES) {
                return FTI_NSCS;
            }
        }
    } else {
        if (erased[FTI_Topo->groupRank]) { //first receive file
            res = FTI_RecvCkptFileL2(FTI_Conf, FTI_Exec, FTI_Ckpt, source, 0);
            if (res != FTI_SCES) {
                return FTI_NSCS;
            }
        }

        if (erased[destination]) { //then send file
            res = FTI_SendCkptFileL2(FTI_Conf, FTI_Exec, FTI_Ckpt, destination, 1);
            if (res != FTI_SCES) {
                return FTI_NSCS;
            }
        }
    }

    //recover partner files
    if (FTI_Topo->groupRank % 2) {
        if (erased[source + FTI_Topo->groupSize]) { //fisrst send file
            res = FTI_SendCkptFileL2(FTI_Conf, FTI_Exec, FTI_Ckpt, source, 0);
            if (res != FTI_SCES) {
                return FTI_NSCS;
            }
        }
        if (erased[FTI_Topo->groupRank + FTI_Topo->groupSize]) { //receive file
            res = FTI_RecvCkptFileL2(FTI_Conf, FTI_Exec, FTI_Ckpt, destination, 1);
            if (res != FTI_SCES) {
                return FTI_NSCS;
            }
        }
    } else {
        if (erased[FTI_Topo->groupRank + FTI_Topo->groupSize]) { //first receive file
            res = FTI_RecvCkptFileL2(FTI_Conf, FTI_Exec, FTI_Ckpt, destination, 1);
            if (res != FTI_SCES) {
                return FTI_NSCS;
            }
        }

        if (erased[source + FTI_Topo->groupSize]) { //send file
            res = FTI_SendCkptFileL2(FTI_Conf, FTI_Exec, FTI_Ckpt, source, 0);
            if (res != FTI_SCES) {
                return FTI_NSCS;
            }
        }
    }

    return FTI_SCES;
}

/*-------------------------------------------------------------------------*/
/**
  @brief      It recovers L3 ckpt. files ordering the RS decoding algorithm.
  @param      FTI_Conf        Configuration metadata.
  @param      FTI_Exec        Execution metadata.
  @param      FTI_Topo        Topology metadata.
  @param      FTI_Ckpt        Checkpoint metadata.
  @return     integer         FTI_SCES if successful.

  This function tries to recover the L3 ckpt. files missing using the
  RS decoding. If to many files are missing in the group, then we
  consider this checkpoint unavailable.

 **/
/*-------------------------------------------------------------------------*/
int FTI_RecoverL3(FTIT_configuration* FTI_Conf, FTIT_execution* FTI_Exec,
        FTIT_topology* FTI_Topo, FTIT_checkpoint* FTI_Ckpt)
{
    if (mkdir(FTI_Ckpt[3].dir, 0777) == -1) {
        if (errno != EEXIST) {
            FTI_Print("Cannot create directory", FTI_EROR);
        }
    }

    int erased[FTI_BUFS];

    if (FTI_Conf->ioMode == FTI_IO_FTIFF) {

        if ( FTIFF_CheckL3RecoverInit( FTI_Exec, FTI_Topo, FTI_Ckpt, erased ) != FTI_SCES ) {
            FTI_Print("No restart possible from L3. Ckpt files missing.", FTI_DBUG);
            return FTI_NSCS;
        }

    } 

    else {

        // Checking erasures
        if (FTI_CheckErasures(FTI_Conf, FTI_Exec, FTI_Topo, FTI_Ckpt, erased) != FTI_SCES) {
            FTI_Print("Error checking erasures.", FTI_DBUG);
            return FTI_NSCS;
        }
    }

    // Counting erasures
    int l = 0;
    int gs = FTI_Topo->groupSize;
    int i;
    for (i = 0; i < gs; i++) {
        if (erased[i]) {
            if (FTI_Topo->splitRank == 0) {
            }
            l++;
        }
        if (erased[i + gs]) {
            if (FTI_Topo->splitRank == 0) {
            }
            l++;
        }
    }
    if (l > gs) {
        FTI_Print("Too many erasures at L3.", FTI_DBUG);
        return FTI_NSCS;
    }

    // Reed-Solomon decoding
    if (l > 0) {
        char str[FTI_BUFS];
        sprintf(str, "There are %d encoded/checkpoint files missing in this group.", l);
        FTI_Print(str, FTI_DBUG);
        int res = FTI_Try(FTI_Decode(FTI_Conf, FTI_Exec, FTI_Topo, FTI_Ckpt, erased), "use RS-decoding to regenerate the missing data.");
        if (res == FTI_NSCS) {
            return FTI_NSCS;
        }
    }

    return FTI_SCES;
}

/*-------------------------------------------------------------------------*/
/**
  @brief      It recovers L4 ckpt. files from the PFS.
  @param      FTI_Conf        Configuration metadata.
  @param      FTI_Exec        Execution metadata.
  @param      FTI_Topo        Topology metadata.
  @param      FTI_Ckpt        Checkpoint metadata.
  @return     integer         FTI_SCES if successful.

  This function tries to recover the ckpt. files using the L4 ckpt. files
  stored in the PFS. If at least one ckpt. file is missing in the PFS, we
  consider this checkpoint unavailable.

 **/
/*-------------------------------------------------------------------------*/
int FTI_RecoverL4(FTIT_configuration* FTI_Conf, FTIT_execution* FTI_Exec,
        FTIT_topology* FTI_Topo, FTIT_checkpoint* FTI_Ckpt)
{
<<<<<<< HEAD
    if (!FTI_Ckpt[4].isInline || FTI_Conf->ioMode == FTI_IO_POSIX || FTI_Conf->ioMode == FTI_IO_FTIFF) {
        return FTI_RecoverL4Posix(FTI_Conf, FTI_Exec, FTI_Topo, FTI_Ckpt);
    }
    else {
=======
>>>>>>> 1dbb9ed0
        switch(FTI_Conf->ioMode) {
            
            case FTI_IO_POSIX:
                return FTI_RecoverL4Posix(FTI_Conf, FTI_Exec, FTI_Topo, FTI_Ckpt);
            case FTI_IO_MPI:
                return FTI_RecoverL4Mpi(FTI_Conf, FTI_Exec, FTI_Topo, FTI_Ckpt);
#ifdef ENABLE_SIONLIB // --> If SIONlib is installed
            case FTI_IO_SIONLIB:
                return FTI_RecoverL4Sionlib(FTI_Conf, FTI_Exec, FTI_Topo, FTI_Ckpt);
#endif
        }
    //}
}

/*-------------------------------------------------------------------------*/
/**
  @brief      It recovers L4 ckpt. files from the PFS using POSIX.
  @param      FTI_Conf        Configuration metadata.
  @param      FTI_Exec        Execution metadata.
  @param      FTI_Topo        Topology metadata.
  @param      FTI_Ckpt        Checkpoint metadata.
  @return     integer         FTI_SCES if successful.

  This function tries to recover the ckpt. files using the L4 ckpt. files
  stored in the PFS. If at least one ckpt. file is missing in the PFS, we
  consider this checkpoint unavailable.

 **/
/*-------------------------------------------------------------------------*/
int FTI_RecoverL4Posix(FTIT_configuration* FTI_Conf, FTIT_execution* FTI_Exec,
        FTIT_topology* FTI_Topo, FTIT_checkpoint* FTI_Ckpt)
{
    FTI_Print("Starting recovery L4 using Posix I/O.", FTI_DBUG);
    if (mkdir(FTI_Ckpt[1].dir, 0777) == -1) {
        if (errno != EEXIST) {
            FTI_Print("Directory L1 could NOT be created.", FTI_WARN);
        }
    }

    // Checking erasures
    char checksumL4[MD5_DIGEST_STRING_LENGTH];
    if (FTI_Conf->ioMode == FTI_IO_FTIFF) {
        if ( FTIFF_CheckL4RecoverInit( FTI_Exec, FTI_Topo, FTI_Ckpt, checksumL4 ) != FTI_SCES ) {
            FTI_Print("No restart possible from L4. Ckpt files missing.", FTI_DBUG);
            return FTI_NSCS;
        }
    } 

    else {
        int erased[FTI_BUFS];
        if (FTI_CheckErasures(FTI_Conf, FTI_Exec, FTI_Topo, FTI_Ckpt, erased) != FTI_SCES) {
            FTI_Print("Error checking erasures.", FTI_DBUG);
            return FTI_NSCS;
        }
        int l = 0;
        int i;
        // Counting erasures
        for (i = 0; i < FTI_Topo->groupSize; i++) {
            if (erased[i]) {
                l++;
            }
        }
        if (l > 0) {
            FTI_Print("Checkpoint file missing at L4.", FTI_WARN);
            return FTI_NSCS;
        }

        sprintf(FTI_Exec->meta[1].ckptFile, "Ckpt%d-Rank%d.fti", FTI_Exec->ckptID, FTI_Topo->myRank);
        sprintf(FTI_Exec->meta[4].ckptFile, "Ckpt%d-Rank%d.fti", FTI_Exec->ckptID, FTI_Topo->myRank);
    }

    char gfn[FTI_BUFS], lfn[FTI_BUFS];
    sprintf(lfn, "%s/%s", FTI_Ckpt[1].dir, FTI_Exec->meta[1].ckptFile);
    sprintf(gfn, "%s/%s", FTI_Ckpt[4].dir, FTI_Exec->meta[4].ckptFile);

    FILE* gfd = fopen(gfn, "rb");
    if (gfd == NULL) {
        FTI_Print("R4 cannot open the ckpt. file in the PFS.", FTI_WARN);
        return FTI_NSCS;
    }

    FILE* lfd = fopen(lfn, "wb");
    if (lfd == NULL) {
        FTI_Print("R4 cannot open the local ckpt. file.", FTI_WARN);
        fclose(gfd);
        return FTI_NSCS;
    }

    char *readData = talloc(char, FTI_Conf->transferSize);
    long bSize = FTI_Conf->transferSize;
    long fs = FTI_Exec->meta[4].fs[0];

    MD5_CTX md5ctxL4;
    MD5_Init(&md5ctxL4);

    int toHash;
    // Checkpoint files transfer from PFS
    long pos = 0;
    while (pos < fs) {
        if ((fs - pos) < FTI_Conf->transferSize) {
            bSize = fs - pos;
        }

        size_t bytes = fread(readData, sizeof(char), bSize, gfd);
        // FTI-FF: skip file meta data for computing the checksum
        if( (FTI_Conf->ioMode == FTI_IO_FTIFF) && (pos < sizeof(FTIFF_metaInfo)) ) {
            if( (pos + bytes) > sizeof(FTIFF_metaInfo) ) {  
                MD5_Update( &md5ctxL4, readData+sizeof(FTIFF_metaInfo), (pos+bytes)-sizeof(FTIFF_metaInfo) );
            }
        }

        if (ferror(gfd)) {
            FTI_Print("R4 cannot read from the ckpt. file in the PFS.", FTI_DBUG);

            free(readData);

            fclose(gfd);
            fclose(lfd);

            return  FTI_NSCS;
        }

        fwrite(readData, sizeof(char), bytes, lfd);
        if (ferror(lfd)) {
            FTI_Print("R4 cannot write to the local ckpt. file.", FTI_DBUG);

            free(readData);

            fclose(gfd);
            fclose(lfd);

            return  FTI_NSCS;
        }

        pos = pos + bytes;
    }

    // FTI-FF: check if checksums coincide
    if( FTI_Conf->ioMode == FTI_IO_FTIFF ) { 
        unsigned char hashL4[MD5_DIGEST_LENGTH];
        MD5_Final( hashL4, &md5ctxL4 );

        char checksumL4cmp[MD5_DIGEST_STRING_LENGTH];
        int ii = 0, i;
        for(i = 0; i < MD5_DIGEST_LENGTH; i++) {
            sprintf(&checksumL4cmp[ii], "%02x", hashL4[i]);
            ii+=2;
        }
        if(strcmp(checksumL4, checksumL4cmp) != 0) {
            return FTI_NSCS;
        }
    }

    free(readData);

    fclose(gfd);
    fclose(lfd);

    return FTI_SCES;
}

/*-------------------------------------------------------------------------*/
/**
  @brief      It recovers L4 ckpt. files from the PFS using MPI-I/O.
  @param      FTI_Conf        Configuration metadata.
  @param      FTI_Exec        Execution metadata.
  @param      FTI_Topo        Topology metadata.
  @param      FTI_Ckpt        Checkpoint metadata.
  @return     integer         FTI_SCES if successful.

  This function tries to recover the ckpt. files using the L4 ckpt. files
  stored in the PFS. If at least one ckpt. file is missing in the PFS, we
  consider this checkpoint unavailable.

 **/
/*-------------------------------------------------------------------------*/
int FTI_RecoverL4Mpi(FTIT_configuration* FTI_Conf, FTIT_execution* FTI_Exec,
        FTIT_topology* FTI_Topo, FTIT_checkpoint* FTI_Ckpt)
{
    FTI_Print("Starting recovery L4 using MPI-IO.", FTI_DBUG);
    // create local directories
    if (mkdir(FTI_Ckpt[1].dir, 0777) == -1) {
        if (errno != EEXIST) {
            FTI_Print("Directory L1 could NOT be created.", FTI_WARN);
        }
    }

    return FTI_SCES;
    // enable collective buffer optimization
    MPI_Info info;
    MPI_Info_create(&info);
    MPI_Info_set(info, "romio_cb_read", "enable");

    // set stripping unit to 4MB
    MPI_Info_set(info, "stripping_unit", "4194304");

    sprintf(FTI_Exec->meta[1].ckptFile, "Ckpt%d-Rank%d.fti", FTI_Exec->ckptID, FTI_Topo->myRank);
    sprintf(FTI_Exec->meta[4].ckptFile, "Ckpt%d-mpiio.fti", FTI_Exec->ckptID);
    char gfn[FTI_BUFS], lfn[FTI_BUFS];
    sprintf(lfn, "%s/%s", FTI_Ckpt[1].dir, FTI_Exec->meta[1].ckptFile);
    sprintf(gfn, "%s/%s", FTI_Ckpt[4].dir, FTI_Exec->meta[4].ckptFile);

    // open parallel file
    MPI_File pfh;
    int buf = MPI_File_open(FTI_COMM_WORLD, gfn, MPI_MODE_RDWR, info, &pfh);
    // check if successful
    if (buf != 0) {
        errno = 0;
        char mpi_err[FTI_BUFS];
        int reslen;
        MPI_Error_string(buf, mpi_err, &reslen);
        if (buf != MPI_ERR_NO_SUCH_FILE) {
            char str[FTI_BUFS];
            snprintf(str, FTI_BUFS, "Unable to access file [MPI ERROR - %i] %s", buf, mpi_err);
            FTI_Print(str, FTI_EROR);
        }
        return FTI_NSCS;
    }

    // collect chunksizes of other ranks
    MPI_Offset* chunkSizes = talloc(MPI_Offset, FTI_Topo->nbApprocs*FTI_Topo->nbNodes);
    MPI_Allgather(FTI_Exec->meta[4].fs, 1, MPI_OFFSET, chunkSizes, 1, MPI_OFFSET, FTI_COMM_WORLD);

    MPI_Offset offset = 0;
    // set file offset
    int i;
    for (i = 0; i < FTI_Topo->splitRank; i++) {
        offset += chunkSizes[i];
    }
    free(chunkSizes);

    FILE *lfd = fopen(lfn, "wb");
    if (lfd == NULL) {
        FTI_Print("R4 cannot open the local ckpt. file.", FTI_DBUG);
        MPI_File_close(&pfh);
        return FTI_NSCS;
    }

    long fs = FTI_Exec->meta[4].fs[0];
    char *readData = talloc(char, FTI_Conf->transferSize);
    long bSize = FTI_Conf->transferSize;
    long pos = 0;
    // Checkpoint files transfer from PFS
    while (pos < fs) {
        if ((fs - pos) < FTI_Conf->transferSize) {
            bSize = fs - pos;
        }
        // read block in parallel file
        buf = MPI_File_read_at(pfh, offset, readData, bSize, MPI_BYTE, MPI_STATUS_IGNORE);
        // check if successful
        if (buf != 0) {
            errno = 0;
            char mpi_err[FTI_BUFS];
            char str[FTI_BUFS];
            int reslen;
            MPI_Error_string(buf, mpi_err, &reslen);
            snprintf(str, FTI_BUFS, "R4 cannot read from the ckpt. file in the PFS. [MPI ERROR - %i] %s", buf, mpi_err);
            FTI_Print(str, FTI_EROR);
            free(readData);
            MPI_File_close(&pfh);
            fclose(lfd);
            return FTI_NSCS;
        }

        fwrite(readData, sizeof(char), bSize, lfd);
        if (ferror(lfd)) {
            FTI_Print("R4 cannot write to the local ckpt. file.", FTI_DBUG);
            free(readData);
            fclose(lfd);
            MPI_File_close(&pfh);
            return  FTI_NSCS;
        }

        offset += bSize;
        pos = pos + bSize;
    }

    free(readData);
    fclose(lfd);

    if (MPI_File_close(&pfh) != 0) {
        FTI_Print("Cannot close MPI file.", FTI_WARN);
        return FTI_NSCS;
    }

    return FTI_SCES;
}

/*-------------------------------------------------------------------------*/
/**
  @brief      It recovers L4 ckpt. files from the PFS using SIONlib.
  @param      FTI_Conf        Configuration metadata.
  @param      FTI_Exec        Execution metadata.
  @param      FTI_Topo        Topology metadata.
  @param      FTI_Ckpt        Checkpoint metadata.
  @return     integer         FTI_SCES if successful.

  This function tries to recover the ckpt. files using the L4 ckpt. files
  stored in the PFS. If at least one ckpt. file is missing in the PFS, we
  consider this checkpoint unavailable.

 **/
/*-------------------------------------------------------------------------*/
#ifdef ENABLE_SIONLIB // --> If SIONlib is installed
int FTI_RecoverL4Sionlib(FTIT_configuration* FTI_Conf, FTIT_execution* FTI_Exec,
        FTIT_topology* FTI_Topo, FTIT_checkpoint* FTI_Ckpt)
{
    FTI_Print("Starting recovery L4 using Sionlib.", FTI_DBUG);
    //Create local directories
    if (mkdir(FTI_Ckpt[1].dir, 0777) == -1) {
        if (errno != EEXIST) {
            FTI_Print("Directory L1 could NOT be created.", FTI_WARN);
        }
    }

    sprintf(FTI_Exec->meta[1].ckptFile, "Ckpt%d-Rank%d.fti", FTI_Exec->ckptID, FTI_Topo->myRank);
    sprintf(FTI_Exec->meta[4].ckptFile, "Ckpt%d-sionlib.fti", FTI_Exec->ckptID);
    char gfn[FTI_BUFS], lfn[FTI_BUFS];
    sprintf(lfn, "%s/%s", FTI_Ckpt[1].dir, FTI_Exec->meta[1].ckptFile);
    sprintf(gfn, "%s/%s", FTI_Ckpt[4].dir, FTI_Exec->meta[4].ckptFile);

    // this is done, since sionlib aborts if the file is not readable.
    if (access(gfn, F_OK) != 0) {
        return FTI_NSCS;
    }

    int numFiles = 1;
    int nlocaltasks = 1;
    int* file_map = calloc(1, sizeof(int));
    int* ranks = talloc(int, 1);
    int* rank_map = talloc(int, 1);
    sion_int64* chunkSizes = talloc(sion_int64, 1);
    int fsblksize = -1;
    chunkSizes[0] = FTI_Exec->meta[4].fs[0];
    ranks[0] = FTI_Topo->splitRank;
    rank_map[0] = FTI_Topo->splitRank;
    int sid = sion_paropen_mapped_mpi(gfn, "rb,posix", &numFiles, FTI_COMM_WORLD, &nlocaltasks, &ranks, &chunkSizes, &file_map, &rank_map, &fsblksize, NULL);

    FILE* lfd = fopen(lfn, "wb");
    if (lfd == NULL) {
        FTI_Print("R4 cannot open the local ckpt. file.", FTI_DBUG);
        sion_parclose_mapped_mpi(sid);
        free(file_map);
        free(ranks);
        free(rank_map);
        free(chunkSizes);
        return FTI_NSCS;
    }

    int res = sion_seek(sid, FTI_Topo->splitRank, SION_CURRENT_BLK, SION_CURRENT_POS);
    // check if successful
    if (res != SION_SUCCESS) {
        FTI_Print("SIONlib: Could not set file pointer", FTI_EROR);
        sion_parclose_mapped_mpi(sid);
        free(file_map);
        free(ranks);
        free(rank_map);
        free(chunkSizes);
        fclose(lfd);
        return FTI_NSCS;
    }

    // Checkpoint files transfer from PFS
    while (!sion_feof(sid)) {
        long fs = FTI_Exec->meta[4].fs[0];
        char *readData = talloc(char, FTI_Conf->transferSize);
        long bSize = FTI_Conf->transferSize;
        long pos = 0;
        // Checkpoint files transfer from PFS
        while (pos < fs) {
            if ((fs - pos) < FTI_Conf->transferSize) {
                bSize = fs - pos;
            }
            res = sion_fread(readData, sizeof(char), bSize, sid);
            if (res != bSize) {
                char str[FTI_BUFS];
                sprintf(str, "SIONlib: Unable to read %lu Bytes from file", bSize);
                FTI_Print(str, FTI_EROR);
                sion_parclose_mapped_mpi(sid);
                free(file_map);
                free(ranks);
                free(rank_map);
                free(chunkSizes);
                free(readData);
                fclose(lfd);
                return FTI_NSCS;
            }

            fwrite(readData, sizeof(char), bSize, lfd);
            if (ferror(lfd)) {
                FTI_Print("R4 cannot write to the local ckpt. file.", FTI_DBUG);
                free(readData);
                fclose(lfd);
                sion_parclose_mapped_mpi(sid);
                free(file_map);
                free(ranks);
                free(rank_map);
                free(chunkSizes);
                return  FTI_NSCS;
            }

            pos = pos + bSize;
        }
        free(readData);
    }

    fclose(lfd);

    sion_parclose_mapped_mpi(sid);
    free(file_map);
    free(ranks);
    free(rank_map);
    free(chunkSizes);

    return FTI_SCES;
}
#endif<|MERGE_RESOLUTION|>--- conflicted
+++ resolved
@@ -811,15 +811,9 @@
 int FTI_RecoverL4(FTIT_configuration* FTI_Conf, FTIT_execution* FTI_Exec,
         FTIT_topology* FTI_Topo, FTIT_checkpoint* FTI_Ckpt)
 {
-<<<<<<< HEAD
-    if (!FTI_Ckpt[4].isInline || FTI_Conf->ioMode == FTI_IO_POSIX || FTI_Conf->ioMode == FTI_IO_FTIFF) {
-        return FTI_RecoverL4Posix(FTI_Conf, FTI_Exec, FTI_Topo, FTI_Ckpt);
-    }
-    else {
-=======
->>>>>>> 1dbb9ed0
         switch(FTI_Conf->ioMode) {
             
+            case FTI_IO_FTIFF:
             case FTI_IO_POSIX:
                 return FTI_RecoverL4Posix(FTI_Conf, FTI_Exec, FTI_Topo, FTI_Ckpt);
             case FTI_IO_MPI:
@@ -967,8 +961,13 @@
             ii+=2;
         }
         if(strcmp(checksumL4, checksumL4cmp) != 0) {
-            return FTI_NSCS;
-        }
+            FTI_Print("checksum does not match, discard recovery!", FTI_WARN);
+            return FTI_NSCS;
+        } else {
+            FTI_Print("checksum matches!", FTI_WARN);
+            return FTI_SCES;
+        }
+
     }
 
     free(readData);
@@ -1005,7 +1004,6 @@
         }
     }
 
-    return FTI_SCES;
     // enable collective buffer optimization
     MPI_Info info;
     MPI_Info_create(&info);
