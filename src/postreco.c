--- conflicted
+++ resolved
@@ -1,1174 +1,1055 @@
-/**
- *  @file   postreco.c
- *  @author Leonardo A. Bautista Gomez (leobago@gmail.com)
- *  @date   January, 2014
- *  @brief  Post recovery functions for the FTI library.
- */
-
-#include "interface.h"
-
-/*-------------------------------------------------------------------------*/
-/**
-    @brief      It recovers a set of ckpt. files using RS decoding.
-    @param      FTI_Conf        Configuration metadata.
-    @param      FTI_Exec        Execution metadata.
-    @param      FTI_Topo        Topology metadata.
-    @param      FTI_Ckpt        Checkpoint metadata.
-<<<<<<< HEAD
-    @param      fs              The ckpt. file size for this process.
-    @param      maxFs           The max. ckpt. file size in the group.
-=======
->>>>>>> f74e4a56
-    @param      erased          The array of erasures.
-    @return     integer         FTI_SCES if successful.
-
-    This function tries to recover the L3 ckpt. files missing using the
-    RS decoding.
-
- **/
-/*-------------------------------------------------------------------------*/
-int FTI_Decode(FTIT_configuration* FTI_Conf, FTIT_execution* FTI_Exec,
-               FTIT_topology* FTI_Topo, FTIT_checkpoint* FTI_Ckpt, int* erased)
-{
-    int *matrix, *decMatrix, *dm_ids, *tmpmat, i, j, k, m, ps, bs, pos = 0;
-    char **coding, **data, *dataTmp, fn[FTI_BUFS], efn[FTI_BUFS];
-    FILE *fd, *efd;
-    long fs = FTI_Exec->meta[3].fs[0];
-    long maxFs = FTI_Exec->meta[3].maxFs[0];
-
-    bs = FTI_Conf->blockSize;
-    k = FTI_Topo->groupSize;
-    m = k;
-    ps = ((maxFs / FTI_Conf->blockSize)) * FTI_Conf->blockSize;
-    if (ps < maxFs) {
-        ps = ps + FTI_Conf->blockSize; // Calculating padding size
-    }
-
-    if (mkdir(FTI_Ckpt[3].dir, 0777) == -1) {
-        if (errno != EEXIST) {
-            FTI_Print("Cannot create directory", FTI_EROR);
-        }
-    }
-
-    int ckptID, rank;
-    sscanf(FTI_Exec->meta[3].ckptFile, "Ckpt%d-Rank%d.fti", &ckptID, &rank);
-    sprintf(efn, "%s/Ckpt%d-RSed%d.fti", FTI_Ckpt[3].dir, ckptID, rank);
-    sprintf(fn, "%s/%s", FTI_Ckpt[3].dir, FTI_Exec->meta[3].ckptFile);
-
-    data = talloc(char*, k);
-    coding = talloc(char*, m);
-    dataTmp = talloc(char, FTI_Conf->blockSize* k);
-    dm_ids = talloc(int, k);
-    decMatrix = talloc(int, k* k);
-    tmpmat = talloc(int, k* k);
-    matrix = talloc(int, k* k);
-    for (i = 0; i < FTI_Topo->groupSize; i++) {
-        for (j = 0; j < FTI_Topo->groupSize; j++) {
-            matrix[i * FTI_Topo->groupSize + j] = galois_single_divide(1, i ^ (FTI_Topo->groupSize + j), FTI_Conf->l3WordSize);
-        }
-    }
-    for (i = 0; i < m; i++) {
-        coding[i] = talloc(char, FTI_Conf->blockSize);
-        data[i] = talloc(char, FTI_Conf->blockSize);
-    }
-    j = 0;
-    for (i = 0; j < k; i++) {
-        if (erased[i] == 0) {
-            dm_ids[j] = i;
-            j++;
-        }
-    }
-    // Building the matrix
-    for (i = 0; i < k; i++) {
-        if (dm_ids[i] < k) {
-            for (j = 0; j < k; j++) {
-                tmpmat[i * k + j] = 0;
-            }
-            tmpmat[i * k + dm_ids[i]] = 1;
-        }
-        else {
-            for (j = 0; j < k; j++) {
-                tmpmat[i * k + j] = matrix[(dm_ids[i] - k) * k + j];
-            }
-        }
-    }
-    // Inversing the matrix
-    if (jerasure_invert_matrix(tmpmat, decMatrix, k, FTI_Conf->l3WordSize) < 0) {
-        FTI_Print("Error inversing matrix", FTI_DBUG);
-
-        for (i = 0; i < m; i++) {
-            free(coding[i]);
-            free(data[i]);
-        }
-        free(tmpmat);
-        free(dm_ids);
-        free(decMatrix);
-        free(matrix);
-        free(data);
-        free(dataTmp);
-        free(coding);
-
-        return FTI_NSCS;
-    }
-    if (erased[FTI_Topo->groupRank] == 0) { // Resize and open files
-        if (truncate(fn, ps) == -1) {
-            FTI_Print("Error with truncate on checkpoint file", FTI_DBUG);
-
-            for (i = 0; i < m; i++) {
-                free(coding[i]);
-                free(data[i]);
-            }
-
-            free(tmpmat);
-            free(dm_ids);
-            free(decMatrix);
-            free(matrix);
-            free(data);
-            free(dataTmp);
-            free(coding);
-
-            return FTI_NSCS;
-        }
-        fd = fopen(fn, "rb");
-    }
-    else {
-        fd = fopen(fn, "wb");
-    }
-
-    if (erased[FTI_Topo->groupRank + FTI_Topo->groupSize] == 0) {
-        efd = fopen(efn, "rb");
-    }
-    else {
-        efd = fopen(efn, "wb");
-    }
-    if (fd == NULL) {
-        FTI_Print("R3 cannot open checkpoint file.", FTI_DBUG);
-
-        if (efd) {
-            fclose(efd);
-        }
-        for (i = 0; i < m; i++) {
-            free(coding[i]);
-            free(data[i]);
-        }
-        free(tmpmat);
-        free(dm_ids);
-        free(decMatrix);
-        free(matrix);
-        free(data);
-        free(dataTmp);
-        free(coding);
-
-        return FTI_NSCS;
-    }
-    if (efd == NULL) {
-        FTI_Print("R3 cannot open encoded ckpt. file.", FTI_DBUG);
-
-        fclose(fd);
-
-        for (i = 0; i < m; i++) {
-            free(coding[i]);
-            free(data[i]);
-        }
-        free(tmpmat);
-        free(dm_ids);
-        free(decMatrix);
-        free(matrix);
-        free(data);
-        free(dataTmp);
-        free(coding);
-
-        return FTI_NSCS;
-    }
-
-    // Main loop, block by block
-    while (pos < ps) {
-        // Reading the data
-        if (erased[FTI_Topo->groupRank] == 0) {
-            fread(data[FTI_Topo->groupRank] + 0, sizeof(char), bs, fd);
-
-            if (ferror(fd)) {
-                FTI_Print("R3 cannot from the ckpt. file.", FTI_DBUG);
-
-                fclose(fd);
-                fclose(efd);
-
-                for (i = 0; i < m; i++) {
-                    free(coding[i]);
-                    free(data[i]);
-                }
-                free(tmpmat);
-                free(dm_ids);
-                free(decMatrix);
-                free(matrix);
-                free(data);
-                free(dataTmp);
-                free(coding);
-
-                return FTI_NSCS;
-            }
-        }
-        else {
-            bzero(data[FTI_Topo->groupRank], bs);
-        } // Erasure found
-
-        if (erased[FTI_Topo->groupRank + FTI_Topo->groupSize] == 0) {
-            fread(coding[FTI_Topo->groupRank] + 0, sizeof(char), bs, efd);
-            if (ferror(efd)) {
-                FTI_Print("R3 cannot from the encoded ckpt. file.", FTI_DBUG);
-
-                fclose(fd);
-                fclose(efd);
-
-                for (i = 0; i < m; i++) {
-                    free(coding[i]);
-                    free(data[i]);
-                }
-                free(tmpmat);
-                free(dm_ids);
-                free(decMatrix);
-                free(matrix);
-                free(data);
-                free(dataTmp);
-                free(coding);
-
-                return FTI_NSCS;
-            }
-        }
-        else {
-            bzero(coding[FTI_Topo->groupRank], bs);
-        }
-
-        MPI_Allgather(data[FTI_Topo->groupRank] + 0, bs, MPI_CHAR, dataTmp, bs, MPI_CHAR, FTI_Exec->groupComm);
-        for (i = 0; i < k; i++) {
-            memcpy(data[i] + 0, &(dataTmp[i * bs]), sizeof(char) * bs);
-        }
-
-        MPI_Allgather(coding[FTI_Topo->groupRank] + 0, bs, MPI_CHAR, dataTmp, bs, MPI_CHAR, FTI_Exec->groupComm);
-        for (i = 0; i < k; i++) {
-            memcpy(coding[i] + 0, &(dataTmp[i * bs]), sizeof(char) * bs);
-        }
-
-        // Decoding the lost data work
-        if (erased[FTI_Topo->groupRank]) {
-            jerasure_matrix_dotprod(k, FTI_Conf->l3WordSize, decMatrix + (FTI_Topo->groupRank * k), dm_ids, FTI_Topo->groupRank, data, coding, bs);
-        }
-
-        MPI_Allgather(data[FTI_Topo->groupRank] + 0, bs, MPI_CHAR, dataTmp, bs, MPI_CHAR, FTI_Exec->groupComm);
-        for (i = 0; i < k; i++) {
-            memcpy(data[i] + 0, &(dataTmp[i * bs]), sizeof(char) * bs);
-        }
-
-        // Finally, re-encode any erased encoded checkpoint file
-        if (erased[FTI_Topo->groupRank + k]) {
-            jerasure_matrix_dotprod(k, FTI_Conf->l3WordSize, matrix + (FTI_Topo->groupRank * k), NULL, FTI_Topo->groupRank + k, data, coding, bs);
-        }
-        if (erased[FTI_Topo->groupRank]) {
-            fwrite(data[FTI_Topo->groupRank] + 0, sizeof(char), bs, fd);
-        }
-        if (erased[FTI_Topo->groupRank + k]) {
-            fwrite(coding[FTI_Topo->groupRank] + 0, sizeof(char), bs, efd);
-        }
-
-        pos = pos + bs;
-    }
-
-    // Closing files
-    fclose(fd);
-    fclose(efd);
-
-    if (truncate(fn, fs) == -1) {
-        FTI_Print("R3 cannot re-truncate checkpoint file.", FTI_WARN);
-
-        for (i = 0; i < m; i++) {
-            free(coding[i]);
-            free(data[i]);
-        }
-        free(tmpmat);
-        free(dm_ids);
-        free(decMatrix);
-        free(matrix);
-        free(data);
-        free(dataTmp);
-        free(coding);
-
-        return FTI_NSCS;
-    }
-
-    for (i = 0; i < m; i++) {
-        free(coding[i]);
-        free(data[i]);
-    }
-    free(tmpmat);
-    free(dm_ids);
-    free(decMatrix);
-    free(matrix);
-    free(data);
-    free(dataTmp);
-    free(coding);
-
-    return FTI_SCES;
-}
-
-/*-------------------------------------------------------------------------*/
-/**
-    @brief      It checks that all L1 ckpt. files are present.
-    @param      FTI_Conf        Configuration metadata.
-    @param      FTI_Exec        Execution metadata.
-    @param      FTI_Topo        Topology metadata.
-    @param      FTI_Ckpt        Checkpoint metadata.
-<<<<<<< HEAD
-    @param      group           The group ID.
-=======
->>>>>>> f74e4a56
-    @return     integer         FTI_SCES if successful.
-
-    This function detects all the erasures for L1. If there is at least one,
-    L1 is not considered as recoverable.
-
- **/
-/*-------------------------------------------------------------------------*/
-int FTI_RecoverL1(FTIT_configuration* FTI_Conf, FTIT_execution* FTI_Exec,
-                  FTIT_topology* FTI_Topo, FTIT_checkpoint* FTI_Ckpt)
-{
-    int erased[FTI_BUFS], buf, j; // FTI_BUFS > 32*3
-    unsigned long fs, maxFs;
-    if (FTI_CheckErasures(FTI_Conf, FTI_Exec, FTI_Topo, FTI_Ckpt, erased) != FTI_SCES) {
-        FTI_Print("Error checking erasures.", FTI_DBUG);
-        return FTI_NSCS;
-    }
-    buf = 0;
-    for (j = 0; j < FTI_Topo->groupSize; j++) {
-        if (erased[j]) {
-            buf++; // Counting erasures
-        }
-    }
-    if (buf > 0) {
-        FTI_Print("Checkpoint files missing at L1.", FTI_DBUG);
-        return FTI_NSCS;
-    }
-    return FTI_SCES;
-}
-
-/*-------------------------------------------------------------------------*/
-/**
-    @brief      It sends checkpint file.
-    @param      FTI_Conf        Configuration metadata.
-    @param      FTI_Exec        Execution metadata.
-    @param      FTI_Ckpt        Checkpoint metadata.
-<<<<<<< HEAD
-    @param      destination     destination group rank
-    @param      fs              Filesize.
-    @param      ptner           0 if sending Ckpt, 1 if PtnerCkpt.
-
-=======
-    @param      destination     destination group rank.
-    @param      ptner           0 if sending Ckpt, 1 if PtnerCkpt.
->>>>>>> f74e4a56
-    @return     integer         FTI_SCES if successful.
-
-    This function sends Ckpt or PtnerCkpt file from partner proccess.
-
- **/
-/*-------------------------------------------------------------------------*/
-int FTI_SendCkptFileL2(FTIT_configuration* FTI_Conf, FTIT_execution* FTI_Exec,
-                        FTIT_checkpoint* FTI_Ckpt, int destination, int ptner) {
-    char filename[FTI_BUFS], str[FTI_BUFS];
-    FILE *fileDesc;
-
-    long toSend ; // remaining data to send
-    if (ptner) {    //if want to send Ptner file
-        int ckptID, rank;
-        sscanf(FTI_Exec->meta[2].ckptFile, "Ckpt%d-Rank%d.fti", &ckptID, &rank); //do we need this from filename?
-        sprintf(filename, "%s/Ckpt%d-Pcof%d.fti", FTI_Ckpt[2].dir, ckptID, rank);
-        toSend = FTI_Exec->meta[2].pfs[0];
-    } else {    //if want to send Ckpt file
-        sprintf(filename, "%s/%s", FTI_Ckpt[2].dir, FTI_Exec->meta[2].ckptFile);
-        toSend = FTI_Exec->meta[2].fs[0];
-    }
-
-    sprintf(str, "Opening file (rb) (%s) (L2).", filename);
-    FTI_Print(str, FTI_DBUG);
-    fileDesc = fopen(filename, "rb");
-    if (fileDesc == NULL) {
-        FTI_Print("R2 cannot open the partner ckpt. file.", FTI_WARN);
-        return FTI_NSCS;
-    }
-    char* buffer = talloc(char, FTI_Conf->blockSize);
-
-    while (toSend > 0) {
-        int sendSize = (toSend > FTI_Conf->blockSize) ? FTI_Conf->blockSize : toSend;
-        size_t bytes = fread(buffer, sizeof(char), sendSize, fileDesc);
-
-        if (ferror(fileDesc)) {
-            FTI_Print("Error reading the data from the ckpt. file.", FTI_WARN);
-
-            fclose(fileDesc);
-            free(buffer);
-
-            return FTI_NSCS;
-        }
-
-        MPI_Send(buffer, bytes, MPI_CHAR, destination, FTI_Conf->tag, FTI_Exec->groupComm);
-        toSend -= bytes;
-    }
-
-    fclose(fileDesc);
-    free(buffer);
-
-    return FTI_SCES;
-}
-
-/*-------------------------------------------------------------------------*/
-/**
-    @brief      It receives checkpint file.
-    @param      FTI_Conf        Configuration metadata.
-    @param      FTI_Exec        Execution metadata.
-    @param      FTI_Ckpt        Checkpoint metadata.
-    @param      source          Source group rank.
-<<<<<<< HEAD
-    @param      fs              Filesize.
-=======
->>>>>>> f74e4a56
-    @param      ptner           0 if receiving Ckpt, 1 if PtnerCkpt.
-    @return     integer         FTI_SCES if successful.
-
-    This function receives Ckpt or PtnerCkpt file from partner proccess.
-
- **/
-/*-------------------------------------------------------------------------*/
-int FTI_RecvCkptFileL2(FTIT_configuration* FTI_Conf, FTIT_execution* FTI_Exec,
-                        FTIT_checkpoint* FTI_Ckpt, int source, int ptner) {
-    char filename[FTI_BUFS], str[FTI_BUFS];
-    FILE *fileDesc;
-
-    long toRecv;    //remaining data to receive
-    if (ptner) { //if want to receive Ptner file
-        int ckptID, rank;
-        sscanf(FTI_Exec->meta[2].ckptFile, "Ckpt%d-Rank%d.fti", &ckptID, &rank);
-        sprintf(filename, "%s/Ckpt%d-Pcof%d.fti", FTI_Ckpt[2].dir, FTI_Exec->ckptID, rank);
-        toRecv = FTI_Exec->meta[2].pfs[0];
-    } else { //if want to receive Ckpt file
-        sprintf(filename, "%s/%s", FTI_Ckpt[2].dir, FTI_Exec->meta[2].ckptFile);
-        toRecv = FTI_Exec->meta[2].fs[0];
-    }
-
-    sprintf(str, "Opening file (wb) (%s) (L2).", filename);
-    FTI_Print(str, FTI_DBUG);
-    fileDesc = fopen(filename, "wb");
-    if (fileDesc == NULL) {
-        FTI_Print("R2 cannot open the file.", FTI_WARN);
-        return FTI_NSCS;
-    }
-    char* buffer = talloc(char, FTI_Conf->blockSize);
-
-    while (toRecv > 0) {
-        int recvSize = (toRecv > FTI_Conf->blockSize) ? FTI_Conf->blockSize : toRecv;
-        MPI_Recv(buffer, recvSize, MPI_CHAR, source, FTI_Conf->tag, FTI_Exec->groupComm, MPI_STATUS_IGNORE);
-        fwrite(buffer, sizeof(char), recvSize, fileDesc);
-
-        if (ferror(fileDesc)) {
-            FTI_Print("Error writing the data to the file.", FTI_WARN);
-
-            fclose(fileDesc);
-            free(buffer);
-
-            return FTI_NSCS;
-        }
-
-        toRecv -= recvSize;
-    }
-
-    fclose(fileDesc);
-    free(buffer);
-
-    return FTI_SCES;
-}
-
-/*-------------------------------------------------------------------------*/
-/**
-    @brief      It recovers L2 ckpt. files using the partner copy.
-    @param      FTI_Conf        Configuration metadata.
-    @param      FTI_Exec        Execution metadata.
-    @param      FTI_Topo        Topology metadata.
-    @param      FTI_Ckpt        Checkpoint metadata.
-<<<<<<< HEAD
-    @param      group           The group ID.
-=======
->>>>>>> f74e4a56
-    @return     integer         FTI_SCES if successful.
-
-    This function tries to recover the L2 ckpt. files missing using the
-    partner copy. If a ckpt. file and its copy are both missing, then we
-    consider this checkpoint unavailable.
-
- **/
-/*-------------------------------------------------------------------------*/
-int FTI_RecoverL2(FTIT_configuration* FTI_Conf, FTIT_execution* FTI_Exec,
-                  FTIT_topology* FTI_Topo, FTIT_checkpoint* FTI_Ckpt)
-{
-    int erased[FTI_BUFS];
-    int i, j; //iterators
-    int source = FTI_Topo->right; //to receive Ptner file from this process (to recover)
-    int destination = FTI_Topo->left; //to send Ptner file (to let him recover)
-    int res, tres;
-
-    if (mkdir(FTI_Ckpt[2].dir, 0777) == -1) {
-        if (errno != EEXIST) {
-            FTI_Print("Cannot create directory", FTI_EROR);
-        }
-    }
-
-    // Checking erasures
-    if (FTI_CheckErasures(FTI_Conf, FTI_Exec, FTI_Topo, FTI_Ckpt, erased) != FTI_SCES) {
-        FTI_Print("Error checking erasures.", FTI_WARN);
-        return FTI_NSCS;
-    }
-
-    i = 0;
-    for (j = 0; j < FTI_Topo->groupSize * 2; j++) {
-        if (erased[j]) {
-            i++; // Counting erasures
-        }
-    }
-
-    if (i == 0) {
-        FTI_Print("Have all checkpoint files.", FTI_DBUG);
-        return FTI_SCES;
-    }
-
-    res = FTI_SCES;
-    if (erased[FTI_Topo->groupRank] && erased[source + FTI_Topo->groupSize]) {
-        FTI_Print("My checkpoint file and partner copy have been lost", FTI_WARN);
-        res = FTI_NSCS;
-    }
-
-    if (erased[FTI_Topo->groupRank + FTI_Topo->groupSize] && erased[destination]) {
-        FTI_Print("My Ptner checkpoint file and his checkpoint file have been lost", FTI_WARN);
-        res = FTI_NSCS;
-    }
-
-    MPI_Allreduce(&res, &tres, 1, MPI_INT, MPI_SUM, FTI_Exec->groupComm);
-    if (tres != FTI_SCES) {
-        return FTI_NSCS;
-    }
-
-    //recover checkpoint files
-    if (FTI_Topo->groupRank % 2) {
-        if (erased[destination]) { //first send file
-            res = FTI_SendCkptFileL2(FTI_Conf, FTI_Exec, FTI_Ckpt, destination, 1);
-            if (res != FTI_SCES) {
-                return FTI_NSCS;
-            }
-        }
-        if (erased[FTI_Topo->groupRank]) { //then receive file
-            res = FTI_RecvCkptFileL2(FTI_Conf, FTI_Exec, FTI_Ckpt, source, 0);
-            if (res != FTI_SCES) {
-                return FTI_NSCS;
-            }
-        }
-    } else {
-        if (erased[FTI_Topo->groupRank]) { //first receive file
-            res = FTI_RecvCkptFileL2(FTI_Conf, FTI_Exec, FTI_Ckpt, source, 0);
-            if (res != FTI_SCES) {
-                return FTI_NSCS;
-            }
-        }
-
-        if (erased[destination]) { //then send file
-            res = FTI_SendCkptFileL2(FTI_Conf, FTI_Exec, FTI_Ckpt, destination, 1);
-            if (res != FTI_SCES) {
-                return FTI_NSCS;
-            }
-        }
-    }
-
-    //recover partner files
-    if (FTI_Topo->groupRank % 2) {
-        if (erased[source + FTI_Topo->groupSize]) { //fisrst send file
-            res = FTI_SendCkptFileL2(FTI_Conf, FTI_Exec, FTI_Ckpt, source, 0);
-            if (res != FTI_SCES) {
-                return FTI_NSCS;
-            }
-        }
-        if (erased[FTI_Topo->groupRank + FTI_Topo->groupSize]) { //receive file
-            res = FTI_RecvCkptFileL2(FTI_Conf, FTI_Exec, FTI_Ckpt, destination, 1);
-            if (res != FTI_SCES) {
-                return FTI_NSCS;
-            }
-        }
-    } else {
-        if (erased[FTI_Topo->groupRank + FTI_Topo->groupSize]) { //first receive file
-            res = FTI_RecvCkptFileL2(FTI_Conf, FTI_Exec, FTI_Ckpt, destination, 1);
-            if (res != FTI_SCES) {
-                return FTI_NSCS;
-            }
-        }
-
-        if (erased[source + FTI_Topo->groupSize]) { //send file
-            res = FTI_SendCkptFileL2(FTI_Conf, FTI_Exec, FTI_Ckpt, source, 0);
-            if (res != FTI_SCES) {
-                return FTI_NSCS;
-            }
-        }
-    }
-
-    return FTI_SCES;
-}
-
-/*-------------------------------------------------------------------------*/
-/**
-    @brief      It recovers L3 ckpt. files ordering the RS decoding algorithm.
-    @param      FTI_Conf        Configuration metadata.
-    @param      FTI_Exec        Execution metadata.
-    @param      FTI_Topo        Topology metadata.
-    @param      FTI_Ckpt        Checkpoint metadata.
-<<<<<<< HEAD
-    @param      group           The group ID.
-=======
->>>>>>> f74e4a56
-    @return     integer         FTI_SCES if successful.
-
-    This function tries to recover the L3 ckpt. files missing using the
-    RS decoding. If to many files are missing in the group, then we
-    consider this checkpoint unavailable.
-
- **/
-/*-------------------------------------------------------------------------*/
-int FTI_RecoverL3(FTIT_configuration* FTI_Conf, FTIT_execution* FTI_Exec,
-                  FTIT_topology* FTI_Topo, FTIT_checkpoint* FTI_Ckpt)
-{
-    int erased[FTI_BUFS], j;
-    char str[FTI_BUFS];
-
-
-    if (mkdir(FTI_Ckpt[3].dir, 0777) == -1) {
-        if (errno != EEXIST) {
-            FTI_Print("Cannot create directory", FTI_EROR);
-        }
-    }
-
-    // Checking erasures
-    if (FTI_CheckErasures(FTI_Conf, FTI_Exec, FTI_Topo, FTI_Ckpt, erased) != FTI_SCES) {
-        FTI_Print("Error checking erasures.", FTI_DBUG);
-        return FTI_NSCS;
-    }
-
-    // Counting erasures
-    int l = 0;
-    int gs = FTI_Topo->groupSize;
-    for (j = 0; j < gs; j++) {
-        if (erased[j]) {
-            l++;
-        }
-        if (erased[j + gs]) {
-            l++;
-        }
-    }
-    if (l > gs) {
-        FTI_Print("Too many erasures at L3.", FTI_DBUG);
-        return FTI_NSCS;
-    }
-
-    // Reed-Solomon decoding
-    if (l > 0) {
-        sprintf(str, "There are %d encoded/checkpoint files missing in this group.", l);
-        FTI_Print(str, FTI_DBUG);
-        if (FTI_Decode(FTI_Conf, FTI_Exec, FTI_Topo, FTI_Ckpt, erased) == FTI_NSCS) {
-            FTI_Print("RS-decoding could not regenerate the missing data.", FTI_DBUG);
-            return FTI_NSCS;
-        }
-    }
-
-    return FTI_SCES;
-}
-
-/*-------------------------------------------------------------------------*/
-/**
-    @brief      It recovers L4 ckpt. files from the PFS.
-    @param      FTI_Conf        Configuration metadata.
-    @param      FTI_Exec        Execution metadata.
-    @param      FTI_Topo        Topology metadata.
-    @param      FTI_Ckpt        Checkpoint metadata.
-<<<<<<< HEAD
-    @param      group           The group ID.
-=======
->>>>>>> f74e4a56
-    @return     integer         FTI_SCES if successful.
-
-    This function tries to recover the ckpt. files using the L4 ckpt. files
-    stored in the PFS. If at least one ckpt. file is missing in the PFS, we
-    consider this checkpoint unavailable.
-
- **/
-/*-------------------------------------------------------------------------*/
-int FTI_RecoverL4(FTIT_configuration* FTI_Conf, FTIT_execution* FTI_Exec,
-                  FTIT_topology* FTI_Topo, FTIT_checkpoint* FTI_Ckpt)
-{
-   int res;
-   if (!FTI_Ckpt[4].isInline || FTI_Conf->ioMode == FTI_IO_POSIX) {
-       res = FTI_RecoverL4Posix(FTI_Conf, FTI_Exec, FTI_Topo, FTI_Ckpt);
-   }
-   else {
-       switch(FTI_Conf->ioMode) {
-          case FTI_IO_MPI:
-             res = FTI_RecoverL4Mpi(FTI_Conf, FTI_Exec, FTI_Topo, FTI_Ckpt);
-             break;
-#ifdef ENABLE_SIONLIB // --> If SIONlib is installed
-          case FTI_IO_SIONLIB:
-             res = FTI_RecoverL4Sionlib(FTI_Conf, FTI_Exec, FTI_Topo, FTI_Ckpt);
-             break;
-#endif
-       }
-   }
-
-   return res;
-}
-
-/*-------------------------------------------------------------------------*/
-/**
-    @brief      It recovers L4 ckpt. files from the PFS using POSIX.
-<<<<<<< HEAD
-    @param      group           The group ID.
-=======
->>>>>>> f74e4a56
-    @param      FTI_Conf        Configuration metadata.
-    @param      FTI_Exec        Execution metadata.
-    @param      FTI_Topo        Topology metadata.
-    @param      FTI_Ckpt        Checkpoint metadata.
-    @return     integer         FTI_SCES if successful.
-
-    This function tries to recover the ckpt. files using the L4 ckpt. files
-    stored in the PFS. If at least one ckpt. file is missing in the PFS, we
-    consider this checkpoint unavailable.
-
- **/
-/*-------------------------------------------------------------------------*/
-int FTI_RecoverL4Posix(FTIT_configuration* FTI_Conf, FTIT_execution* FTI_Exec,
-                  FTIT_topology* FTI_Topo, FTIT_checkpoint* FTI_Ckpt)
-{
-   int j, l, gs, erased[FTI_BUFS];
-   char gfn[FTI_BUFS], lfn[FTI_BUFS];
-   FILE *gfd, *lfd;
-
-   gs = FTI_Topo->groupSize;
-   if (FTI_Topo->nodeRank == 0 || FTI_Topo->nodeRank == 1) {
-      if (mkdir(FTI_Ckpt[1].dir, 0777) == -1) {
-         if (errno != EEXIST)
-            FTI_Print("Directory L1 could NOT be created.", FTI_WARN);
-      }
-   }
-   MPI_Barrier(FTI_COMM_WORLD);
-   // Checking erasures
-   if (FTI_CheckErasures(FTI_Conf, FTI_Exec, FTI_Topo, FTI_Ckpt, erased) != FTI_SCES) {
-      FTI_Print("Error checking erasures.", FTI_DBUG);
-      return FTI_NSCS;
-   }
-
-   l = 0;
-   // Counting erasures
-   for (j = 0; j < gs; j++) {
-      if (erased[j])
-         l++;
-   }
-   if (l > 0) {
-      FTI_Print("Checkpoint file missing at L4.", FTI_DBUG);
-      return FTI_NSCS;
-   }
-
-   // Open files
-   sprintf(FTI_Exec->meta[1].ckptFile, "Ckpt%d-Rank%d.fti", FTI_Exec->ckptID, FTI_Topo->myRank);
-   sprintf(FTI_Exec->meta[4].ckptFile, "Ckpt%d-Rank%d.fti", FTI_Exec->ckptID, FTI_Topo->myRank);
-   sprintf(lfn, "%s/%s", FTI_Ckpt[1].dir, FTI_Exec->meta[1].ckptFile);
-   sprintf(gfn, "%s/%s", FTI_Ckpt[4].dir, FTI_Exec->meta[4].ckptFile);
-
-   gfd = fopen(gfn, "rb");
-   if (gfd == NULL) {
-      FTI_Print("R4 cannot open the ckpt. file in the PFS.", FTI_WARN);
-      return FTI_NSCS;
-   }
-
-   lfd = fopen(lfn, "wb");
-   if (lfd == NULL) {
-      FTI_Print("R4 cannot open the local ckpt. file.", FTI_WARN);
-      fclose(gfd);
-      return FTI_NSCS;
-   }
-
-   char *readData = talloc(char, FTI_Conf->transferSize);
-   long bSize = FTI_Conf->transferSize;
-   long fs = FTI_Exec->meta[4].fs[0];
-   // Checkpoint files transfer from PFS
-   long pos = 0;
-   while (pos < fs) {
-      if ((fs - pos) < FTI_Conf->transferSize) {
-         bSize = fs - pos;
-      }
-
-      size_t bytes = fread(readData, sizeof(char), bSize, gfd);
-      if (ferror(gfd)) {
-         FTI_Print("R4 cannot read from the ckpt. file in the PFS.", FTI_DBUG);
-
-         free(readData);
-
-         fclose(gfd);
-         fclose(lfd);
-
-         return  FTI_NSCS;
-      }
-
-      fwrite(readData, sizeof(char), bytes, lfd);
-      if (ferror(lfd)) {
-         FTI_Print("R4 cannot write to the local ckpt. file.", FTI_DBUG);
-
-         free(readData);
-
-         fclose(gfd);
-         fclose(lfd);
-
-         return  FTI_NSCS;
-      }
-
-      pos = pos + bytes;
-   }
-
-   free(readData);
-
-   fclose(gfd);
-   fclose(lfd);
-
-   return FTI_SCES;
-}
-
-/*-------------------------------------------------------------------------*/
-/**
-    @brief      It recovers L4 ckpt. files from the PFS using MPI-I/O.
-    @param      FTI_Conf        Configuration metadata.
-    @param      FTI_Exec        Execution metadata.
-    @param      FTI_Topo        Topology metadata.
-    @param      FTI_Ckpt        Checkpoint metadata.
-    @return     integer         FTI_SCES if successful.
-
-    This function tries to recover the ckpt. files using the L4 ckpt. files
-    stored in the PFS. If at least one ckpt. file is missing in the PFS, we
-    consider this checkpoint unavailable.
-
- **/
-/*-------------------------------------------------------------------------*/
-int FTI_RecoverL4Mpi(FTIT_configuration* FTI_Conf, FTIT_execution* FTI_Exec,
-      FTIT_topology* FTI_Topo, FTIT_checkpoint* FTI_Ckpt)
-{
-   int i, buf;
-   char gfn[FTI_BUFS], lfn[FTI_BUFS], mpi_err[FTI_BUFS], str[FTI_BUFS];
-
-   // TODO enable to set stripping unit in the config file (Maybe also other hints)
-   // enable collective buffer optimization
-   MPI_Info info;
-   MPI_Info_create(&info);
-   MPI_Info_set(info, "romio_cb_read", "enable");
-
-   // set stripping unit to 4MB
-   MPI_Info_set(info, "stripping_unit", "4194304");
-
-   sprintf(FTI_Exec->meta[1].ckptFile, "Ckpt%d-Rank%d.fti", FTI_Exec->ckptID, FTI_Topo->myRank);
-   sprintf(FTI_Exec->meta[4].ckptFile, "Ckpt%d-mpiio.fti", FTI_Exec->ckptID);
-   sprintf(lfn, "%s/%s", FTI_Ckpt[1].dir, FTI_Exec->meta[1].ckptFile);
-   sprintf(gfn, "%s/%s", FTI_Ckpt[4].dir, FTI_Exec->meta[4].ckptFile);
-
-   // open parallel file
-   MPI_File pfh;
-   buf = MPI_File_open(FTI_COMM_WORLD, gfn, MPI_MODE_RDWR, info, &pfh);
-   // check if successful
-   if (buf != 0) {
-      errno = 0;
-      MPI_Error_string(buf, mpi_err, NULL);
-      if (buf != MPI_ERR_NO_SUCH_FILE) {
-         snprintf(str, FTI_BUFS, "Unable to access file [MPI ERROR - %i] %s", buf, mpi_err);
-         FTI_Print(str, FTI_EROR);
-      }
-      return FTI_NSCS;
-   }
-
-   // create local directories
-   if (mkdir(FTI_Ckpt[1].dir, 0777) == -1) {
-      if (errno != EEXIST) {
-          FTI_Print("Directory L1 could NOT be created.", FTI_WARN);
-      }
-   }
-
-   // collect chunksizes of other ranks
-   MPI_Offset* chunkSizes = talloc(MPI_Offset, FTI_Topo->nbApprocs*FTI_Topo->nbNodes);
-   MPI_Allgather(FTI_Exec->meta[4].fs, 1, MPI_OFFSET, chunkSizes, 1, MPI_OFFSET, FTI_COMM_WORLD);
-
-   MPI_Offset offset = 0;
-   // set file offset
-   for (i = 0; i < FTI_Topo->splitRank; i++) {
-      offset += chunkSizes[i];
-   }
-   free(chunkSizes);
-<<<<<<< HEAD
-   // number of blocks
-   nbBlocks = (FTI_Exec->meta[0].fs) / FTI_Conf->transferSize;
-   block = 0; // For the logic
-   lastBlockBytes = (FTI_Exec->meta[0].fs) % FTI_Conf->transferSize; // modulo for size of last block in bytes
-
-   lfd = fopen(lfn, "wb");
-=======
-
-   FILE *lfd = fopen(lfn, "wb");
->>>>>>> f74e4a56
-   if (lfd == NULL) {
-      FTI_Print("R4 cannot open the local ckpt. file.", FTI_DBUG);
-      MPI_File_close(&pfh);
-      return FTI_NSCS;
-   }
-
-   long fs = FTI_Exec->meta[4].fs[0];
-   char *readData = talloc(char, FTI_Conf->transferSize);
-   long bSize = FTI_Conf->transferSize;
-   long pos = 0;
-   // Checkpoint files transfer from PFS
-   while (pos < fs) {
-       if ((fs - pos) < FTI_Conf->transferSize) {
-           bSize = fs - pos;
-       }
-      // read block in parallel file
-      buf = MPI_File_read_at(pfh, offset, readData, bSize, MPI_BYTE, MPI_STATUS_IGNORE);
-      // check if successful
-      if (buf != 0) {
-         errno = 0;
-         MPI_Error_string(buf, mpi_err, NULL);
-         snprintf(str, FTI_BUFS, "R4 cannot read from the ckpt. file in the PFS. [MPI ERROR - %i] %s", buf, mpi_err);
-         FTI_Print(str, FTI_EROR);
-         free(readData);
-         MPI_File_close(&pfh);
-         free(blBuf1);
-         fclose(lfd);
-         return FTI_NSCS;
-      }
-
-      fwrite(readData, sizeof(char), bSize, lfd);
-      if (ferror(lfd)) {
-         FTI_Print("R4 cannot write to the local ckpt. file.", FTI_DBUG);
-         free(readData);
-         fclose(lfd);
-         MPI_File_close(&pfh);
-         return  FTI_NSCS;
-      }
-
-<<<<<<< HEAD
-      offset += FTI_Conf->transferSize;
-      block++;
-   }
-
-   // read block in parallel file
-   buf = MPI_File_read_at(pfh, offset, blBuf1, lastBlockBytes, MPI_BYTE, &status);
-   // check if successful
-   if (buf != 0) {
-      errno = 0;
-      MPI_Error_string(buf, mpi_err, &reslen);
-      snprintf(str, FTI_BUFS, "R4 cannot read from the ckpt. file in the PFS. [MPI ERROR - %i] %s", buf, mpi_err);
-      FTI_Print(str, FTI_EROR);
-      MPI_File_close(&pfh);
-      fclose(lfd);
-      free(blBuf1);
-      return FTI_NSCS;
-   }
-
-   fwrite(blBuf1, sizeof(char), lastBlockBytes, lfd);
-   if (ferror(lfd)) {
-      FTI_Print("R4 cannot write to the local ckpt. file.", FTI_DBUG);
-      free(blBuf1);
-      fclose(lfd);
-      MPI_File_close(&pfh);
-      return  FTI_NSCS;
-=======
-      offset += bSize;
-      pos = pos + bSize;
->>>>>>> f74e4a56
-   }
-
-   free(readData);
-   fclose(lfd);
-
-   if (MPI_File_close(&pfh) != 0) {
-      FTI_Print("Cannot close MPI file.", FTI_WARN);
-      return FTI_NSCS;
-   }
-
-   return FTI_SCES;
-}
-
-/*-------------------------------------------------------------------------*/
-/**
-    @brief      It recovers L4 ckpt. files from the PFS using SIONlib.
-    @param      FTI_Conf        Configuration metadata.
-    @param      FTI_Exec        Execution metadata.
-    @param      FTI_Topo        Topology metadata.
-    @param      FTI_Ckpt        Checkpoint metadata.
-    @return     integer         FTI_SCES if successful.
-
-    This function tries to recover the ckpt. files using the L4 ckpt. files
-    stored in the PFS. If at least one ckpt. file is missing in the PFS, we
-    consider this checkpoint unavailable.
-
- **/
-/*-------------------------------------------------------------------------*/
-#ifdef ENABLE_SIONLIB // --> If SIONlib is installed
-int FTI_RecoverL4Sionlib(FTIT_configuration* FTI_Conf, FTIT_execution* FTI_Exec,
-      FTIT_topology* FTI_Topo, FTIT_checkpoint* FTI_Ckpt)
-{
-   int res;
-   char str[FTI_BUFS], gfn[FTI_BUFS], lfn[FTI_BUFS];
-
-   if (mkdir(FTI_Ckpt[1].dir, 0777) == -1) {
-       if (errno != EEXIST) {
-           FTI_Print("Directory L1 could NOT be created.", FTI_WARN);
-       }
-   }
-
-   sprintf(FTI_Exec->meta[1].ckptFile, "Ckpt%d-Rank%d.fti", FTI_Exec->ckptID, FTI_Topo->myRank);
-   sprintf(FTI_Exec->meta[4].ckptFile, "Ckpt%d-sionlib.fti", FTI_Exec->ckptID);
-   sprintf(lfn, "%s/%s", FTI_Ckpt[1].dir, FTI_Exec->meta[1].ckptFile);
-   sprintf(gfn, "%s/%s", FTI_Ckpt[4].dir, FTI_Exec->meta[4].ckptFile);
-
-   // this is done, since sionlib aborts if the file is not readable.
-   if (access(gfn, F_OK) != 0) {
-      return FTI_NSCS;
-   }
-
-<<<<<<< HEAD
-   // set parameter for paropen mapped call
-   if (FTI_Topo->nbHeads == 1 && FTI_Topo->groupID == 1) {
-
-      // for the case that we have a head
-      nlocaltasks = 2;
-      gRankList = talloc(int, 2);
-      chunkSizes = talloc(sion_int64, 2);
-      file_map = talloc(int, 2);
-      rank_map = talloc(int, 2);
-
-      //        chunkSizes[0] = 0;
-      //        chunkSizes[1] = ckptSize;
-      gRankList[0] = FTI_Topo->headRank;
-      gRankList[1] = FTI_Topo->myRank;
-      file_map[0] = 0;
-      file_map[1] = 0;
-      rank_map[0] = gRankList[0];
-      rank_map[1] = gRankList[1];
-
-   } else {
-
-      nlocaltasks = 1;
-      gRankList = talloc(int, 1);
-      chunkSizes = talloc(sion_int64, 1);
-      file_map = talloc(int, 1);
-      rank_map = talloc(int, 1);
-
-      //        *chunkSizes = ckptSize;
-      *gRankList = FTI_Topo->myRank;
-      *file_map = 0;
-      *rank_map = *gRankList;
-
-   }
-
-   sid = sion_paropen_mapped_mpi(gfn, "rb,posix", &numFiles, FTI_COMM_WORLD, &nlocaltasks, &gRankList, &chunkSizes, &file_map, &rank_map, &fsblksize, &dfp);
-
-   free(gRankList);
-   free(chunkSizes);
-   free(file_map);
-   free(rank_map);
-
-   lfd = fopen(lfn, "wb");
-=======
-   int numFiles = 1;
-   int nlocaltasks = 1;
-   int* file_map = calloc(1, sizeof(int));
-   int* ranks = talloc(int, 1);
-   int* rank_map = talloc(int, 1);
-   sion_int64* chunkSizes = talloc(sion_int64, 1);
-   int fsblksize = -1;
-   chunkSizes[0] = FTI_Exec->meta[4].fs[0];
-   ranks[0] = FTI_Topo->splitRank;
-   rank_map[0] = FTI_Topo->splitRank;
-   int sid = sion_paropen_mapped_mpi(gfn, "rb,posix", &numFiles, FTI_COMM_WORLD, &nlocaltasks, &ranks, &chunkSizes, &file_map, &rank_map, &fsblksize, NULL);
-
-   FILE* lfd = fopen(lfn, "wb");
->>>>>>> f74e4a56
-   if (lfd == NULL) {
-      FTI_Print("R4 cannot open the local ckpt. file.", FTI_DBUG);
-      sion_parclose_mapped_mpi(sid);
-      free(file_map);
-      free(ranks);
-      free(rank_map);
-      free(chunkSizes);
-      return FTI_NSCS;
-   }
-
-   res = sion_seek(sid, FTI_Topo->splitRank, SION_CURRENT_BLK, SION_CURRENT_POS);
-   // check if successful
-   if (res != SION_SUCCESS) {
-      FTI_Print("SIONlib: Could not set file pointer", FTI_EROR);
-      sion_parclose_mapped_mpi(sid);
-      free(file_map);
-      free(ranks);
-      free(rank_map);
-      free(chunkSizes);
-      fclose(lfd);
-      return FTI_NSCS;
-   }
-
-   // Checkpoint files transfer from PFS
-   while (!sion_feof(sid)) {
-      long fs = FTI_Exec->meta[4].fs[0];
-      char *readData = talloc(char, FTI_Conf->transferSize);
-      long bSize = FTI_Conf->transferSize;
-      long pos = 0;
-      // Checkpoint files transfer from PFS
-      while (pos < fs) {
-         if ((fs - pos) < FTI_Conf->transferSize) {
-             bSize = fs - pos;
-         }
-         res = sion_fread(readData, sizeof(char), bSize, sid);
-         if (res != bSize) {
-            sprintf(str, "SIONlib: Unable to read %lu Bytes from file", bSize);
-            FTI_Print(str, FTI_EROR);
-            sion_parclose_mapped_mpi(sid);
-            free(file_map);
-            free(ranks);
-            free(rank_map);
-            free(chunkSizes);
-            free(readData);
-            fclose(lfd);
-            return FTI_NSCS;
-         }
-
-         fwrite(readData, sizeof(char), bSize, lfd);
-         if (ferror(lfd)) {
-            FTI_Print("R4 cannot write to the local ckpt. file.", FTI_DBUG);
-            free(readData);
-            fclose(lfd);
-            sion_parclose_mapped_mpi(sid);
-            free(file_map);
-            free(ranks);
-            free(rank_map);
-            free(chunkSizes);
-            return  FTI_NSCS;
-         }
-
-         pos = pos + bSize;
-      }
-      free(readData);
-   }
-
-   fclose(lfd);
-
-   sion_parclose_mapped_mpi(sid);
-   free(file_map);
-   free(ranks);
-   free(rank_map);
-   free(chunkSizes);
-
-   return FTI_SCES;
-}
-#endif
+/**
+ *  @file   postreco.c
+ *  @author Leonardo A. Bautista Gomez (leobago@gmail.com)
+ *  @date   January, 2014
+ *  @brief  Post recovery functions for the FTI library.
+ */
+
+#include "interface.h"
+
+/*-------------------------------------------------------------------------*/
+/**
+    @brief      It recovers a set of ckpt. files using RS decoding.
+    @param      FTI_Conf        Configuration metadata.
+    @param      FTI_Exec        Execution metadata.
+    @param      FTI_Topo        Topology metadata.
+    @param      FTI_Ckpt        Checkpoint metadata.
+    @param      erased          The array of erasures.
+    @return     integer         FTI_SCES if successful.
+
+    This function tries to recover the L3 ckpt. files missing using the
+    RS decoding.
+
+ **/
+/*-------------------------------------------------------------------------*/
+int FTI_Decode(FTIT_configuration* FTI_Conf, FTIT_execution* FTI_Exec,
+               FTIT_topology* FTI_Topo, FTIT_checkpoint* FTI_Ckpt, int* erased)
+{
+    int *matrix, *decMatrix, *dm_ids, *tmpmat, i, j, k, m, ps, bs, pos = 0;
+    char **coding, **data, *dataTmp, fn[FTI_BUFS], efn[FTI_BUFS];
+    FILE *fd, *efd;
+    long fs = FTI_Exec->meta[3].fs[0];
+    long maxFs = FTI_Exec->meta[3].maxFs[0];
+
+    bs = FTI_Conf->blockSize;
+    k = FTI_Topo->groupSize;
+    m = k;
+    ps = ((maxFs / FTI_Conf->blockSize)) * FTI_Conf->blockSize;
+    if (ps < maxFs) {
+        ps = ps + FTI_Conf->blockSize; // Calculating padding size
+    }
+
+    if (mkdir(FTI_Ckpt[3].dir, 0777) == -1) {
+        if (errno != EEXIST) {
+            FTI_Print("Cannot create directory", FTI_EROR);
+        }
+    }
+
+    int ckptID, rank;
+    sscanf(FTI_Exec->meta[3].ckptFile, "Ckpt%d-Rank%d.fti", &ckptID, &rank);
+    sprintf(efn, "%s/Ckpt%d-RSed%d.fti", FTI_Ckpt[3].dir, ckptID, rank);
+    sprintf(fn, "%s/%s", FTI_Ckpt[3].dir, FTI_Exec->meta[3].ckptFile);
+
+    data = talloc(char*, k);
+    coding = talloc(char*, m);
+    dataTmp = talloc(char, FTI_Conf->blockSize* k);
+    dm_ids = talloc(int, k);
+    decMatrix = talloc(int, k* k);
+    tmpmat = talloc(int, k* k);
+    matrix = talloc(int, k* k);
+    for (i = 0; i < FTI_Topo->groupSize; i++) {
+        for (j = 0; j < FTI_Topo->groupSize; j++) {
+            matrix[i * FTI_Topo->groupSize + j] = galois_single_divide(1, i ^ (FTI_Topo->groupSize + j), FTI_Conf->l3WordSize);
+        }
+    }
+    for (i = 0; i < m; i++) {
+        coding[i] = talloc(char, FTI_Conf->blockSize);
+        data[i] = talloc(char, FTI_Conf->blockSize);
+    }
+    j = 0;
+    for (i = 0; j < k; i++) {
+        if (erased[i] == 0) {
+            dm_ids[j] = i;
+            j++;
+        }
+    }
+    // Building the matrix
+    for (i = 0; i < k; i++) {
+        if (dm_ids[i] < k) {
+            for (j = 0; j < k; j++) {
+                tmpmat[i * k + j] = 0;
+            }
+            tmpmat[i * k + dm_ids[i]] = 1;
+        }
+        else {
+            for (j = 0; j < k; j++) {
+                tmpmat[i * k + j] = matrix[(dm_ids[i] - k) * k + j];
+            }
+        }
+    }
+    // Inversing the matrix
+    if (jerasure_invert_matrix(tmpmat, decMatrix, k, FTI_Conf->l3WordSize) < 0) {
+        FTI_Print("Error inversing matrix", FTI_DBUG);
+
+        for (i = 0; i < m; i++) {
+            free(coding[i]);
+            free(data[i]);
+        }
+        free(tmpmat);
+        free(dm_ids);
+        free(decMatrix);
+        free(matrix);
+        free(data);
+        free(dataTmp);
+        free(coding);
+
+        return FTI_NSCS;
+    }
+    if (erased[FTI_Topo->groupRank] == 0) { // Resize and open files
+        if (truncate(fn, ps) == -1) {
+            FTI_Print("Error with truncate on checkpoint file", FTI_DBUG);
+
+            for (i = 0; i < m; i++) {
+                free(coding[i]);
+                free(data[i]);
+            }
+
+            free(tmpmat);
+            free(dm_ids);
+            free(decMatrix);
+            free(matrix);
+            free(data);
+            free(dataTmp);
+            free(coding);
+
+            return FTI_NSCS;
+        }
+        fd = fopen(fn, "rb");
+    }
+    else {
+        fd = fopen(fn, "wb");
+    }
+
+    if (erased[FTI_Topo->groupRank + FTI_Topo->groupSize] == 0) {
+        efd = fopen(efn, "rb");
+    }
+    else {
+        efd = fopen(efn, "wb");
+    }
+    if (fd == NULL) {
+        FTI_Print("R3 cannot open checkpoint file.", FTI_DBUG);
+
+        if (efd) {
+            fclose(efd);
+        }
+        for (i = 0; i < m; i++) {
+            free(coding[i]);
+            free(data[i]);
+        }
+        free(tmpmat);
+        free(dm_ids);
+        free(decMatrix);
+        free(matrix);
+        free(data);
+        free(dataTmp);
+        free(coding);
+
+        return FTI_NSCS;
+    }
+    if (efd == NULL) {
+        FTI_Print("R3 cannot open encoded ckpt. file.", FTI_DBUG);
+
+        fclose(fd);
+
+        for (i = 0; i < m; i++) {
+            free(coding[i]);
+            free(data[i]);
+        }
+        free(tmpmat);
+        free(dm_ids);
+        free(decMatrix);
+        free(matrix);
+        free(data);
+        free(dataTmp);
+        free(coding);
+
+        return FTI_NSCS;
+    }
+
+    // Main loop, block by block
+    while (pos < ps) {
+        // Reading the data
+        if (erased[FTI_Topo->groupRank] == 0) {
+            fread(data[FTI_Topo->groupRank] + 0, sizeof(char), bs, fd);
+
+            if (ferror(fd)) {
+                FTI_Print("R3 cannot from the ckpt. file.", FTI_DBUG);
+
+                fclose(fd);
+                fclose(efd);
+
+                for (i = 0; i < m; i++) {
+                    free(coding[i]);
+                    free(data[i]);
+                }
+                free(tmpmat);
+                free(dm_ids);
+                free(decMatrix);
+                free(matrix);
+                free(data);
+                free(dataTmp);
+                free(coding);
+
+                return FTI_NSCS;
+            }
+        }
+        else {
+            bzero(data[FTI_Topo->groupRank], bs);
+        } // Erasure found
+
+        if (erased[FTI_Topo->groupRank + FTI_Topo->groupSize] == 0) {
+            fread(coding[FTI_Topo->groupRank] + 0, sizeof(char), bs, efd);
+            if (ferror(efd)) {
+                FTI_Print("R3 cannot from the encoded ckpt. file.", FTI_DBUG);
+
+                fclose(fd);
+                fclose(efd);
+
+                for (i = 0; i < m; i++) {
+                    free(coding[i]);
+                    free(data[i]);
+                }
+                free(tmpmat);
+                free(dm_ids);
+                free(decMatrix);
+                free(matrix);
+                free(data);
+                free(dataTmp);
+                free(coding);
+
+                return FTI_NSCS;
+            }
+        }
+        else {
+            bzero(coding[FTI_Topo->groupRank], bs);
+        }
+
+        MPI_Allgather(data[FTI_Topo->groupRank] + 0, bs, MPI_CHAR, dataTmp, bs, MPI_CHAR, FTI_Exec->groupComm);
+        for (i = 0; i < k; i++) {
+            memcpy(data[i] + 0, &(dataTmp[i * bs]), sizeof(char) * bs);
+        }
+
+        MPI_Allgather(coding[FTI_Topo->groupRank] + 0, bs, MPI_CHAR, dataTmp, bs, MPI_CHAR, FTI_Exec->groupComm);
+        for (i = 0; i < k; i++) {
+            memcpy(coding[i] + 0, &(dataTmp[i * bs]), sizeof(char) * bs);
+        }
+
+        // Decoding the lost data work
+        if (erased[FTI_Topo->groupRank]) {
+            jerasure_matrix_dotprod(k, FTI_Conf->l3WordSize, decMatrix + (FTI_Topo->groupRank * k), dm_ids, FTI_Topo->groupRank, data, coding, bs);
+        }
+
+        MPI_Allgather(data[FTI_Topo->groupRank] + 0, bs, MPI_CHAR, dataTmp, bs, MPI_CHAR, FTI_Exec->groupComm);
+        for (i = 0; i < k; i++) {
+            memcpy(data[i] + 0, &(dataTmp[i * bs]), sizeof(char) * bs);
+        }
+
+        // Finally, re-encode any erased encoded checkpoint file
+        if (erased[FTI_Topo->groupRank + k]) {
+            jerasure_matrix_dotprod(k, FTI_Conf->l3WordSize, matrix + (FTI_Topo->groupRank * k), NULL, FTI_Topo->groupRank + k, data, coding, bs);
+        }
+        if (erased[FTI_Topo->groupRank]) {
+            fwrite(data[FTI_Topo->groupRank] + 0, sizeof(char), bs, fd);
+        }
+        if (erased[FTI_Topo->groupRank + k]) {
+            fwrite(coding[FTI_Topo->groupRank] + 0, sizeof(char), bs, efd);
+        }
+
+        pos = pos + bs;
+    }
+
+    // Closing files
+    fclose(fd);
+    fclose(efd);
+
+    if (truncate(fn, fs) == -1) {
+        FTI_Print("R3 cannot re-truncate checkpoint file.", FTI_WARN);
+
+        for (i = 0; i < m; i++) {
+            free(coding[i]);
+            free(data[i]);
+        }
+        free(tmpmat);
+        free(dm_ids);
+        free(decMatrix);
+        free(matrix);
+        free(data);
+        free(dataTmp);
+        free(coding);
+
+        return FTI_NSCS;
+    }
+
+    for (i = 0; i < m; i++) {
+        free(coding[i]);
+        free(data[i]);
+    }
+    free(tmpmat);
+    free(dm_ids);
+    free(decMatrix);
+    free(matrix);
+    free(data);
+    free(dataTmp);
+    free(coding);
+
+    return FTI_SCES;
+}
+
+/*-------------------------------------------------------------------------*/
+/**
+    @brief      It checks that all L1 ckpt. files are present.
+    @param      FTI_Conf        Configuration metadata.
+    @param      FTI_Exec        Execution metadata.
+    @param      FTI_Topo        Topology metadata.
+    @param      FTI_Ckpt        Checkpoint metadata.
+    @return     integer         FTI_SCES if successful.
+
+    This function detects all the erasures for L1. If there is at least one,
+    L1 is not considered as recoverable.
+
+ **/
+/*-------------------------------------------------------------------------*/
+int FTI_RecoverL1(FTIT_configuration* FTI_Conf, FTIT_execution* FTI_Exec,
+                  FTIT_topology* FTI_Topo, FTIT_checkpoint* FTI_Ckpt)
+{
+    int erased[FTI_BUFS], buf, j; // FTI_BUFS > 32*3
+    unsigned long fs, maxFs;
+    if (FTI_CheckErasures(FTI_Conf, FTI_Exec, FTI_Topo, FTI_Ckpt, erased) != FTI_SCES) {
+        FTI_Print("Error checking erasures.", FTI_DBUG);
+        return FTI_NSCS;
+    }
+    buf = 0;
+    for (j = 0; j < FTI_Topo->groupSize; j++) {
+        if (erased[j]) {
+            buf++; // Counting erasures
+        }
+    }
+    if (buf > 0) {
+        FTI_Print("Checkpoint files missing at L1.", FTI_DBUG);
+        return FTI_NSCS;
+    }
+    return FTI_SCES;
+}
+
+/*-------------------------------------------------------------------------*/
+/**
+    @brief      It sends checkpint file.
+    @param      FTI_Conf        Configuration metadata.
+    @param      FTI_Exec        Execution metadata.
+    @param      FTI_Ckpt        Checkpoint metadata.
+    @param      destination     destination group rank.
+    @param      ptner           0 if sending Ckpt, 1 if PtnerCkpt.
+    @return     integer         FTI_SCES if successful.
+
+    This function sends Ckpt or PtnerCkpt file from partner proccess.
+
+ **/
+/*-------------------------------------------------------------------------*/
+int FTI_SendCkptFileL2(FTIT_configuration* FTI_Conf, FTIT_execution* FTI_Exec,
+                        FTIT_checkpoint* FTI_Ckpt, int destination, int ptner) {
+    char filename[FTI_BUFS], str[FTI_BUFS];
+    FILE *fileDesc;
+
+    long toSend ; // remaining data to send
+    if (ptner) {    //if want to send Ptner file
+        int ckptID, rank;
+        sscanf(FTI_Exec->meta[2].ckptFile, "Ckpt%d-Rank%d.fti", &ckptID, &rank); //do we need this from filename?
+        sprintf(filename, "%s/Ckpt%d-Pcof%d.fti", FTI_Ckpt[2].dir, ckptID, rank);
+        toSend = FTI_Exec->meta[2].pfs[0];
+    } else {    //if want to send Ckpt file
+        sprintf(filename, "%s/%s", FTI_Ckpt[2].dir, FTI_Exec->meta[2].ckptFile);
+        toSend = FTI_Exec->meta[2].fs[0];
+    }
+
+    sprintf(str, "Opening file (rb) (%s) (L2).", filename);
+    FTI_Print(str, FTI_DBUG);
+    fileDesc = fopen(filename, "rb");
+    if (fileDesc == NULL) {
+        FTI_Print("R2 cannot open the partner ckpt. file.", FTI_WARN);
+        return FTI_NSCS;
+    }
+    char* buffer = talloc(char, FTI_Conf->blockSize);
+
+    while (toSend > 0) {
+        int sendSize = (toSend > FTI_Conf->blockSize) ? FTI_Conf->blockSize : toSend;
+        size_t bytes = fread(buffer, sizeof(char), sendSize, fileDesc);
+
+        if (ferror(fileDesc)) {
+            FTI_Print("Error reading the data from the ckpt. file.", FTI_WARN);
+
+            fclose(fileDesc);
+            free(buffer);
+
+            return FTI_NSCS;
+        }
+
+        MPI_Send(buffer, bytes, MPI_CHAR, destination, FTI_Conf->tag, FTI_Exec->groupComm);
+        toSend -= bytes;
+    }
+
+    fclose(fileDesc);
+    free(buffer);
+
+    return FTI_SCES;
+}
+
+/*-------------------------------------------------------------------------*/
+/**
+    @brief      It receives checkpint file.
+    @param      FTI_Conf        Configuration metadata.
+    @param      FTI_Exec        Execution metadata.
+    @param      FTI_Ckpt        Checkpoint metadata.
+    @param      source          Source group rank.
+    @param      ptner           0 if receiving Ckpt, 1 if PtnerCkpt.
+    @return     integer         FTI_SCES if successful.
+
+    This function receives Ckpt or PtnerCkpt file from partner proccess.
+
+ **/
+/*-------------------------------------------------------------------------*/
+int FTI_RecvCkptFileL2(FTIT_configuration* FTI_Conf, FTIT_execution* FTI_Exec,
+                        FTIT_checkpoint* FTI_Ckpt, int source, int ptner) {
+    char filename[FTI_BUFS], str[FTI_BUFS];
+    FILE *fileDesc;
+
+    long toRecv;    //remaining data to receive
+    if (ptner) { //if want to receive Ptner file
+        int ckptID, rank;
+        sscanf(FTI_Exec->meta[2].ckptFile, "Ckpt%d-Rank%d.fti", &ckptID, &rank);
+        sprintf(filename, "%s/Ckpt%d-Pcof%d.fti", FTI_Ckpt[2].dir, FTI_Exec->ckptID, rank);
+        toRecv = FTI_Exec->meta[2].pfs[0];
+    } else { //if want to receive Ckpt file
+        sprintf(filename, "%s/%s", FTI_Ckpt[2].dir, FTI_Exec->meta[2].ckptFile);
+        toRecv = FTI_Exec->meta[2].fs[0];
+    }
+
+    sprintf(str, "Opening file (wb) (%s) (L2).", filename);
+    FTI_Print(str, FTI_DBUG);
+    fileDesc = fopen(filename, "wb");
+    if (fileDesc == NULL) {
+        FTI_Print("R2 cannot open the file.", FTI_WARN);
+        return FTI_NSCS;
+    }
+    char* buffer = talloc(char, FTI_Conf->blockSize);
+
+    while (toRecv > 0) {
+        int recvSize = (toRecv > FTI_Conf->blockSize) ? FTI_Conf->blockSize : toRecv;
+        MPI_Recv(buffer, recvSize, MPI_CHAR, source, FTI_Conf->tag, FTI_Exec->groupComm, MPI_STATUS_IGNORE);
+        fwrite(buffer, sizeof(char), recvSize, fileDesc);
+
+        if (ferror(fileDesc)) {
+            FTI_Print("Error writing the data to the file.", FTI_WARN);
+
+            fclose(fileDesc);
+            free(buffer);
+
+            return FTI_NSCS;
+        }
+
+        toRecv -= recvSize;
+    }
+
+    fclose(fileDesc);
+    free(buffer);
+
+    return FTI_SCES;
+}
+
+/*-------------------------------------------------------------------------*/
+/**
+    @brief      It recovers L2 ckpt. files using the partner copy.
+    @param      FTI_Conf        Configuration metadata.
+    @param      FTI_Exec        Execution metadata.
+    @param      FTI_Topo        Topology metadata.
+    @param      FTI_Ckpt        Checkpoint metadata.
+    @return     integer         FTI_SCES if successful.
+
+    This function tries to recover the L2 ckpt. files missing using the
+    partner copy. If a ckpt. file and its copy are both missing, then we
+    consider this checkpoint unavailable.
+
+ **/
+/*-------------------------------------------------------------------------*/
+int FTI_RecoverL2(FTIT_configuration* FTI_Conf, FTIT_execution* FTI_Exec,
+                  FTIT_topology* FTI_Topo, FTIT_checkpoint* FTI_Ckpt)
+{
+    int erased[FTI_BUFS];
+    int i, j; //iterators
+    int source = FTI_Topo->right; //to receive Ptner file from this process (to recover)
+    int destination = FTI_Topo->left; //to send Ptner file (to let him recover)
+    int res, tres;
+
+    if (mkdir(FTI_Ckpt[2].dir, 0777) == -1) {
+        if (errno != EEXIST) {
+            FTI_Print("Cannot create directory", FTI_EROR);
+        }
+    }
+
+    // Checking erasures
+    if (FTI_CheckErasures(FTI_Conf, FTI_Exec, FTI_Topo, FTI_Ckpt, erased) != FTI_SCES) {
+        FTI_Print("Error checking erasures.", FTI_WARN);
+        return FTI_NSCS;
+    }
+
+    i = 0;
+    for (j = 0; j < FTI_Topo->groupSize * 2; j++) {
+        if (erased[j]) {
+            i++; // Counting erasures
+        }
+    }
+
+    if (i == 0) {
+        FTI_Print("Have all checkpoint files.", FTI_DBUG);
+        return FTI_SCES;
+    }
+
+    res = FTI_SCES;
+    if (erased[FTI_Topo->groupRank] && erased[source + FTI_Topo->groupSize]) {
+        FTI_Print("My checkpoint file and partner copy have been lost", FTI_WARN);
+        res = FTI_NSCS;
+    }
+
+    if (erased[FTI_Topo->groupRank + FTI_Topo->groupSize] && erased[destination]) {
+        FTI_Print("My Ptner checkpoint file and his checkpoint file have been lost", FTI_WARN);
+        res = FTI_NSCS;
+    }
+
+    MPI_Allreduce(&res, &tres, 1, MPI_INT, MPI_SUM, FTI_Exec->groupComm);
+    if (tres != FTI_SCES) {
+        return FTI_NSCS;
+    }
+
+    //recover checkpoint files
+    if (FTI_Topo->groupRank % 2) {
+        if (erased[destination]) { //first send file
+            res = FTI_SendCkptFileL2(FTI_Conf, FTI_Exec, FTI_Ckpt, destination, 1);
+            if (res != FTI_SCES) {
+                return FTI_NSCS;
+            }
+        }
+        if (erased[FTI_Topo->groupRank]) { //then receive file
+            res = FTI_RecvCkptFileL2(FTI_Conf, FTI_Exec, FTI_Ckpt, source, 0);
+            if (res != FTI_SCES) {
+                return FTI_NSCS;
+            }
+        }
+    } else {
+        if (erased[FTI_Topo->groupRank]) { //first receive file
+            res = FTI_RecvCkptFileL2(FTI_Conf, FTI_Exec, FTI_Ckpt, source, 0);
+            if (res != FTI_SCES) {
+                return FTI_NSCS;
+            }
+        }
+
+        if (erased[destination]) { //then send file
+            res = FTI_SendCkptFileL2(FTI_Conf, FTI_Exec, FTI_Ckpt, destination, 1);
+            if (res != FTI_SCES) {
+                return FTI_NSCS;
+            }
+        }
+    }
+
+    //recover partner files
+    if (FTI_Topo->groupRank % 2) {
+        if (erased[source + FTI_Topo->groupSize]) { //fisrst send file
+            res = FTI_SendCkptFileL2(FTI_Conf, FTI_Exec, FTI_Ckpt, source, 0);
+            if (res != FTI_SCES) {
+                return FTI_NSCS;
+            }
+        }
+        if (erased[FTI_Topo->groupRank + FTI_Topo->groupSize]) { //receive file
+            res = FTI_RecvCkptFileL2(FTI_Conf, FTI_Exec, FTI_Ckpt, destination, 1);
+            if (res != FTI_SCES) {
+                return FTI_NSCS;
+            }
+        }
+    } else {
+        if (erased[FTI_Topo->groupRank + FTI_Topo->groupSize]) { //first receive file
+            res = FTI_RecvCkptFileL2(FTI_Conf, FTI_Exec, FTI_Ckpt, destination, 1);
+            if (res != FTI_SCES) {
+                return FTI_NSCS;
+            }
+        }
+
+        if (erased[source + FTI_Topo->groupSize]) { //send file
+            res = FTI_SendCkptFileL2(FTI_Conf, FTI_Exec, FTI_Ckpt, source, 0);
+            if (res != FTI_SCES) {
+                return FTI_NSCS;
+            }
+        }
+    }
+
+    return FTI_SCES;
+}
+
+/*-------------------------------------------------------------------------*/
+/**
+    @brief      It recovers L3 ckpt. files ordering the RS decoding algorithm.
+    @param      FTI_Conf        Configuration metadata.
+    @param      FTI_Exec        Execution metadata.
+    @param      FTI_Topo        Topology metadata.
+    @param      FTI_Ckpt        Checkpoint metadata.
+    @return     integer         FTI_SCES if successful.
+
+    This function tries to recover the L3 ckpt. files missing using the
+    RS decoding. If to many files are missing in the group, then we
+    consider this checkpoint unavailable.
+
+ **/
+/*-------------------------------------------------------------------------*/
+int FTI_RecoverL3(FTIT_configuration* FTI_Conf, FTIT_execution* FTI_Exec,
+                  FTIT_topology* FTI_Topo, FTIT_checkpoint* FTI_Ckpt)
+{
+    int erased[FTI_BUFS], j;
+    char str[FTI_BUFS];
+
+
+    if (mkdir(FTI_Ckpt[3].dir, 0777) == -1) {
+        if (errno != EEXIST) {
+            FTI_Print("Cannot create directory", FTI_EROR);
+        }
+    }
+
+    // Checking erasures
+    if (FTI_CheckErasures(FTI_Conf, FTI_Exec, FTI_Topo, FTI_Ckpt, erased) != FTI_SCES) {
+        FTI_Print("Error checking erasures.", FTI_DBUG);
+        return FTI_NSCS;
+    }
+
+    // Counting erasures
+    int l = 0;
+    int gs = FTI_Topo->groupSize;
+    for (j = 0; j < gs; j++) {
+        if (erased[j]) {
+            l++;
+        }
+        if (erased[j + gs]) {
+            l++;
+        }
+    }
+    if (l > gs) {
+        FTI_Print("Too many erasures at L3.", FTI_DBUG);
+        return FTI_NSCS;
+    }
+
+    // Reed-Solomon decoding
+    if (l > 0) {
+        sprintf(str, "There are %d encoded/checkpoint files missing in this group.", l);
+        FTI_Print(str, FTI_DBUG);
+        if (FTI_Decode(FTI_Conf, FTI_Exec, FTI_Topo, FTI_Ckpt, erased) == FTI_NSCS) {
+            FTI_Print("RS-decoding could not regenerate the missing data.", FTI_DBUG);
+            return FTI_NSCS;
+        }
+    }
+
+    return FTI_SCES;
+}
+
+/*-------------------------------------------------------------------------*/
+/**
+    @brief      It recovers L4 ckpt. files from the PFS.
+    @param      FTI_Conf        Configuration metadata.
+    @param      FTI_Exec        Execution metadata.
+    @param      FTI_Topo        Topology metadata.
+    @param      FTI_Ckpt        Checkpoint metadata.
+    @return     integer         FTI_SCES if successful.
+
+    This function tries to recover the ckpt. files using the L4 ckpt. files
+    stored in the PFS. If at least one ckpt. file is missing in the PFS, we
+    consider this checkpoint unavailable.
+
+ **/
+/*-------------------------------------------------------------------------*/
+int FTI_RecoverL4(FTIT_configuration* FTI_Conf, FTIT_execution* FTI_Exec,
+                  FTIT_topology* FTI_Topo, FTIT_checkpoint* FTI_Ckpt)
+{
+   int res;
+   if (!FTI_Ckpt[4].isInline || FTI_Conf->ioMode == FTI_IO_POSIX) {
+       res = FTI_RecoverL4Posix(FTI_Conf, FTI_Exec, FTI_Topo, FTI_Ckpt);
+   }
+   else {
+       switch(FTI_Conf->ioMode) {
+          case FTI_IO_MPI:
+             res = FTI_RecoverL4Mpi(FTI_Conf, FTI_Exec, FTI_Topo, FTI_Ckpt);
+             break;
+#ifdef ENABLE_SIONLIB // --> If SIONlib is installed
+          case FTI_IO_SIONLIB:
+             res = FTI_RecoverL4Sionlib(FTI_Conf, FTI_Exec, FTI_Topo, FTI_Ckpt);
+             break;
+#endif
+       }
+   }
+
+   return res;
+}
+
+/*-------------------------------------------------------------------------*/
+/**
+    @brief      It recovers L4 ckpt. files from the PFS using POSIX.
+    @param      FTI_Conf        Configuration metadata.
+    @param      FTI_Exec        Execution metadata.
+    @param      FTI_Topo        Topology metadata.
+    @param      FTI_Ckpt        Checkpoint metadata.
+    @return     integer         FTI_SCES if successful.
+
+    This function tries to recover the ckpt. files using the L4 ckpt. files
+    stored in the PFS. If at least one ckpt. file is missing in the PFS, we
+    consider this checkpoint unavailable.
+
+ **/
+/*-------------------------------------------------------------------------*/
+int FTI_RecoverL4Posix(FTIT_configuration* FTI_Conf, FTIT_execution* FTI_Exec,
+                  FTIT_topology* FTI_Topo, FTIT_checkpoint* FTI_Ckpt)
+{
+   int j, l, gs, erased[FTI_BUFS];
+   char gfn[FTI_BUFS], lfn[FTI_BUFS];
+   FILE *gfd, *lfd;
+
+   gs = FTI_Topo->groupSize;
+   if (FTI_Topo->nodeRank == 0 || FTI_Topo->nodeRank == 1) {
+      if (mkdir(FTI_Ckpt[1].dir, 0777) == -1) {
+         if (errno != EEXIST)
+            FTI_Print("Directory L1 could NOT be created.", FTI_WARN);
+      }
+   }
+   MPI_Barrier(FTI_COMM_WORLD);
+   // Checking erasures
+   if (FTI_CheckErasures(FTI_Conf, FTI_Exec, FTI_Topo, FTI_Ckpt, erased) != FTI_SCES) {
+      FTI_Print("Error checking erasures.", FTI_DBUG);
+      return FTI_NSCS;
+   }
+
+   l = 0;
+   // Counting erasures
+   for (j = 0; j < gs; j++) {
+      if (erased[j])
+         l++;
+   }
+   if (l > 0) {
+      FTI_Print("Checkpoint file missing at L4.", FTI_DBUG);
+      return FTI_NSCS;
+   }
+
+   // Open files
+   sprintf(FTI_Exec->meta[1].ckptFile, "Ckpt%d-Rank%d.fti", FTI_Exec->ckptID, FTI_Topo->myRank);
+   sprintf(FTI_Exec->meta[4].ckptFile, "Ckpt%d-Rank%d.fti", FTI_Exec->ckptID, FTI_Topo->myRank);
+   sprintf(lfn, "%s/%s", FTI_Ckpt[1].dir, FTI_Exec->meta[1].ckptFile);
+   sprintf(gfn, "%s/%s", FTI_Ckpt[4].dir, FTI_Exec->meta[4].ckptFile);
+
+   gfd = fopen(gfn, "rb");
+   if (gfd == NULL) {
+      FTI_Print("R4 cannot open the ckpt. file in the PFS.", FTI_WARN);
+      return FTI_NSCS;
+   }
+
+   lfd = fopen(lfn, "wb");
+   if (lfd == NULL) {
+      FTI_Print("R4 cannot open the local ckpt. file.", FTI_WARN);
+      fclose(gfd);
+      return FTI_NSCS;
+   }
+
+   char *readData = talloc(char, FTI_Conf->transferSize);
+   long bSize = FTI_Conf->transferSize;
+   long fs = FTI_Exec->meta[4].fs[0];
+   // Checkpoint files transfer from PFS
+   long pos = 0;
+   while (pos < fs) {
+      if ((fs - pos) < FTI_Conf->transferSize) {
+         bSize = fs - pos;
+      }
+
+      size_t bytes = fread(readData, sizeof(char), bSize, gfd);
+      if (ferror(gfd)) {
+         FTI_Print("R4 cannot read from the ckpt. file in the PFS.", FTI_DBUG);
+
+         free(readData);
+
+         fclose(gfd);
+         fclose(lfd);
+
+         return  FTI_NSCS;
+      }
+
+      fwrite(readData, sizeof(char), bytes, lfd);
+      if (ferror(lfd)) {
+         FTI_Print("R4 cannot write to the local ckpt. file.", FTI_DBUG);
+
+         free(readData);
+
+         fclose(gfd);
+         fclose(lfd);
+
+         return  FTI_NSCS;
+      }
+
+      pos = pos + bytes;
+   }
+
+   free(readData);
+
+   fclose(gfd);
+   fclose(lfd);
+
+   return FTI_SCES;
+}
+
+/*-------------------------------------------------------------------------*/
+/**
+    @brief      It recovers L4 ckpt. files from the PFS using MPI-I/O.
+    @param      FTI_Conf        Configuration metadata.
+    @param      FTI_Exec        Execution metadata.
+    @param      FTI_Topo        Topology metadata.
+    @param      FTI_Ckpt        Checkpoint metadata.
+    @return     integer         FTI_SCES if successful.
+
+    This function tries to recover the ckpt. files using the L4 ckpt. files
+    stored in the PFS. If at least one ckpt. file is missing in the PFS, we
+    consider this checkpoint unavailable.
+
+ **/
+/*-------------------------------------------------------------------------*/
+int FTI_RecoverL4Mpi(FTIT_configuration* FTI_Conf, FTIT_execution* FTI_Exec,
+      FTIT_topology* FTI_Topo, FTIT_checkpoint* FTI_Ckpt)
+{
+   int i, buf;
+   char gfn[FTI_BUFS], lfn[FTI_BUFS], mpi_err[FTI_BUFS], str[FTI_BUFS];
+
+   // TODO enable to set stripping unit in the config file (Maybe also other hints)
+   // enable collective buffer optimization
+   MPI_Info info;
+   MPI_Info_create(&info);
+   MPI_Info_set(info, "romio_cb_read", "enable");
+
+   // set stripping unit to 4MB
+   MPI_Info_set(info, "stripping_unit", "4194304");
+
+   sprintf(FTI_Exec->meta[1].ckptFile, "Ckpt%d-Rank%d.fti", FTI_Exec->ckptID, FTI_Topo->myRank);
+   sprintf(FTI_Exec->meta[4].ckptFile, "Ckpt%d-mpiio.fti", FTI_Exec->ckptID);
+   sprintf(lfn, "%s/%s", FTI_Ckpt[1].dir, FTI_Exec->meta[1].ckptFile);
+   sprintf(gfn, "%s/%s", FTI_Ckpt[4].dir, FTI_Exec->meta[4].ckptFile);
+
+   // open parallel file
+   MPI_File pfh;
+   buf = MPI_File_open(FTI_COMM_WORLD, gfn, MPI_MODE_RDWR, info, &pfh);
+   // check if successful
+   if (buf != 0) {
+      errno = 0;
+      MPI_Error_string(buf, mpi_err, NULL);
+      if (buf != MPI_ERR_NO_SUCH_FILE) {
+         snprintf(str, FTI_BUFS, "Unable to access file [MPI ERROR - %i] %s", buf, mpi_err);
+         FTI_Print(str, FTI_EROR);
+      }
+      return FTI_NSCS;
+   }
+
+   // create local directories
+   if (mkdir(FTI_Ckpt[1].dir, 0777) == -1) {
+      if (errno != EEXIST) {
+          FTI_Print("Directory L1 could NOT be created.", FTI_WARN);
+      }
+   }
+
+   // collect chunksizes of other ranks
+   MPI_Offset* chunkSizes = talloc(MPI_Offset, FTI_Topo->nbApprocs*FTI_Topo->nbNodes);
+   MPI_Allgather(FTI_Exec->meta[4].fs, 1, MPI_OFFSET, chunkSizes, 1, MPI_OFFSET, FTI_COMM_WORLD);
+
+   MPI_Offset offset = 0;
+   // set file offset
+   for (i = 0; i < FTI_Topo->splitRank; i++) {
+      offset += chunkSizes[i];
+   }
+   free(chunkSizes);
+
+   FILE *lfd = fopen(lfn, "wb");
+   if (lfd == NULL) {
+      FTI_Print("R4 cannot open the local ckpt. file.", FTI_DBUG);
+      MPI_File_close(&pfh);
+      return FTI_NSCS;
+   }
+
+   long fs = FTI_Exec->meta[4].fs[0];
+   char *readData = talloc(char, FTI_Conf->transferSize);
+   long bSize = FTI_Conf->transferSize;
+   long pos = 0;
+   // Checkpoint files transfer from PFS
+   while (pos < fs) {
+       if ((fs - pos) < FTI_Conf->transferSize) {
+           bSize = fs - pos;
+       }
+      // read block in parallel file
+      buf = MPI_File_read_at(pfh, offset, readData, bSize, MPI_BYTE, MPI_STATUS_IGNORE);
+      // check if successful
+      if (buf != 0) {
+         errno = 0;
+         MPI_Error_string(buf, mpi_err, NULL);
+         snprintf(str, FTI_BUFS, "R4 cannot read from the ckpt. file in the PFS. [MPI ERROR - %i] %s", buf, mpi_err);
+         FTI_Print(str, FTI_EROR);
+         free(readData);
+         MPI_File_close(&pfh);
+         fclose(lfd);
+         return FTI_NSCS;
+      }
+
+      fwrite(readData, sizeof(char), bSize, lfd);
+      if (ferror(lfd)) {
+         FTI_Print("R4 cannot write to the local ckpt. file.", FTI_DBUG);
+         free(readData);
+         fclose(lfd);
+         MPI_File_close(&pfh);
+         return  FTI_NSCS;
+      }
+
+      offset += bSize;
+      pos = pos + bSize;
+   }
+
+   free(readData);
+   fclose(lfd);
+
+   if (MPI_File_close(&pfh) != 0) {
+      FTI_Print("Cannot close MPI file.", FTI_WARN);
+      return FTI_NSCS;
+   }
+
+   return FTI_SCES;
+}
+
+/*-------------------------------------------------------------------------*/
+/**
+    @brief      It recovers L4 ckpt. files from the PFS using SIONlib.
+    @param      FTI_Conf        Configuration metadata.
+    @param      FTI_Exec        Execution metadata.
+    @param      FTI_Topo        Topology metadata.
+    @param      FTI_Ckpt        Checkpoint metadata.
+    @return     integer         FTI_SCES if successful.
+
+    This function tries to recover the ckpt. files using the L4 ckpt. files
+    stored in the PFS. If at least one ckpt. file is missing in the PFS, we
+    consider this checkpoint unavailable.
+
+ **/
+/*-------------------------------------------------------------------------*/
+#ifdef ENABLE_SIONLIB // --> If SIONlib is installed
+int FTI_RecoverL4Sionlib(FTIT_configuration* FTI_Conf, FTIT_execution* FTI_Exec,
+      FTIT_topology* FTI_Topo, FTIT_checkpoint* FTI_Ckpt)
+{
+   int res;
+   char str[FTI_BUFS], gfn[FTI_BUFS], lfn[FTI_BUFS];
+
+   if (mkdir(FTI_Ckpt[1].dir, 0777) == -1) {
+       if (errno != EEXIST) {
+           FTI_Print("Directory L1 could NOT be created.", FTI_WARN);
+       }
+   }
+
+   sprintf(FTI_Exec->meta[1].ckptFile, "Ckpt%d-Rank%d.fti", FTI_Exec->ckptID, FTI_Topo->myRank);
+   sprintf(FTI_Exec->meta[4].ckptFile, "Ckpt%d-sionlib.fti", FTI_Exec->ckptID);
+   sprintf(lfn, "%s/%s", FTI_Ckpt[1].dir, FTI_Exec->meta[1].ckptFile);
+   sprintf(gfn, "%s/%s", FTI_Ckpt[4].dir, FTI_Exec->meta[4].ckptFile);
+
+   // this is done, since sionlib aborts if the file is not readable.
+   if (access(gfn, F_OK) != 0) {
+      return FTI_NSCS;
+   }
+
+   int numFiles = 1;
+   int nlocaltasks = 1;
+   int* file_map = calloc(1, sizeof(int));
+   int* ranks = talloc(int, 1);
+   int* rank_map = talloc(int, 1);
+   sion_int64* chunkSizes = talloc(sion_int64, 1);
+   int fsblksize = -1;
+   chunkSizes[0] = FTI_Exec->meta[4].fs[0];
+   ranks[0] = FTI_Topo->splitRank;
+   rank_map[0] = FTI_Topo->splitRank;
+   int sid = sion_paropen_mapped_mpi(gfn, "rb,posix", &numFiles, FTI_COMM_WORLD, &nlocaltasks, &ranks, &chunkSizes, &file_map, &rank_map, &fsblksize, NULL);
+
+   FILE* lfd = fopen(lfn, "wb");
+   if (lfd == NULL) {
+      FTI_Print("R4 cannot open the local ckpt. file.", FTI_DBUG);
+      sion_parclose_mapped_mpi(sid);
+      free(file_map);
+      free(ranks);
+      free(rank_map);
+      free(chunkSizes);
+      return FTI_NSCS;
+   }
+
+   res = sion_seek(sid, FTI_Topo->splitRank, SION_CURRENT_BLK, SION_CURRENT_POS);
+   // check if successful
+   if (res != SION_SUCCESS) {
+      FTI_Print("SIONlib: Could not set file pointer", FTI_EROR);
+      sion_parclose_mapped_mpi(sid);
+      free(file_map);
+      free(ranks);
+      free(rank_map);
+      free(chunkSizes);
+      fclose(lfd);
+      return FTI_NSCS;
+   }
+
+   // Checkpoint files transfer from PFS
+   while (!sion_feof(sid)) {
+      long fs = FTI_Exec->meta[4].fs[0];
+      char *readData = talloc(char, FTI_Conf->transferSize);
+      long bSize = FTI_Conf->transferSize;
+      long pos = 0;
+      // Checkpoint files transfer from PFS
+      while (pos < fs) {
+         if ((fs - pos) < FTI_Conf->transferSize) {
+             bSize = fs - pos;
+         }
+         res = sion_fread(readData, sizeof(char), bSize, sid);
+         if (res != bSize) {
+            sprintf(str, "SIONlib: Unable to read %lu Bytes from file", bSize);
+            FTI_Print(str, FTI_EROR);
+            sion_parclose_mapped_mpi(sid);
+            free(file_map);
+            free(ranks);
+            free(rank_map);
+            free(chunkSizes);
+            free(readData);
+            fclose(lfd);
+            return FTI_NSCS;
+         }
+
+         fwrite(readData, sizeof(char), bSize, lfd);
+         if (ferror(lfd)) {
+            FTI_Print("R4 cannot write to the local ckpt. file.", FTI_DBUG);
+            free(readData);
+            fclose(lfd);
+            sion_parclose_mapped_mpi(sid);
+            free(file_map);
+            free(ranks);
+            free(rank_map);
+            free(chunkSizes);
+            return  FTI_NSCS;
+         }
+
+         pos = pos + bSize;
+      }
+      free(readData);
+   }
+
+   fclose(lfd);
+
+   sion_parclose_mapped_mpi(sid);
+   free(file_map);
+   free(ranks);
+   free(rank_map);
+   free(chunkSizes);
+
+   return FTI_SCES;
+}
+#endif