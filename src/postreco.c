/**
 *  Copyright (c) 2017 Leonardo A. Bautista-Gomez
 *  All rights reserved
 *
 *  FTI - A multi-level checkpointing library for C/C++/Fortran applications
 *
 *  Revision 1.0 : Fault Tolerance Interface (FTI)
 *
 *  Redistribution and use in source and binary forms, with or without
 *  modification, are permitted provided that the following conditions are met:
 *
 *  1. Redistributions of source code must retain the above copyright notice, this
 *  list of conditions and the following disclaimer.
 *
 *  2. Redistributions in binary form must reproduce the above copyright notice,
 *  this list of conditions and the following disclaimer in the documentation
 *  and/or other materials provided with the distribution.
 *
 *  3. Neither the name of the copyright holder nor the names of its contributors
 *  may be used to endorse or promote products derived from this software without
 *  specific prior written permission.
 *
 *  THIS SOFTWARE IS PROVIDED BY THE COPYRIGHT HOLDERS AND CONTRIBUTORS "AS IS" AND
 *  ANY EXPRESS OR IMPLIED WARRANTIES, INCLUDING, BUT NOT LIMITED TO, THE IMPLIED
 *  WARRANTIES OF MERCHANTABILITY AND FITNESS FOR A PARTICULAR PURPOSE ARE
 *  DISCLAIMED. IN NO EVENT SHALL THE COPYRIGHT HOLDER OR CONTRIBUTORS BE LIABLE
 *  FOR ANY DIRECT, INDIRECT, INCIDENTAL, SPECIAL, EXEMPLARY, OR CONSEQUENTIAL
 *  DAMAGES (INCLUDING, BUT NOT LIMITED TO, PROCUREMENT OF SUBSTITUTE GOODS OR
 *  SERVICES; LOSS OF USE, DATA, OR PROFITS; OR BUSINESS INTERRUPTION) HOWEVER
 *  CAUSED AND ON ANY THEORY OF LIABILITY, WHETHER IN CONTRACT, STRICT LIABILITY,
 *  OR TORT (INCLUDING NEGLIGENCE OR OTHERWISE) ARISING IN ANY WAY OUT OF THE USE
 *  OF THIS SOFTWARE, EVEN IF ADVISED OF THE POSSIBILITY OF SUCH DAMAGE.
 *
 *  @file   postreco.c
 *  @date   October, 2017
 *  @brief  Post recovery functions for the FTI library.
 */
#include "interface.h"

/*-------------------------------------------------------------------------*/
/**
  @brief      It recovers a set of ckpt. files using RS decoding.
  @param      FTI_Conf        Configuration metadata.
  @param      FTI_Exec        Execution metadata.
  @param      FTI_Topo        Topology metadata.
  @param      FTI_Ckpt        Checkpoint metadata.
  @param      erased          The array of erasures.
  @return     integer         FTI_SCES if successful.

  This function tries to recover the L3 ckpt. files missing using the
  RS decoding.

 **/
/*-------------------------------------------------------------------------*/
int FTI_Decode(FTIT_configuration* FTI_Conf, FTIT_execution* FTI_Exec,
        FTIT_topology* FTI_Topo, FTIT_checkpoint* FTI_Ckpt, int* erased)
{
    
    int ckptID, rank;
    sscanf(FTI_Exec->meta[3].ckptFile, "Ckpt%d-Rank%d.fti", &ckptID, &rank);
    char fn[FTI_BUFS], efn[FTI_BUFS];
    sprintf(efn, "%s/Ckpt%d-RSed%d.fti", FTI_Ckpt[3].dir, ckptID, rank);
    sprintf(fn, "%s/%s", FTI_Ckpt[3].dir, FTI_Exec->meta[3].ckptFile);
    
    int bs = FTI_Conf->blockSize;
    int k = FTI_Topo->groupSize;
    int m = k;

    long fs = FTI_Exec->meta[3].fs[0];
    
    char** data = talloc(char*, k);
    char** coding = talloc(char*, m);
    char* dataTmp = talloc(char, FTI_Conf->blockSize* k);
    int* dm_ids = talloc(int, k);
    int* decMatrix = talloc(int, k* k);
    int* tmpmat = talloc(int, k* k);
    int* matrix = talloc(int, k* k);
    int i, j;
    for (i = 0; i < FTI_Topo->groupSize; i++) {
        for (j = 0; j < FTI_Topo->groupSize; j++) {
            matrix[i * FTI_Topo->groupSize + j] = galois_single_divide(1, i ^ (FTI_Topo->groupSize + j), FTI_Conf->l3WordSize);
        }
    }
    for (i = 0; i < m; i++) {
        coding[i] = talloc(char, FTI_Conf->blockSize);
        data[i] = talloc(char, FTI_Conf->blockSize);
    }
    j = 0;
    for (i = 0; j < k; i++) {
        if (erased[i] == 0) {
            dm_ids[j] = i;
            j++;
        }
    }
    // Building the matrix
    for (i = 0; i < k; i++) {
        if (dm_ids[i] < k) {
            for (j = 0; j < k; j++) {
                tmpmat[i * k + j] = 0;
            }
            tmpmat[i * k + dm_ids[i]] = 1;
        }
        else {
            for (j = 0; j < k; j++) {
                tmpmat[i * k + j] = matrix[(dm_ids[i] - k) * k + j];
            }
        }
    }
    
    // Inversing the matrix
    if (jerasure_invert_matrix(tmpmat, decMatrix, k, FTI_Conf->l3WordSize) < 0) {
        FTI_Print("Error inversing matrix", FTI_DBUG);

        for (i = 0; i < m; i++) {
            free(coding[i]);
            free(data[i]);
        }
        free(tmpmat);
        free(dm_ids);
        free(decMatrix);
        free(matrix);
        free(data);
        free(dataTmp);
        free(coding);

        return FTI_NSCS;
    }
    
    FILE *fd, *efd;
    long maxFs = FTI_Exec->meta[3].maxFs[0];
    long ps = ((maxFs / FTI_Conf->blockSize)) * FTI_Conf->blockSize;
    if (ps < maxFs) {
        ps = ps + FTI_Conf->blockSize; // Calculating padding size
    }
    if (erased[FTI_Topo->groupRank] == 0) { // Resize and open files
        if (truncate(fn, maxFs) == -1) {
            FTI_Print("Error with truncate on checkpoint file", FTI_DBUG);

            for (i = 0; i < m; i++) {
                free(coding[i]);
                free(data[i]);
            }

            free(tmpmat);
            free(dm_ids);
            free(decMatrix);
            free(matrix);
            free(data);
            free(dataTmp);
            free(coding);

            return FTI_NSCS;
        }
        fd = fopen(fn, "rb");
    }
    else {
        fd = fopen(fn, "wb");
    }

    if (erased[FTI_Topo->groupRank + FTI_Topo->groupSize] == 0) {
        efd = fopen(efn, "rb");
    }
    else {
        efd = fopen(efn, "wb");
    }
    if (fd == NULL) {
        FTI_Print("R3 cannot open checkpoint file.", FTI_DBUG);

        if (efd) {
            fclose(efd);
        }
        for (i = 0; i < m; i++) {
            free(coding[i]);
            free(data[i]);
        }
        free(tmpmat);
        free(dm_ids);
        free(decMatrix);
        free(matrix);
        free(data);
        free(dataTmp);
        free(coding);

        return FTI_NSCS;
    }
    
    if (efd == NULL) {
        FTI_Print("R3 cannot open encoded ckpt. file.", FTI_DBUG);

        fclose(fd);

        for (i = 0; i < m; i++) {
            free(coding[i]);
            free(data[i]);
        }
        free(tmpmat);
        free(dm_ids);
        free(decMatrix);
        free(matrix);
        free(data);
        free(dataTmp);
        free(coding);

        return FTI_NSCS;
    }

    // Main loop, block by block
    long pos = 0; 
    int remBsize = bs;
    
    MD5_CTX md5ctxRS;
    MD5_Init(&md5ctxRS);
    while (pos < ps) {
        
        if ((maxFs - pos) < bs) {
            remBsize = maxFs - pos;
        }
    
        // Reading the data
        if (erased[FTI_Topo->groupRank] == 0) {
            fread(data[FTI_Topo->groupRank] + 0, sizeof(char), remBsize, fd);

            if (ferror(fd)) {
                FTI_Print("R3 cannot from the ckpt. file.", FTI_DBUG);

                fclose(fd);
                fclose(efd);

                for (i = 0; i < m; i++) {
                    free(coding[i]);
                    free(data[i]);
                }
                free(tmpmat);
                free(dm_ids);
                free(decMatrix);
                free(matrix);
                free(data);
                free(dataTmp);
                free(coding);

                return FTI_NSCS;
            }
        }
        else {
            bzero(data[FTI_Topo->groupRank], remBsize);
        } // Erasure found
    
        if (erased[FTI_Topo->groupRank + FTI_Topo->groupSize] == 0) {
            fread(coding[FTI_Topo->groupRank] + 0, sizeof(char), remBsize, efd);
            if (ferror(efd)) {
                FTI_Print("R3 cannot from the encoded ckpt. file.", FTI_DBUG);

                fclose(fd);
                fclose(efd);

                for (i = 0; i < m; i++) {
                    free(coding[i]);
                    free(data[i]);
                }
                free(tmpmat);
                free(dm_ids);
                free(decMatrix);
                free(matrix);
                free(data);
                free(dataTmp);
                free(coding);

                return FTI_NSCS;
            }
        }
        else {
            bzero(coding[FTI_Topo->groupRank], remBsize);
        }
    
        MPI_Allgather(data[FTI_Topo->groupRank] + 0, remBsize, MPI_CHAR, dataTmp, remBsize, MPI_CHAR, FTI_Exec->groupComm);
        for (i = 0; i < k; i++) {
            memcpy(data[i] + 0, &(dataTmp[i * remBsize]), sizeof(char) * remBsize);
        }

        MPI_Allgather(coding[FTI_Topo->groupRank] + 0, remBsize, MPI_CHAR, dataTmp, remBsize, MPI_CHAR, FTI_Exec->groupComm);
        for (i = 0; i < k; i++) {
            memcpy(coding[i] + 0, &(dataTmp[i * remBsize]), sizeof(char) * remBsize);
        }
    
        // Decoding the lost data work
        if (erased[FTI_Topo->groupRank]) {
            jerasure_matrix_dotprod(k, FTI_Conf->l3WordSize, decMatrix + (FTI_Topo->groupRank * k), dm_ids, FTI_Topo->groupRank, data, coding, remBsize);
        }

        MPI_Allgather(data[FTI_Topo->groupRank] + 0, remBsize, MPI_CHAR, dataTmp, remBsize, MPI_CHAR, FTI_Exec->groupComm);
        for (i = 0; i < k; i++) {
            memcpy(data[i] + 0, &(dataTmp[i * remBsize]), sizeof(char) * remBsize);
        }

        // Finally, re-encode any erased encoded checkpoint file
        if (erased[FTI_Topo->groupRank + k]) {
            jerasure_matrix_dotprod(k, FTI_Conf->l3WordSize, matrix + (FTI_Topo->groupRank * k), NULL, FTI_Topo->groupRank + k, data, coding, remBsize);
        }
        if (erased[FTI_Topo->groupRank]) {
            fwrite(data[FTI_Topo->groupRank] + 0, sizeof(char), remBsize, fd);
        }
        if (erased[FTI_Topo->groupRank + k]) {
            MD5_Update(&md5ctxRS, coding[FTI_Topo->groupRank], remBsize); 
            fwrite(coding[FTI_Topo->groupRank] + 0, sizeof(char), remBsize, efd);
        }

        pos = pos + bs;
    }
    unsigned char hashRS[MD5_DIGEST_LENGTH];
    MD5_Final( hashRS, &md5ctxRS );
    

    // Closing files
    fclose(fd);
    fclose(efd);
    
    // FTI-FF: if file ckpt file deleted, determine fs from recovered file
    if ( FTI_Conf->ioMode == FTI_IO_FTIFF && erased[FTI_Topo->groupRank] ) {
        int ifd = open(fn, O_RDONLY);
        FTIFF_metaInfo *metaInfo = malloc( sizeof( FTIFF_metaInfo ) );
        long offset;
        syncfs(ifd);
        offset = lseek(ifd, 0, SEEK_SET);
        read( ifd, metaInfo, sizeof(FTIFF_metaInfo) );
        fs = metaInfo->fs;
        FTI_Exec->meta[3].fs[0] = fs;
        free( metaInfo );
        close( ifd );
    }            
    
    // FTI-FF: if encoded file deleted, append meta data to encoded file
    if ( FTI_Conf->ioMode == FTI_IO_FTIFF && erased[FTI_Topo->groupRank + k] ) {
        
        FTIFF_metaInfo *FTIFFMeta = malloc( sizeof( FTIFF_metaInfo) );
        
        // get timestamp
        struct timespec ntime;
        clock_gettime(CLOCK_REALTIME, &ntime);
        
        FTIFFMeta->timestamp = ntime.tv_sec*1000000000 + ntime.tv_nsec;
        FTIFFMeta->fs = maxFs;
        FTIFFMeta->ptFs = -1;
        FTIFFMeta->maxFs = maxFs;
        FTIFFMeta->ckptSize = fs;
        
        char checksum[MD5_DIGEST_STRING_LENGTH];
        int ii = 0;
        for(i = 0; i < MD5_DIGEST_LENGTH; i++) {
            sprintf(&checksum[ii], "%02x", hashRS[i]);
            ii+=2;
        }
        strcpy(FTIFFMeta->checksum, checksum);

        // add hash of meta info to meta info structure
        FTIFF_GetHashMetaInfo( FTIFFMeta->myHash, FTIFFMeta );

        // append meta info to RS file
        int ifd = open(efn, O_WRONLY|O_APPEND);
        write( ifd, FTIFFMeta, sizeof(FTIFF_metaInfo) );
        close( ifd );
    }

    if (truncate(fn, fs) == -1) {
        FTI_Print("R3 cannot re-truncate checkpoint file.", FTI_WARN);

        for (i = 0; i < m; i++) {
            free(coding[i]);
            free(data[i]);
        }
        free(tmpmat);
        free(dm_ids);
        free(decMatrix);
        free(matrix);
        free(data);
        free(dataTmp);
        free(coding);

        return FTI_NSCS;
    }

    for (i = 0; i < m; i++) {
        free(coding[i]);
        free(data[i]);
    }
    free(tmpmat);
    free(dm_ids);
    free(decMatrix);
    free(matrix);
    free(data);
    free(dataTmp);
    free(coding);

    return FTI_SCES;
}

/*-------------------------------------------------------------------------*/
/**
  @brief      It checks that all L1 ckpt. files are present.
  @param      FTI_Conf        Configuration metadata.
  @param      FTI_Exec        Execution metadata.
  @param      FTI_Topo        Topology metadata.
  @param      FTI_Ckpt        Checkpoint metadata.
  @return     integer         FTI_SCES if successful.

  This function detects all the erasures for L1. If there is at least one,
  L1 is not considered as recoverable.

 **/
/*-------------------------------------------------------------------------*/
int FTI_RecoverL1(FTIT_configuration* FTI_Conf, FTIT_execution* FTI_Exec,
        FTIT_topology* FTI_Topo, FTIT_checkpoint* FTI_Ckpt)
{
   if (FTI_Conf->ioMode == FTI_IO_FTIFF) {
        if ( FTIFF_CheckL1RecoverInit( FTI_Exec, FTI_Topo, FTI_Ckpt ) != FTI_SCES ) {
            FTI_Print("No restart possible from L1. Ckpt files missing.", FTI_DBUG);
            return FTI_NSCS;
        }
   } 
   
   else {
       int erased[FTI_BUFS]; // FTI_BUFS > 32*3
       if (FTI_CheckErasures(FTI_Conf, FTI_Exec, FTI_Topo, FTI_Ckpt, erased) != FTI_SCES) {
           FTI_Print("Error checking erasures.", FTI_DBUG);
           return FTI_NSCS;
       }
       int buf = 0;
       int i;
       for (i = 0; i < FTI_Topo->groupSize; i++) {
           if (erased[i]) {
               buf++; // Counting erasures
           }
       }
       if (buf > 0) {
           FTI_Print("Checkpoint files missing at L1.", FTI_WARN);
           return FTI_NSCS;
       }
   }
   return FTI_SCES;
}

/*-------------------------------------------------------------------------*/
/**
  @brief      It sends checkpint file.
  @param      FTI_Conf        Configuration metadata.
  @param      FTI_Exec        Execution metadata.
  @param      FTI_Ckpt        Checkpoint metadata.
  @param      destination     destination group rank.
  @param      ptner           0 if sending Ckpt, 1 if PtnerCkpt.
  @return     integer         FTI_SCES if successful.

  This function sends Ckpt or PtnerCkpt file from partner proccess.

 **/
/*-------------------------------------------------------------------------*/
int FTI_SendCkptFileL2(FTIT_configuration* FTI_Conf, FTIT_execution* FTI_Exec,
        FTIT_checkpoint* FTI_Ckpt, int destination, int ptner)
{
    long toSend ; // remaining data to send
    char filename[FTI_BUFS], str[FTI_BUFS];
    if (ptner) {    //if want to send Ptner file
        int ckptID, rank;
        sscanf(FTI_Exec->meta[2].ckptFile, "Ckpt%d-Rank%d.fti", &ckptID, &rank); //do we need this from filename?
        sprintf(filename, "%s/Ckpt%d-Pcof%d.fti", FTI_Ckpt[2].dir, ckptID, rank);
        toSend = FTI_Exec->meta[2].pfs[0];
    } else {    //if want to send Ckpt file
        sprintf(filename, "%s/%s", FTI_Ckpt[2].dir, FTI_Exec->meta[2].ckptFile);
        toSend = FTI_Exec->meta[2].fs[0];
    }

    sprintf(str, "Opening file (rb) (%s) (L2).", filename);
    FTI_Print(str, FTI_DBUG);
    FILE* fileDesc = fopen(filename, "rb");
    if (fileDesc == NULL) {
        FTI_Print("R2 cannot open the partner ckpt. file.", FTI_WARN);
        return FTI_NSCS;
    }
    char* buffer = talloc(char, FTI_Conf->blockSize);

    while (toSend > 0) {
        int sendSize = (toSend > FTI_Conf->blockSize) ? FTI_Conf->blockSize : toSend;
        size_t bytes = fread(buffer, sizeof(char), sendSize, fileDesc);

        if (ferror(fileDesc)) {
            FTI_Print("Error reading the data from the ckpt. file.", FTI_WARN);

            fclose(fileDesc);
            free(buffer);

            return FTI_NSCS;
        }
        MPI_Send(buffer, bytes, MPI_CHAR, destination, FTI_Conf->tag, FTI_Exec->groupComm);
        toSend -= bytes;
    }

    fclose(fileDesc);
    free(buffer);

    return FTI_SCES;
}

/*-------------------------------------------------------------------------*/
/**
  @brief      It receives checkpint file.
  @param      FTI_Conf        Configuration metadata.
  @param      FTI_Exec        Execution metadata.
  @param      FTI_Ckpt        Checkpoint metadata.
  @param      source          Source group rank.
  @param      ptner           0 if receiving Ckpt, 1 if PtnerCkpt.
  @return     integer         FTI_SCES if successful.

  This function receives Ckpt or PtnerCkpt file from partner proccess.

 **/
/*-------------------------------------------------------------------------*/
int FTI_RecvCkptFileL2(FTIT_configuration* FTI_Conf, FTIT_execution* FTI_Exec,
        FTIT_checkpoint* FTI_Ckpt, int source, int ptner)
{
    long toRecv;    //remaining data to receive
    char filename[FTI_BUFS], str[FTI_BUFS];
    if (ptner) { //if want to receive Ptner file
        int ckptID, rank;
        sscanf(FTI_Exec->meta[2].ckptFile, "Ckpt%d-Rank%d.fti", &ckptID, &rank);
        sprintf(filename, "%s/Ckpt%d-Pcof%d.fti", FTI_Ckpt[2].dir, FTI_Exec->ckptID, rank);
        toRecv = FTI_Exec->meta[2].pfs[0];
    } else { //if want to receive Ckpt file
        sprintf(filename, "%s/%s", FTI_Ckpt[2].dir, FTI_Exec->meta[2].ckptFile);
        toRecv = FTI_Exec->meta[2].fs[0];
    }

    sprintf(str, "Opening file (wb) (%s) (L2).", filename);
    FTI_Print(str, FTI_DBUG);
    FILE* fileDesc = fopen(filename, "wb");
    if (fileDesc == NULL) {
        FTI_Print("R2 cannot open the file.", FTI_WARN);
        return FTI_NSCS;
    }
    char* buffer = talloc(char, FTI_Conf->blockSize);

    while (toRecv > 0) {
        int recvSize = (toRecv > FTI_Conf->blockSize) ? FTI_Conf->blockSize : toRecv;
        MPI_Recv(buffer, recvSize, MPI_CHAR, source, FTI_Conf->tag, FTI_Exec->groupComm, MPI_STATUS_IGNORE);
        fwrite(buffer, sizeof(char), recvSize, fileDesc);

        if (ferror(fileDesc)) {
            FTI_Print("Error writing the data to the file.", FTI_WARN);

            fclose(fileDesc);
            free(buffer);

            return FTI_NSCS;
        }

        toRecv -= recvSize;
    }

    fclose(fileDesc);
    free(buffer);

    return FTI_SCES;
}

/*-------------------------------------------------------------------------*/
/**
  @brief      It recovers L2 ckpt. files using the partner copy.
  @param      FTI_Conf        Configuration metadata.
  @param      FTI_Exec        Execution metadata.
  @param      FTI_Topo        Topology metadata.
  @param      FTI_Ckpt        Checkpoint metadata.
  @return     integer         FTI_SCES if successful.

  This function tries to recover the L2 ckpt. files missing using the
  partner copy. If a ckpt. file and its copy are both missing, then we
  consider this checkpoint unavailable.

 **/
/*-------------------------------------------------------------------------*/
int FTI_RecoverL2(FTIT_configuration* FTI_Conf, FTIT_execution* FTI_Exec,
        FTIT_topology* FTI_Topo, FTIT_checkpoint* FTI_Ckpt)
{
    if (mkdir(FTI_Ckpt[2].dir, 0777) == -1) {
        if (errno != EEXIST) {
            FTI_Print("Cannot create directory", FTI_EROR);
        }
    }

    int erased[FTI_BUFS];
    int source = FTI_Topo->right; //to receive Ptner file from this process (to recover)
    int destination = FTI_Topo->left; //to send Ptner file (to let him recover)
    int res;

    if (FTI_Conf->ioMode == FTI_IO_FTIFF) {
        
        enum {
            LEFT_FILE,  // ckpt file of left partner (on left node)
            MY_FILE,    // my ckpt file (on my node)
            MY_COPY,    // copy of my ckpt file (on right node)
            LEFT_COPY   // copy of ckpt file of my left partner (on my node)
        };
        
        int exists[4];
        
        if ( FTIFF_CheckL2RecoverInit( FTI_Exec, FTI_Topo, FTI_Ckpt, exists ) != FTI_SCES ) {
            FTI_Print("No restart possible from L2. Ckpt files missing.", FTI_DBUG);
            return FTI_NSCS;
        }

        memset(erased, 0x0, FTI_BUFS*sizeof(int));

        erased[destination] = !exists[LEFT_FILE];
        erased[FTI_Topo->groupRank] = !exists[MY_FILE];
        erased[source + FTI_Topo->groupSize] = !exists[MY_COPY];
        erased[FTI_Topo->groupRank + FTI_Topo->groupSize] = !exists[LEFT_COPY];

    } 
   
    else {
        // Checking erasures
        if (FTI_CheckErasures(FTI_Conf, FTI_Exec, FTI_Topo, FTI_Ckpt, erased) != FTI_SCES) {
            FTI_Print("Error checking erasures.", FTI_WARN);
            return FTI_NSCS;
        }

        int i = 0;
        int j;
        for (j = 0; j < FTI_Topo->groupSize * 2; j++) {
            if (erased[j]) {
                i++; // Counting erasures
            }
        }

        if (i == 0) {
            FTI_Print("Have all checkpoint files.", FTI_DBUG);
            return FTI_SCES;
        }

        res = FTI_SCES;
        if (erased[FTI_Topo->groupRank] && erased[source + FTI_Topo->groupSize]) {
            FTI_Print("My checkpoint file and partner copy have been lost", FTI_WARN);
            res = FTI_NSCS;
        }

        if (erased[FTI_Topo->groupRank + FTI_Topo->groupSize] && erased[destination]) {
            FTI_Print("My Ptner checkpoint file and his checkpoint file have been lost", FTI_WARN);
            res = FTI_NSCS;
        }

        int allRes;
        MPI_Allreduce(&res, &allRes, 1, MPI_INT, MPI_SUM, FTI_Exec->groupComm);
        if (allRes != FTI_SCES) {
            return FTI_NSCS;
        }

    }
    //recover checkpoint files
    if (FTI_Topo->groupRank % 2) {
        if (erased[destination]) { //first send file
            res = FTI_SendCkptFileL2(FTI_Conf, FTI_Exec, FTI_Ckpt, destination, 1);
            if (res != FTI_SCES) {
                return FTI_NSCS;
            }
        }
        if (erased[FTI_Topo->groupRank]) { //then receive file
            res = FTI_RecvCkptFileL2(FTI_Conf, FTI_Exec, FTI_Ckpt, source, 0);
            if (res != FTI_SCES) {
                return FTI_NSCS;
            }
        }
    } else {
        if (erased[FTI_Topo->groupRank]) { //first receive file
            res = FTI_RecvCkptFileL2(FTI_Conf, FTI_Exec, FTI_Ckpt, source, 0);
            if (res != FTI_SCES) {
                return FTI_NSCS;
            }
        }

        if (erased[destination]) { //then send file
            res = FTI_SendCkptFileL2(FTI_Conf, FTI_Exec, FTI_Ckpt, destination, 1);
            if (res != FTI_SCES) {
                return FTI_NSCS;
            }
        }
    }

    //recover partner files
    if (FTI_Topo->groupRank % 2) {
        if (erased[source + FTI_Topo->groupSize]) { //fisrst send file
            res = FTI_SendCkptFileL2(FTI_Conf, FTI_Exec, FTI_Ckpt, source, 0);
            if (res != FTI_SCES) {
                return FTI_NSCS;
            }
        }
        if (erased[FTI_Topo->groupRank + FTI_Topo->groupSize]) { //receive file
            res = FTI_RecvCkptFileL2(FTI_Conf, FTI_Exec, FTI_Ckpt, destination, 1);
            if (res != FTI_SCES) {
                return FTI_NSCS;
            }
        }
    } else {
        if (erased[FTI_Topo->groupRank + FTI_Topo->groupSize]) { //first receive file
            res = FTI_RecvCkptFileL2(FTI_Conf, FTI_Exec, FTI_Ckpt, destination, 1);
            if (res != FTI_SCES) {
                return FTI_NSCS;
            }
        }

        if (erased[source + FTI_Topo->groupSize]) { //send file
            res = FTI_SendCkptFileL2(FTI_Conf, FTI_Exec, FTI_Ckpt, source, 0);
            if (res != FTI_SCES) {
                return FTI_NSCS;
            }
        }
    }
    
    return FTI_SCES;
}

/*-------------------------------------------------------------------------*/
/**
  @brief      It recovers L3 ckpt. files ordering the RS decoding algorithm.
  @param      FTI_Conf        Configuration metadata.
  @param      FTI_Exec        Execution metadata.
  @param      FTI_Topo        Topology metadata.
  @param      FTI_Ckpt        Checkpoint metadata.
  @return     integer         FTI_SCES if successful.

  This function tries to recover the L3 ckpt. files missing using the
  RS decoding. If to many files are missing in the group, then we
  consider this checkpoint unavailable.

 **/
/*-------------------------------------------------------------------------*/
int FTI_RecoverL3(FTIT_configuration* FTI_Conf, FTIT_execution* FTI_Exec,
        FTIT_topology* FTI_Topo, FTIT_checkpoint* FTI_Ckpt)
{
    if (mkdir(FTI_Ckpt[3].dir, 0777) == -1) {
        if (errno != EEXIST) {
            FTI_Print("Cannot create directory", FTI_EROR);
        }
    }

    int erased[FTI_BUFS];
    
    if (FTI_Conf->ioMode == FTI_IO_FTIFF) {
        
        if ( FTIFF_CheckL3RecoverInit( FTI_Exec, FTI_Topo, FTI_Ckpt, erased ) != FTI_SCES ) {
            FTI_Print("No restart possible from L3. Ckpt files missing.", FTI_DBUG);
            return FTI_NSCS;
        }

    } 
   
    else {
    
        // Checking erasures
        if (FTI_CheckErasures(FTI_Conf, FTI_Exec, FTI_Topo, FTI_Ckpt, erased) != FTI_SCES) {
            FTI_Print("Error checking erasures.", FTI_DBUG);
            return FTI_NSCS;
        }
    }

    // Counting erasures
    int l = 0;
    int gs = FTI_Topo->groupSize;
    int i;
    for (i = 0; i < gs; i++) {
        if (erased[i]) {
            if (FTI_Topo->splitRank == 0) {
            }
            l++;
        }
        if (erased[i + gs]) {
            if (FTI_Topo->splitRank == 0) {
            }
            l++;
        }
    }
    if (l > gs) {
        FTI_Print("Too many erasures at L3.", FTI_DBUG);
        return FTI_NSCS;
    }

    // Reed-Solomon decoding
    if (l > 0) {
        char str[FTI_BUFS];
        sprintf(str, "There are %d encoded/checkpoint files missing in this group.", l);
        FTI_Print(str, FTI_DBUG);
        int res = FTI_Try(FTI_Decode(FTI_Conf, FTI_Exec, FTI_Topo, FTI_Ckpt, erased), "use RS-decoding to regenerate the missing data.");
        if (res == FTI_NSCS) {
            return FTI_NSCS;
        }
    }

    return FTI_SCES;
}

/*-------------------------------------------------------------------------*/
/**
  @brief      It recovers L4 ckpt. files from the PFS.
  @param      FTI_Conf        Configuration metadata.
  @param      FTI_Exec        Execution metadata.
  @param      FTI_Topo        Topology metadata.
  @param      FTI_Ckpt        Checkpoint metadata.
  @return     integer         FTI_SCES if successful.

  This function tries to recover the ckpt. files using the L4 ckpt. files
  stored in the PFS. If at least one ckpt. file is missing in the PFS, we
  consider this checkpoint unavailable.

 **/
/*-------------------------------------------------------------------------*/
int FTI_RecoverL4(FTIT_configuration* FTI_Conf, FTIT_execution* FTI_Exec,
        FTIT_topology* FTI_Topo, FTIT_checkpoint* FTI_Ckpt)
{
<<<<<<< HEAD
   if (!FTI_Ckpt[4].isInline || FTI_Conf->ioMode == FTI_IO_POSIX || FTI_Conf->ioMode == FTI_IO_FTIFF) {
       return FTI_RecoverL4Posix(FTI_Conf, FTI_Exec, FTI_Topo, FTI_Ckpt);
   }
   else {
       switch(FTI_Conf->ioMode) {
          case FTI_IO_MPI:
             return FTI_RecoverL4Mpi(FTI_Conf, FTI_Exec, FTI_Topo, FTI_Ckpt);
=======
    if (!FTI_Ckpt[4].isInline || FTI_Conf->ioMode == FTI_IO_POSIX) {
        return FTI_RecoverL4Posix(FTI_Conf, FTI_Exec, FTI_Topo, FTI_Ckpt);
    }
    else {
        switch(FTI_Conf->ioMode) {
            case FTI_IO_MPI:
                return FTI_RecoverL4Mpi(FTI_Conf, FTI_Exec, FTI_Topo, FTI_Ckpt);
>>>>>>> ce672765
#ifdef ENABLE_SIONLIB // --> If SIONlib is installed
            case FTI_IO_SIONLIB:
                return FTI_RecoverL4Sionlib(FTI_Conf, FTI_Exec, FTI_Topo, FTI_Ckpt);
#endif
        }
    }
}

/*-------------------------------------------------------------------------*/
/**
  @brief      It recovers L4 ckpt. files from the PFS using POSIX.
  @param      FTI_Conf        Configuration metadata.
  @param      FTI_Exec        Execution metadata.
  @param      FTI_Topo        Topology metadata.
  @param      FTI_Ckpt        Checkpoint metadata.
  @return     integer         FTI_SCES if successful.

  This function tries to recover the ckpt. files using the L4 ckpt. files
  stored in the PFS. If at least one ckpt. file is missing in the PFS, we
  consider this checkpoint unavailable.

 **/
/*-------------------------------------------------------------------------*/
int FTI_RecoverL4Posix(FTIT_configuration* FTI_Conf, FTIT_execution* FTI_Exec,
        FTIT_topology* FTI_Topo, FTIT_checkpoint* FTI_Ckpt)
{
<<<<<<< HEAD
   FTI_Print("Starting recovery L4 using Posix I/O.", FTI_DBUG);
   if (mkdir(FTI_Ckpt[1].dir, 0777) == -1) {
     if (errno != EEXIST) {
         FTI_Print("Directory L1 could NOT be created.", FTI_WARN);
     }
   }

   // Checking erasures
   char checksumL4[MD5_DIGEST_STRING_LENGTH];
   if (FTI_Conf->ioMode == FTI_IO_FTIFF) {
        if ( FTIFF_CheckL4RecoverInit( FTI_Exec, FTI_Topo, FTI_Ckpt, checksumL4 ) != FTI_SCES ) {
            FTI_Print("No restart possible from L4. Ckpt files missing.", FTI_DBUG);
            return FTI_NSCS;
        }
   } 
   
   else {
       int erased[FTI_BUFS];
       if (FTI_CheckErasures(FTI_Conf, FTI_Exec, FTI_Topo, FTI_Ckpt, erased) != FTI_SCES) {
           FTI_Print("Error checking erasures.", FTI_DBUG);
           return FTI_NSCS;
       }
       int l = 0;
       int i;
       // Counting erasures
       for (i = 0; i < FTI_Topo->groupSize; i++) {
           if (erased[i]) {
               l++;
           }
       }
       if (l > 0) {
           FTI_Print("Checkpoint file missing at L4.", FTI_WARN);
           return FTI_NSCS;
       }

       sprintf(FTI_Exec->meta[1].ckptFile, "Ckpt%d-Rank%d.fti", FTI_Exec->ckptID, FTI_Topo->myRank);
       sprintf(FTI_Exec->meta[4].ckptFile, "Ckpt%d-Rank%d.fti", FTI_Exec->ckptID, FTI_Topo->myRank);
   }

   char gfn[FTI_BUFS], lfn[FTI_BUFS];
   sprintf(lfn, "%s/%s", FTI_Ckpt[1].dir, FTI_Exec->meta[1].ckptFile);
   sprintf(gfn, "%s/%s", FTI_Ckpt[4].dir, FTI_Exec->meta[4].ckptFile);

   FILE* gfd = fopen(gfn, "rb");
   if (gfd == NULL) {
      FTI_Print("R4 cannot open the ckpt. file in the PFS.", FTI_WARN);
      return FTI_NSCS;
   }

   FILE* lfd = fopen(lfn, "wb");
   if (lfd == NULL) {
      FTI_Print("R4 cannot open the local ckpt. file.", FTI_WARN);
      fclose(gfd);
      return FTI_NSCS;
   }

   char *readData = talloc(char, FTI_Conf->transferSize);
   long bSize = FTI_Conf->transferSize;
   long fs = FTI_Exec->meta[4].fs[0];
   
   MD5_CTX md5ctxL4;
   MD5_Init(&md5ctxL4);

   int toHash;
   // Checkpoint files transfer from PFS
   long pos = 0;
   while (pos < fs) {
      if ((fs - pos) < FTI_Conf->transferSize) {
         bSize = fs - pos;
      }

      size_t bytes = fread(readData, sizeof(char), bSize, gfd);
      // FTI-FF: skip file meta data for computing the checksum
      if( (FTI_Conf->ioMode == FTI_IO_FTIFF) && (pos < sizeof(FTIFF_metaInfo)) ) {
          if( (pos + bytes) > sizeof(FTIFF_metaInfo) ) {  
              MD5_Update( &md5ctxL4, readData+sizeof(FTIFF_metaInfo), (pos+bytes)-sizeof(FTIFF_metaInfo) );
          }
      }

      if (ferror(gfd)) {
         FTI_Print("R4 cannot read from the ckpt. file in the PFS.", FTI_DBUG);

         free(readData);

         fclose(gfd);
         fclose(lfd);

         return  FTI_NSCS;
      }

      fwrite(readData, sizeof(char), bytes, lfd);
      if (ferror(lfd)) {
         FTI_Print("R4 cannot write to the local ckpt. file.", FTI_DBUG);

         free(readData);

         fclose(gfd);
         fclose(lfd);

         return  FTI_NSCS;
      }

      pos = pos + bytes;
   }
  
   // FTI-FF: check if checksums coincide
   if( FTI_Conf->ioMode == FTI_IO_FTIFF ) { 
       unsigned char hashL4[MD5_DIGEST_LENGTH];
       MD5_Final( hashL4, &md5ctxL4 );

       char checksumL4cmp[MD5_DIGEST_STRING_LENGTH];
       int ii = 0, i;
       for(i = 0; i < MD5_DIGEST_LENGTH; i++) {
           sprintf(&checksumL4cmp[ii], "%02x", hashL4[i]);
           ii+=2;
       }
       if(strcmp(checksumL4, checksumL4cmp) != 0) {
           return FTI_NSCS;
       }
   }

   free(readData);

   fclose(gfd);
   fclose(lfd);
   
   return FTI_SCES;
=======
    FTI_Print("Starting recovery L4 using Posix I/O.", FTI_DBUG);
    if (mkdir(FTI_Ckpt[1].dir, 0777) == -1) {
        if (errno != EEXIST) {
            FTI_Print("Directory L1 could NOT be created.", FTI_WARN);
        }
    }

    // Checking erasures
    int erased[FTI_BUFS];
    if (FTI_CheckErasures(FTI_Conf, FTI_Exec, FTI_Topo, FTI_Ckpt, erased) != FTI_SCES) {
        FTI_Print("Error checking erasures.", FTI_DBUG);
        return FTI_NSCS;
    }

    int l = 0;
    int i;
    // Counting erasures
    for (i = 0; i < FTI_Topo->groupSize; i++) {
        if (erased[i]) {
            l++;
        }
    }
    if (l > 0) {
        FTI_Print("Checkpoint file missing at L4.", FTI_WARN);
        return FTI_NSCS;
    }

    // Open files
    sprintf(FTI_Exec->meta[1].ckptFile, "Ckpt%d-Rank%d.fti", FTI_Exec->ckptID, FTI_Topo->myRank);
    sprintf(FTI_Exec->meta[4].ckptFile, "Ckpt%d-Rank%d.fti", FTI_Exec->ckptID, FTI_Topo->myRank);
    char gfn[FTI_BUFS], lfn[FTI_BUFS];
    sprintf(lfn, "%s/%s", FTI_Ckpt[1].dir, FTI_Exec->meta[1].ckptFile);
    sprintf(gfn, "%s/%s", FTI_Ckpt[4].dir, FTI_Exec->meta[4].ckptFile);

    FILE* gfd = fopen(gfn, "rb");
    if (gfd == NULL) {
        FTI_Print("R4 cannot open the ckpt. file in the PFS.", FTI_WARN);
        return FTI_NSCS;
    }

    FILE* lfd = fopen(lfn, "wb");
    if (lfd == NULL) {
        FTI_Print("R4 cannot open the local ckpt. file.", FTI_WARN);
        fclose(gfd);
        return FTI_NSCS;
    }

    char *readData = talloc(char, FTI_Conf->transferSize);
    long bSize = FTI_Conf->transferSize;
    long fs = FTI_Exec->meta[4].fs[0];
    // Checkpoint files transfer from PFS
    long pos = 0;
    while (pos < fs) {
        if ((fs - pos) < FTI_Conf->transferSize) {
            bSize = fs - pos;
        }

        size_t bytes = fread(readData, sizeof(char), bSize, gfd);
        if (ferror(gfd)) {
            FTI_Print("R4 cannot read from the ckpt. file in the PFS.", FTI_DBUG);

            free(readData);

            fclose(gfd);
            fclose(lfd);

            return  FTI_NSCS;
        }

        fwrite(readData, sizeof(char), bytes, lfd);
        if (ferror(lfd)) {
            FTI_Print("R4 cannot write to the local ckpt. file.", FTI_DBUG);

            free(readData);

            fclose(gfd);
            fclose(lfd);

            return  FTI_NSCS;
        }

        pos = pos + bytes;
    }

    free(readData);

    fclose(gfd);
    fclose(lfd);

    return FTI_SCES;
>>>>>>> ce672765
}

/*-------------------------------------------------------------------------*/
/**
  @brief      It recovers L4 ckpt. files from the PFS using MPI-I/O.
  @param      FTI_Conf        Configuration metadata.
  @param      FTI_Exec        Execution metadata.
  @param      FTI_Topo        Topology metadata.
  @param      FTI_Ckpt        Checkpoint metadata.
  @return     integer         FTI_SCES if successful.

  This function tries to recover the ckpt. files using the L4 ckpt. files
  stored in the PFS. If at least one ckpt. file is missing in the PFS, we
  consider this checkpoint unavailable.

 **/
/*-------------------------------------------------------------------------*/
int FTI_RecoverL4Mpi(FTIT_configuration* FTI_Conf, FTIT_execution* FTI_Exec,
        FTIT_topology* FTI_Topo, FTIT_checkpoint* FTI_Ckpt)
{
<<<<<<< HEAD
   FTI_Print("Starting recovery L4 using MPI-IO.", FTI_DBUG);
   // create local directories
   if (mkdir(FTI_Ckpt[1].dir, 0777) == -1) {
      if (errno != EEXIST) {
          FTI_Print("Directory L1 could NOT be created.", FTI_WARN);
      }
   }

   // enable collective buffer optimization
   MPI_Info info;
   MPI_Info_create(&info);
   MPI_Info_set(info, "romio_cb_read", "enable");

   // set stripping unit to 4MB
   MPI_Info_set(info, "stripping_unit", "4194304");

   sprintf(FTI_Exec->meta[1].ckptFile, "Ckpt%d-Rank%d.fti", FTI_Exec->ckptID, FTI_Topo->myRank);
   sprintf(FTI_Exec->meta[4].ckptFile, "Ckpt%d-mpiio.fti", FTI_Exec->ckptID);
   char gfn[FTI_BUFS], lfn[FTI_BUFS];
   sprintf(lfn, "%s/%s", FTI_Ckpt[1].dir, FTI_Exec->meta[1].ckptFile);
   sprintf(gfn, "%s/%s", FTI_Ckpt[4].dir, FTI_Exec->meta[4].ckptFile);

   // open parallel file
   MPI_File pfh;
   int buf = MPI_File_open(FTI_COMM_WORLD, gfn, MPI_MODE_RDWR, info, &pfh);
   // check if successful
   if (buf != 0) {
      errno = 0;
      char mpi_err[FTI_BUFS];
      int reslen;
      MPI_Error_string(buf, mpi_err, &reslen);
      if (buf != MPI_ERR_NO_SUCH_FILE) {
         char str[FTI_BUFS];
         snprintf(str, FTI_BUFS, "Unable to access file [MPI ERROR - %i] %s", buf, mpi_err);
         FTI_Print(str, FTI_EROR);
      }
      return FTI_NSCS;
   }

   // collect chunksizes of other ranks
   MPI_Offset* chunkSizes = talloc(MPI_Offset, FTI_Topo->nbApprocs*FTI_Topo->nbNodes);
   MPI_Allgather(FTI_Exec->meta[4].fs, 1, MPI_OFFSET, chunkSizes, 1, MPI_OFFSET, FTI_COMM_WORLD);

   MPI_Offset offset = 0;
   // set file offset
   int i;
   for (i = 0; i < FTI_Topo->splitRank; i++) {
      offset += chunkSizes[i];
   }
   free(chunkSizes);

   FILE *lfd = fopen(lfn, "wb");
   if (lfd == NULL) {
      FTI_Print("R4 cannot open the local ckpt. file.", FTI_DBUG);
      MPI_File_close(&pfh);
      return FTI_NSCS;
   }

   long fs = FTI_Exec->meta[4].fs[0];
   char *readData = talloc(char, FTI_Conf->transferSize);
   long bSize = FTI_Conf->transferSize;
   long pos = 0;
   // Checkpoint files transfer from PFS
   while (pos < fs) {
       if ((fs - pos) < FTI_Conf->transferSize) {
           bSize = fs - pos;
       }
      // read block in parallel file
      buf = MPI_File_read_at(pfh, offset, readData, bSize, MPI_BYTE, MPI_STATUS_IGNORE);
      // check if successful
      if (buf != 0) {
         errno = 0;
         char mpi_err[FTI_BUFS];
         char str[FTI_BUFS];
         int reslen;
         MPI_Error_string(buf, mpi_err, &reslen);
         snprintf(str, FTI_BUFS, "R4 cannot read from the ckpt. file in the PFS. [MPI ERROR - %i] %s", buf, mpi_err);
         FTI_Print(str, FTI_EROR);
         free(readData);
         MPI_File_close(&pfh);
         fclose(lfd);
         return FTI_NSCS;
      }

      fwrite(readData, sizeof(char), bSize, lfd);
      if (ferror(lfd)) {
         FTI_Print("R4 cannot write to the local ckpt. file.", FTI_DBUG);
         free(readData);
         fclose(lfd);
         MPI_File_close(&pfh);
         return  FTI_NSCS;
      }

      offset += bSize;
      pos = pos + bSize;
   }

   free(readData);
   fclose(lfd);

   if (MPI_File_close(&pfh) != 0) {
      FTI_Print("Cannot close MPI file.", FTI_WARN);
      return FTI_NSCS;
   }

   return FTI_SCES;
}
=======
    FTI_Print("Starting recovery L4 using MPI-IO.", FTI_DBUG);
    // create local directories
    if (mkdir(FTI_Ckpt[1].dir, 0777) == -1) {
        if (errno != EEXIST) {
            FTI_Print("Directory L1 could NOT be created.", FTI_WARN);
        }
    }
>>>>>>> ce672765

    // TODO enable to set stripping unit in the config file (Maybe also other hints)
    // enable collective buffer optimization
    MPI_Info info;
    MPI_Info_create(&info);
    MPI_Info_set(info, "romio_cb_read", "enable");

    // set stripping unit to 4MB
    MPI_Info_set(info, "stripping_unit", "4194304");

    sprintf(FTI_Exec->meta[1].ckptFile, "Ckpt%d-Rank%d.fti", FTI_Exec->ckptID, FTI_Topo->myRank);
    sprintf(FTI_Exec->meta[4].ckptFile, "Ckpt%d-mpiio.fti", FTI_Exec->ckptID);
    char gfn[FTI_BUFS], lfn[FTI_BUFS];
    sprintf(lfn, "%s/%s", FTI_Ckpt[1].dir, FTI_Exec->meta[1].ckptFile);
    sprintf(gfn, "%s/%s", FTI_Ckpt[4].dir, FTI_Exec->meta[4].ckptFile);

    // open parallel file
    MPI_File pfh;
    int buf = MPI_File_open(FTI_COMM_WORLD, gfn, MPI_MODE_RDWR, info, &pfh);
    // check if successful
    if (buf != 0) {
        errno = 0;
        char mpi_err[FTI_BUFS];
        int reslen;
        MPI_Error_string(buf, mpi_err, &reslen);
        if (buf != MPI_ERR_NO_SUCH_FILE) {
            char str[FTI_BUFS];
            snprintf(str, FTI_BUFS, "Unable to access file [MPI ERROR - %i] %s", buf, mpi_err);
            FTI_Print(str, FTI_EROR);
        }
        return FTI_NSCS;
    }

    // collect chunksizes of other ranks
    MPI_Offset* chunkSizes = talloc(MPI_Offset, FTI_Topo->nbApprocs*FTI_Topo->nbNodes);
    MPI_Allgather(FTI_Exec->meta[4].fs, 1, MPI_OFFSET, chunkSizes, 1, MPI_OFFSET, FTI_COMM_WORLD);

    MPI_Offset offset = 0;
    // set file offset
    int i;
    for (i = 0; i < FTI_Topo->splitRank; i++) {
        offset += chunkSizes[i];
    }
    free(chunkSizes);

    FILE *lfd = fopen(lfn, "wb");
    if (lfd == NULL) {
        FTI_Print("R4 cannot open the local ckpt. file.", FTI_DBUG);
        MPI_File_close(&pfh);
        return FTI_NSCS;
    }

    long fs = FTI_Exec->meta[4].fs[0];
    char *readData = talloc(char, FTI_Conf->transferSize);
    long bSize = FTI_Conf->transferSize;
    long pos = 0;
    // Checkpoint files transfer from PFS
    while (pos < fs) {
        if ((fs - pos) < FTI_Conf->transferSize) {
            bSize = fs - pos;
        }
        // read block in parallel file
        buf = MPI_File_read_at(pfh, offset, readData, bSize, MPI_BYTE, MPI_STATUS_IGNORE);
        // check if successful
        if (buf != 0) {
            errno = 0;
            char mpi_err[FTI_BUFS];
            char str[FTI_BUFS];
            int reslen;
            MPI_Error_string(buf, mpi_err, &reslen);
            snprintf(str, FTI_BUFS, "R4 cannot read from the ckpt. file in the PFS. [MPI ERROR - %i] %s", buf, mpi_err);
            FTI_Print(str, FTI_EROR);
            free(readData);
            MPI_File_close(&pfh);
            fclose(lfd);
            return FTI_NSCS;
        }

        fwrite(readData, sizeof(char), bSize, lfd);
        if (ferror(lfd)) {
            FTI_Print("R4 cannot write to the local ckpt. file.", FTI_DBUG);
            free(readData);
            fclose(lfd);
            MPI_File_close(&pfh);
            return  FTI_NSCS;
        }

        offset += bSize;
        pos = pos + bSize;
    }

    free(readData);
    fclose(lfd);

    if (MPI_File_close(&pfh) != 0) {
        FTI_Print("Cannot close MPI file.", FTI_WARN);
        return FTI_NSCS;
    }

    return FTI_SCES;
}

/*-------------------------------------------------------------------------*/
/**
  @brief      It recovers L4 ckpt. files from the PFS using SIONlib.
  @param      FTI_Conf        Configuration metadata.
  @param      FTI_Exec        Execution metadata.
  @param      FTI_Topo        Topology metadata.
  @param      FTI_Ckpt        Checkpoint metadata.
  @return     integer         FTI_SCES if successful.

  This function tries to recover the ckpt. files using the L4 ckpt. files
  stored in the PFS. If at least one ckpt. file is missing in the PFS, we
  consider this checkpoint unavailable.

 **/
/*-------------------------------------------------------------------------*/
#ifdef ENABLE_SIONLIB // --> If SIONlib is installed
int FTI_RecoverL4Sionlib(FTIT_configuration* FTI_Conf, FTIT_execution* FTI_Exec,
        FTIT_topology* FTI_Topo, FTIT_checkpoint* FTI_Ckpt)
{
    FTI_Print("Starting recovery L4 using Sionlib.", FTI_DBUG);
    //Create local directories
    if (mkdir(FTI_Ckpt[1].dir, 0777) == -1) {
        if (errno != EEXIST) {
            FTI_Print("Directory L1 could NOT be created.", FTI_WARN);
        }
    }

    sprintf(FTI_Exec->meta[1].ckptFile, "Ckpt%d-Rank%d.fti", FTI_Exec->ckptID, FTI_Topo->myRank);
    sprintf(FTI_Exec->meta[4].ckptFile, "Ckpt%d-sionlib.fti", FTI_Exec->ckptID);
    char gfn[FTI_BUFS], lfn[FTI_BUFS];
    sprintf(lfn, "%s/%s", FTI_Ckpt[1].dir, FTI_Exec->meta[1].ckptFile);
    sprintf(gfn, "%s/%s", FTI_Ckpt[4].dir, FTI_Exec->meta[4].ckptFile);

    // this is done, since sionlib aborts if the file is not readable.
    if (access(gfn, F_OK) != 0) {
        return FTI_NSCS;
    }

    int numFiles = 1;
    int nlocaltasks = 1;
    int* file_map = calloc(1, sizeof(int));
    int* ranks = talloc(int, 1);
    int* rank_map = talloc(int, 1);
    sion_int64* chunkSizes = talloc(sion_int64, 1);
    int fsblksize = -1;
    chunkSizes[0] = FTI_Exec->meta[4].fs[0];
    ranks[0] = FTI_Topo->splitRank;
    rank_map[0] = FTI_Topo->splitRank;
    int sid = sion_paropen_mapped_mpi(gfn, "rb,posix", &numFiles, FTI_COMM_WORLD, &nlocaltasks, &ranks, &chunkSizes, &file_map, &rank_map, &fsblksize, NULL);

    FILE* lfd = fopen(lfn, "wb");
    if (lfd == NULL) {
        FTI_Print("R4 cannot open the local ckpt. file.", FTI_DBUG);
        sion_parclose_mapped_mpi(sid);
        free(file_map);
        free(ranks);
        free(rank_map);
        free(chunkSizes);
        return FTI_NSCS;
    }

    int res = sion_seek(sid, FTI_Topo->splitRank, SION_CURRENT_BLK, SION_CURRENT_POS);
    // check if successful
    if (res != SION_SUCCESS) {
        FTI_Print("SIONlib: Could not set file pointer", FTI_EROR);
        sion_parclose_mapped_mpi(sid);
        free(file_map);
        free(ranks);
        free(rank_map);
        free(chunkSizes);
        fclose(lfd);
        return FTI_NSCS;
    }

    // Checkpoint files transfer from PFS
    while (!sion_feof(sid)) {
        long fs = FTI_Exec->meta[4].fs[0];
        char *readData = talloc(char, FTI_Conf->transferSize);
        long bSize = FTI_Conf->transferSize;
        long pos = 0;
        // Checkpoint files transfer from PFS
        while (pos < fs) {
            if ((fs - pos) < FTI_Conf->transferSize) {
                bSize = fs - pos;
            }
            res = sion_fread(readData, sizeof(char), bSize, sid);
            if (res != bSize) {
                char str[FTI_BUFS];
                sprintf(str, "SIONlib: Unable to read %lu Bytes from file", bSize);
                FTI_Print(str, FTI_EROR);
                sion_parclose_mapped_mpi(sid);
                free(file_map);
                free(ranks);
                free(rank_map);
                free(chunkSizes);
                free(readData);
                fclose(lfd);
                return FTI_NSCS;
            }

            fwrite(readData, sizeof(char), bSize, lfd);
            if (ferror(lfd)) {
                FTI_Print("R4 cannot write to the local ckpt. file.", FTI_DBUG);
                free(readData);
                fclose(lfd);
                sion_parclose_mapped_mpi(sid);
                free(file_map);
                free(ranks);
                free(rank_map);
                free(chunkSizes);
                return  FTI_NSCS;
            }

            pos = pos + bSize;
        }
        free(readData);
    }

    fclose(lfd);

    sion_parclose_mapped_mpi(sid);
    free(file_map);
    free(ranks);
    free(rank_map);
    free(chunkSizes);

    return FTI_SCES;
}
#endif<|MERGE_RESOLUTION|>--- conflicted
+++ resolved
@@ -811,7 +811,6 @@
 int FTI_RecoverL4(FTIT_configuration* FTI_Conf, FTIT_execution* FTI_Exec,
         FTIT_topology* FTI_Topo, FTIT_checkpoint* FTI_Ckpt)
 {
-<<<<<<< HEAD
    if (!FTI_Ckpt[4].isInline || FTI_Conf->ioMode == FTI_IO_POSIX || FTI_Conf->ioMode == FTI_IO_FTIFF) {
        return FTI_RecoverL4Posix(FTI_Conf, FTI_Exec, FTI_Topo, FTI_Ckpt);
    }
@@ -819,15 +818,6 @@
        switch(FTI_Conf->ioMode) {
           case FTI_IO_MPI:
              return FTI_RecoverL4Mpi(FTI_Conf, FTI_Exec, FTI_Topo, FTI_Ckpt);
-=======
-    if (!FTI_Ckpt[4].isInline || FTI_Conf->ioMode == FTI_IO_POSIX) {
-        return FTI_RecoverL4Posix(FTI_Conf, FTI_Exec, FTI_Topo, FTI_Ckpt);
-    }
-    else {
-        switch(FTI_Conf->ioMode) {
-            case FTI_IO_MPI:
-                return FTI_RecoverL4Mpi(FTI_Conf, FTI_Exec, FTI_Topo, FTI_Ckpt);
->>>>>>> ce672765
 #ifdef ENABLE_SIONLIB // --> If SIONlib is installed
             case FTI_IO_SIONLIB:
                 return FTI_RecoverL4Sionlib(FTI_Conf, FTI_Exec, FTI_Topo, FTI_Ckpt);
@@ -854,7 +844,6 @@
 int FTI_RecoverL4Posix(FTIT_configuration* FTI_Conf, FTIT_execution* FTI_Exec,
         FTIT_topology* FTI_Topo, FTIT_checkpoint* FTI_Ckpt)
 {
-<<<<<<< HEAD
    FTI_Print("Starting recovery L4 using Posix I/O.", FTI_DBUG);
    if (mkdir(FTI_Ckpt[1].dir, 0777) == -1) {
      if (errno != EEXIST) {
@@ -982,98 +971,6 @@
    fclose(lfd);
    
    return FTI_SCES;
-=======
-    FTI_Print("Starting recovery L4 using Posix I/O.", FTI_DBUG);
-    if (mkdir(FTI_Ckpt[1].dir, 0777) == -1) {
-        if (errno != EEXIST) {
-            FTI_Print("Directory L1 could NOT be created.", FTI_WARN);
-        }
-    }
-
-    // Checking erasures
-    int erased[FTI_BUFS];
-    if (FTI_CheckErasures(FTI_Conf, FTI_Exec, FTI_Topo, FTI_Ckpt, erased) != FTI_SCES) {
-        FTI_Print("Error checking erasures.", FTI_DBUG);
-        return FTI_NSCS;
-    }
-
-    int l = 0;
-    int i;
-    // Counting erasures
-    for (i = 0; i < FTI_Topo->groupSize; i++) {
-        if (erased[i]) {
-            l++;
-        }
-    }
-    if (l > 0) {
-        FTI_Print("Checkpoint file missing at L4.", FTI_WARN);
-        return FTI_NSCS;
-    }
-
-    // Open files
-    sprintf(FTI_Exec->meta[1].ckptFile, "Ckpt%d-Rank%d.fti", FTI_Exec->ckptID, FTI_Topo->myRank);
-    sprintf(FTI_Exec->meta[4].ckptFile, "Ckpt%d-Rank%d.fti", FTI_Exec->ckptID, FTI_Topo->myRank);
-    char gfn[FTI_BUFS], lfn[FTI_BUFS];
-    sprintf(lfn, "%s/%s", FTI_Ckpt[1].dir, FTI_Exec->meta[1].ckptFile);
-    sprintf(gfn, "%s/%s", FTI_Ckpt[4].dir, FTI_Exec->meta[4].ckptFile);
-
-    FILE* gfd = fopen(gfn, "rb");
-    if (gfd == NULL) {
-        FTI_Print("R4 cannot open the ckpt. file in the PFS.", FTI_WARN);
-        return FTI_NSCS;
-    }
-
-    FILE* lfd = fopen(lfn, "wb");
-    if (lfd == NULL) {
-        FTI_Print("R4 cannot open the local ckpt. file.", FTI_WARN);
-        fclose(gfd);
-        return FTI_NSCS;
-    }
-
-    char *readData = talloc(char, FTI_Conf->transferSize);
-    long bSize = FTI_Conf->transferSize;
-    long fs = FTI_Exec->meta[4].fs[0];
-    // Checkpoint files transfer from PFS
-    long pos = 0;
-    while (pos < fs) {
-        if ((fs - pos) < FTI_Conf->transferSize) {
-            bSize = fs - pos;
-        }
-
-        size_t bytes = fread(readData, sizeof(char), bSize, gfd);
-        if (ferror(gfd)) {
-            FTI_Print("R4 cannot read from the ckpt. file in the PFS.", FTI_DBUG);
-
-            free(readData);
-
-            fclose(gfd);
-            fclose(lfd);
-
-            return  FTI_NSCS;
-        }
-
-        fwrite(readData, sizeof(char), bytes, lfd);
-        if (ferror(lfd)) {
-            FTI_Print("R4 cannot write to the local ckpt. file.", FTI_DBUG);
-
-            free(readData);
-
-            fclose(gfd);
-            fclose(lfd);
-
-            return  FTI_NSCS;
-        }
-
-        pos = pos + bytes;
-    }
-
-    free(readData);
-
-    fclose(gfd);
-    fclose(lfd);
-
-    return FTI_SCES;
->>>>>>> ce672765
 }
 
 /*-------------------------------------------------------------------------*/
@@ -1094,115 +991,6 @@
 int FTI_RecoverL4Mpi(FTIT_configuration* FTI_Conf, FTIT_execution* FTI_Exec,
         FTIT_topology* FTI_Topo, FTIT_checkpoint* FTI_Ckpt)
 {
-<<<<<<< HEAD
-   FTI_Print("Starting recovery L4 using MPI-IO.", FTI_DBUG);
-   // create local directories
-   if (mkdir(FTI_Ckpt[1].dir, 0777) == -1) {
-      if (errno != EEXIST) {
-          FTI_Print("Directory L1 could NOT be created.", FTI_WARN);
-      }
-   }
-
-   // enable collective buffer optimization
-   MPI_Info info;
-   MPI_Info_create(&info);
-   MPI_Info_set(info, "romio_cb_read", "enable");
-
-   // set stripping unit to 4MB
-   MPI_Info_set(info, "stripping_unit", "4194304");
-
-   sprintf(FTI_Exec->meta[1].ckptFile, "Ckpt%d-Rank%d.fti", FTI_Exec->ckptID, FTI_Topo->myRank);
-   sprintf(FTI_Exec->meta[4].ckptFile, "Ckpt%d-mpiio.fti", FTI_Exec->ckptID);
-   char gfn[FTI_BUFS], lfn[FTI_BUFS];
-   sprintf(lfn, "%s/%s", FTI_Ckpt[1].dir, FTI_Exec->meta[1].ckptFile);
-   sprintf(gfn, "%s/%s", FTI_Ckpt[4].dir, FTI_Exec->meta[4].ckptFile);
-
-   // open parallel file
-   MPI_File pfh;
-   int buf = MPI_File_open(FTI_COMM_WORLD, gfn, MPI_MODE_RDWR, info, &pfh);
-   // check if successful
-   if (buf != 0) {
-      errno = 0;
-      char mpi_err[FTI_BUFS];
-      int reslen;
-      MPI_Error_string(buf, mpi_err, &reslen);
-      if (buf != MPI_ERR_NO_SUCH_FILE) {
-         char str[FTI_BUFS];
-         snprintf(str, FTI_BUFS, "Unable to access file [MPI ERROR - %i] %s", buf, mpi_err);
-         FTI_Print(str, FTI_EROR);
-      }
-      return FTI_NSCS;
-   }
-
-   // collect chunksizes of other ranks
-   MPI_Offset* chunkSizes = talloc(MPI_Offset, FTI_Topo->nbApprocs*FTI_Topo->nbNodes);
-   MPI_Allgather(FTI_Exec->meta[4].fs, 1, MPI_OFFSET, chunkSizes, 1, MPI_OFFSET, FTI_COMM_WORLD);
-
-   MPI_Offset offset = 0;
-   // set file offset
-   int i;
-   for (i = 0; i < FTI_Topo->splitRank; i++) {
-      offset += chunkSizes[i];
-   }
-   free(chunkSizes);
-
-   FILE *lfd = fopen(lfn, "wb");
-   if (lfd == NULL) {
-      FTI_Print("R4 cannot open the local ckpt. file.", FTI_DBUG);
-      MPI_File_close(&pfh);
-      return FTI_NSCS;
-   }
-
-   long fs = FTI_Exec->meta[4].fs[0];
-   char *readData = talloc(char, FTI_Conf->transferSize);
-   long bSize = FTI_Conf->transferSize;
-   long pos = 0;
-   // Checkpoint files transfer from PFS
-   while (pos < fs) {
-       if ((fs - pos) < FTI_Conf->transferSize) {
-           bSize = fs - pos;
-       }
-      // read block in parallel file
-      buf = MPI_File_read_at(pfh, offset, readData, bSize, MPI_BYTE, MPI_STATUS_IGNORE);
-      // check if successful
-      if (buf != 0) {
-         errno = 0;
-         char mpi_err[FTI_BUFS];
-         char str[FTI_BUFS];
-         int reslen;
-         MPI_Error_string(buf, mpi_err, &reslen);
-         snprintf(str, FTI_BUFS, "R4 cannot read from the ckpt. file in the PFS. [MPI ERROR - %i] %s", buf, mpi_err);
-         FTI_Print(str, FTI_EROR);
-         free(readData);
-         MPI_File_close(&pfh);
-         fclose(lfd);
-         return FTI_NSCS;
-      }
-
-      fwrite(readData, sizeof(char), bSize, lfd);
-      if (ferror(lfd)) {
-         FTI_Print("R4 cannot write to the local ckpt. file.", FTI_DBUG);
-         free(readData);
-         fclose(lfd);
-         MPI_File_close(&pfh);
-         return  FTI_NSCS;
-      }
-
-      offset += bSize;
-      pos = pos + bSize;
-   }
-
-   free(readData);
-   fclose(lfd);
-
-   if (MPI_File_close(&pfh) != 0) {
-      FTI_Print("Cannot close MPI file.", FTI_WARN);
-      return FTI_NSCS;
-   }
-
-   return FTI_SCES;
-}
-=======
     FTI_Print("Starting recovery L4 using MPI-IO.", FTI_DBUG);
     // create local directories
     if (mkdir(FTI_Ckpt[1].dir, 0777) == -1) {
@@ -1210,9 +998,8 @@
             FTI_Print("Directory L1 could NOT be created.", FTI_WARN);
         }
     }
->>>>>>> ce672765
-
-    // TODO enable to set stripping unit in the config file (Maybe also other hints)
+
+   return FTI_SCES;
     // enable collective buffer optimization
     MPI_Info info;
     MPI_Info_create(&info);
