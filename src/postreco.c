/**
 *  Copyright (c) 2017 Leonardo A. Bautista-Gomez
 *  All rights reserved
 *
 *  FTI - A multi-level checkpointing library for C/C++/Fortran applications
 *
 *  Revision 1.0 : Fault Tolerance Interface (FTI)
 *
 *  Redistribution and use in source and binary forms, with or without
 *  modification, are permitted provided that the following conditions are met:
 *
 *  1. Redistributions of source code must retain the above copyright notice, this
 *  list of conditions and the following disclaimer.
 *
 *  2. Redistributions in binary form must reproduce the above copyright notice,
 *  this list of conditions and the following disclaimer in the documentation
 *  and/or other materials provided with the distribution.
 *
 *  3. Neither the name of the copyright holder nor the names of its contributors
 *  may be used to endorse or promote products derived from this software without
 *  specific prior written permission.
 *
 *  THIS SOFTWARE IS PROVIDED BY THE COPYRIGHT HOLDERS AND CONTRIBUTORS "AS IS" AND
 *  ANY EXPRESS OR IMPLIED WARRANTIES, INCLUDING, BUT NOT LIMITED TO, THE IMPLIED
 *  WARRANTIES OF MERCHANTABILITY AND FITNESS FOR A PARTICULAR PURPOSE ARE
 *  DISCLAIMED. IN NO EVENT SHALL THE COPYRIGHT HOLDER OR CONTRIBUTORS BE LIABLE
 *  FOR ANY DIRECT, INDIRECT, INCIDENTAL, SPECIAL, EXEMPLARY, OR CONSEQUENTIAL
 *  DAMAGES (INCLUDING, BUT NOT LIMITED TO, PROCUREMENT OF SUBSTITUTE GOODS OR
 *  SERVICES; LOSS OF USE, DATA, OR PROFITS; OR BUSINESS INTERRUPTION) HOWEVER
 *  CAUSED AND ON ANY THEORY OF LIABILITY, WHETHER IN CONTRACT, STRICT LIABILITY,
 *  OR TORT (INCLUDING NEGLIGENCE OR OTHERWISE) ARISING IN ANY WAY OUT OF THE USE
 *  OF THIS SOFTWARE, EVEN IF ADVISED OF THE POSSIBILITY OF SUCH DAMAGE.
 *
 *  @file   postreco.c
 *  @date   October, 2017
 *  @brief  Post recovery functions for the FTI library.
 */

#include "interface.h"

/*-------------------------------------------------------------------------*/
/**
  @brief      It recovers a set of ckpt. files using RS decoding.
  @param      FTI_Conf        Configuration metadata.
  @param      FTI_Exec        Execution metadata.
  @param      FTI_Topo        Topology metadata.
  @param      FTI_Ckpt        Checkpoint metadata.
  @param      erased          The array of erasures.
  @return     integer         FTI_SCES if successful.

  This function tries to recover the L3 ckpt. files missing using the
  RS decoding.

 **/
/*-------------------------------------------------------------------------*/
int FTI_Decode(FTIT_configuration* FTI_Conf, FTIT_execution* FTI_Exec,
        FTIT_topology* FTI_Topo, FTIT_checkpoint* FTI_Ckpt, int* erased)
{
    int ckptID, rank;
    sscanf(FTI_Exec->meta[3].ckptFile, "Ckpt%d-Rank%d.fti", &ckptID, &rank);
    char fn[FTI_BUFS], efn[FTI_BUFS];
    sprintf(efn, "%s/Ckpt%d-RSed%d.fti", FTI_Ckpt[3].dir, ckptID, rank);
    sprintf(fn, "%s/%s", FTI_Ckpt[3].dir, FTI_Exec->meta[3].ckptFile);

    int bs = FTI_Conf->blockSize;
    int k = FTI_Topo->groupSize;
    int m = k;

    char** data = talloc(char*, k);
    char** coding = talloc(char*, m);
    char* dataTmp = talloc(char, FTI_Conf->blockSize* k);
    int* dm_ids = talloc(int, k);
    int* decMatrix = talloc(int, k* k);
    int* tmpmat = talloc(int, k* k);
    int* matrix = talloc(int, k* k);
    int i, j;
    for (i = 0; i < FTI_Topo->groupSize; i++) {
        for (j = 0; j < FTI_Topo->groupSize; j++) {
            matrix[i * FTI_Topo->groupSize + j] = galois_single_divide(1, i ^ (FTI_Topo->groupSize + j), FTI_Conf->l3WordSize);
        }
    }
    for (i = 0; i < m; i++) {
        coding[i] = talloc(char, FTI_Conf->blockSize);
        data[i] = talloc(char, FTI_Conf->blockSize);
    }
    j = 0;
    for (i = 0; j < k; i++) {
        if (erased[i] == 0) {
            dm_ids[j] = i;
            j++;
        }
    }
    // Building the matrix
    for (i = 0; i < k; i++) {
        if (dm_ids[i] < k) {
            for (j = 0; j < k; j++) {
                tmpmat[i * k + j] = 0;
            }
            tmpmat[i * k + dm_ids[i]] = 1;
        }
        else {
            for (j = 0; j < k; j++) {
                tmpmat[i * k + j] = matrix[(dm_ids[i] - k) * k + j];
            }
        }
    }
    // Inversing the matrix
    if (jerasure_invert_matrix(tmpmat, decMatrix, k, FTI_Conf->l3WordSize) < 0) {
        FTI_Print("Error inversing matrix", FTI_DBUG);

        for (i = 0; i < m; i++) {
            free(coding[i]);
            free(data[i]);
        }
        free(tmpmat);
        free(dm_ids);
        free(decMatrix);
        free(matrix);
        free(data);
        free(dataTmp);
        free(coding);

        return FTI_NSCS;
    }
    FILE *fd, *efd;
    long maxFs = FTI_Exec->meta[3].maxFs[0];
    long ps = ((maxFs / FTI_Conf->blockSize)) * FTI_Conf->blockSize;
    if (ps < maxFs) {
        ps = ps + FTI_Conf->blockSize; // Calculating padding size
    }
    if (erased[FTI_Topo->groupRank] == 0) { // Resize and open files
        if (truncate(fn, ps) == -1) {
            FTI_Print("Error with truncate on checkpoint file", FTI_DBUG);

            for (i = 0; i < m; i++) {
                free(coding[i]);
                free(data[i]);
            }

            free(tmpmat);
            free(dm_ids);
            free(decMatrix);
            free(matrix);
            free(data);
            free(dataTmp);
            free(coding);

            return FTI_NSCS;
        }
        fd = fopen(fn, "rb");
    }
    else {
        fd = fopen(fn, "wb");
    }

    if (erased[FTI_Topo->groupRank + FTI_Topo->groupSize] == 0) {
        efd = fopen(efn, "rb");
    }
    else {
        efd = fopen(efn, "wb");
    }
    if (fd == NULL) {
        FTI_Print("R3 cannot open checkpoint file.", FTI_DBUG);

        if (efd) {
            fclose(efd);
        }
        for (i = 0; i < m; i++) {
            free(coding[i]);
            free(data[i]);
        }
        free(tmpmat);
        free(dm_ids);
        free(decMatrix);
        free(matrix);
        free(data);
        free(dataTmp);
        free(coding);

        return FTI_NSCS;
    }
    if (efd == NULL) {
        FTI_Print("R3 cannot open encoded ckpt. file.", FTI_DBUG);

        fclose(fd);

        for (i = 0; i < m; i++) {
            free(coding[i]);
            free(data[i]);
        }
        free(tmpmat);
        free(dm_ids);
        free(decMatrix);
        free(matrix);
        free(data);
        free(dataTmp);
        free(coding);

        return FTI_NSCS;
    }

    // Main loop, block by block
    long pos = 0;
    while (pos < ps) {
        // Reading the data
        if (erased[FTI_Topo->groupRank] == 0) {
            fread(data[FTI_Topo->groupRank] + 0, sizeof(char), bs, fd);

            if (ferror(fd)) {
                FTI_Print("R3 cannot from the ckpt. file.", FTI_DBUG);

                fclose(fd);
                fclose(efd);

                for (i = 0; i < m; i++) {
                    free(coding[i]);
                    free(data[i]);
                }
                free(tmpmat);
                free(dm_ids);
                free(decMatrix);
                free(matrix);
                free(data);
                free(dataTmp);
                free(coding);

                return FTI_NSCS;
            }
        }
        else {
            bzero(data[FTI_Topo->groupRank], bs);
        } // Erasure found

        if (erased[FTI_Topo->groupRank + FTI_Topo->groupSize] == 0) {
            fread(coding[FTI_Topo->groupRank] + 0, sizeof(char), bs, efd);
            if (ferror(efd)) {
                FTI_Print("R3 cannot from the encoded ckpt. file.", FTI_DBUG);

                fclose(fd);
                fclose(efd);

                for (i = 0; i < m; i++) {
                    free(coding[i]);
                    free(data[i]);
                }
                free(tmpmat);
                free(dm_ids);
                free(decMatrix);
                free(matrix);
                free(data);
                free(dataTmp);
                free(coding);

                return FTI_NSCS;
            }
        }
        else {
            bzero(coding[FTI_Topo->groupRank], bs);
        }

        MPI_Allgather(data[FTI_Topo->groupRank] + 0, bs, MPI_CHAR, dataTmp, bs, MPI_CHAR, FTI_Exec->groupComm);
        for (i = 0; i < k; i++) {
            memcpy(data[i] + 0, &(dataTmp[i * bs]), sizeof(char) * bs);
        }

        MPI_Allgather(coding[FTI_Topo->groupRank] + 0, bs, MPI_CHAR, dataTmp, bs, MPI_CHAR, FTI_Exec->groupComm);
        for (i = 0; i < k; i++) {
            memcpy(coding[i] + 0, &(dataTmp[i * bs]), sizeof(char) * bs);
        }

        // Decoding the lost data work
        if (erased[FTI_Topo->groupRank]) {
            jerasure_matrix_dotprod(k, FTI_Conf->l3WordSize, decMatrix + (FTI_Topo->groupRank * k), dm_ids, FTI_Topo->groupRank, data, coding, bs);
        }

        MPI_Allgather(data[FTI_Topo->groupRank] + 0, bs, MPI_CHAR, dataTmp, bs, MPI_CHAR, FTI_Exec->groupComm);
        for (i = 0; i < k; i++) {
            memcpy(data[i] + 0, &(dataTmp[i * bs]), sizeof(char) * bs);
        }

        // Finally, re-encode any erased encoded checkpoint file
        if (erased[FTI_Topo->groupRank + k]) {
            jerasure_matrix_dotprod(k, FTI_Conf->l3WordSize, matrix + (FTI_Topo->groupRank * k), NULL, FTI_Topo->groupRank + k, data, coding, bs);
        }
        if (erased[FTI_Topo->groupRank]) {
            fwrite(data[FTI_Topo->groupRank] + 0, sizeof(char), bs, fd);
        }
        if (erased[FTI_Topo->groupRank + k]) {
            fwrite(coding[FTI_Topo->groupRank] + 0, sizeof(char), bs, efd);
        }

        pos = pos + bs;
    }

    // Closing files
    fclose(fd);
    fclose(efd);

    long fs = FTI_Exec->meta[3].fs[0];
    if (truncate(fn, fs) == -1) {
        FTI_Print("R3 cannot re-truncate checkpoint file.", FTI_WARN);

        for (i = 0; i < m; i++) {
            free(coding[i]);
            free(data[i]);
        }
        free(tmpmat);
        free(dm_ids);
        free(decMatrix);
        free(matrix);
        free(data);
        free(dataTmp);
        free(coding);

        return FTI_NSCS;
    }

    for (i = 0; i < m; i++) {
        free(coding[i]);
        free(data[i]);
    }
    free(tmpmat);
    free(dm_ids);
    free(decMatrix);
    free(matrix);
    free(data);
    free(dataTmp);
    free(coding);

    return FTI_SCES;
}

/*-------------------------------------------------------------------------*/
/**
  @brief      It checks that all L1 ckpt. files are present.
  @param      FTI_Conf        Configuration metadata.
  @param      FTI_Exec        Execution metadata.
  @param      FTI_Topo        Topology metadata.
  @param      FTI_Ckpt        Checkpoint metadata.
  @return     integer         FTI_SCES if successful.

  This function detects all the erasures for L1. If there is at least one,
  L1 is not considered as recoverable.

 **/
/*-------------------------------------------------------------------------*/
int FTI_RecoverL1(FTIT_configuration* FTI_Conf, FTIT_execution* FTI_Exec,
        FTIT_topology* FTI_Topo, FTIT_checkpoint* FTI_Ckpt)
{
    int erased[FTI_BUFS]; // FTI_BUFS > 32*3
    if (FTI_CheckErasures(FTI_Conf, FTI_Exec, FTI_Topo, FTI_Ckpt, erased) != FTI_SCES) {
        FTI_Print("Error checking erasures.", FTI_DBUG);
        return FTI_NSCS;
    }
    int buf = 0;
    int i;
    for (i = 0; i < FTI_Topo->groupSize; i++) {
        if (erased[i]) {
            buf++; // Counting erasures
        }
    }
    if (buf > 0) {
        FTI_Print("Checkpoint files missing at L1.", FTI_WARN);
        return FTI_NSCS;
    }
    return FTI_SCES;
}

/*-------------------------------------------------------------------------*/
/**
  @brief      It sends checkpint file.
  @param      FTI_Conf        Configuration metadata.
  @param      FTI_Exec        Execution metadata.
  @param      FTI_Ckpt        Checkpoint metadata.
  @param      destination     destination group rank.
  @param      ptner           0 if sending Ckpt, 1 if PtnerCkpt.
  @return     integer         FTI_SCES if successful.

  This function sends Ckpt or PtnerCkpt file from partner proccess.

 **/
/*-------------------------------------------------------------------------*/
int FTI_SendCkptFileL2(FTIT_configuration* FTI_Conf, FTIT_execution* FTI_Exec,
        FTIT_checkpoint* FTI_Ckpt, int destination, int ptner)
{
    long toSend ; // remaining data to send
    char filename[FTI_BUFS], str[FTI_BUFS];
    if (ptner) {    //if want to send Ptner file
        int ckptID, rank;
        sscanf(FTI_Exec->meta[2].ckptFile, "Ckpt%d-Rank%d.fti", &ckptID, &rank); //do we need this from filename?
        sprintf(filename, "%s/Ckpt%d-Pcof%d.fti", FTI_Ckpt[2].dir, ckptID, rank);
        toSend = FTI_Exec->meta[2].pfs[0];
    } else {    //if want to send Ckpt file
        sprintf(filename, "%s/%s", FTI_Ckpt[2].dir, FTI_Exec->meta[2].ckptFile);
        toSend = FTI_Exec->meta[2].fs[0];
    }

    sprintf(str, "Opening file (rb) (%s) (L2).", filename);
    FTI_Print(str, FTI_DBUG);
    FILE* fileDesc = fopen(filename, "rb");
    if (fileDesc == NULL) {
        FTI_Print("R2 cannot open the partner ckpt. file.", FTI_WARN);
        return FTI_NSCS;
    }
    char* buffer = talloc(char, FTI_Conf->blockSize);

    while (toSend > 0) {
        int sendSize = (toSend > FTI_Conf->blockSize) ? FTI_Conf->blockSize : toSend;
        size_t bytes = fread(buffer, sizeof(char), sendSize, fileDesc);

        if (ferror(fileDesc)) {
            FTI_Print("Error reading the data from the ckpt. file.", FTI_WARN);

            fclose(fileDesc);
            free(buffer);

            return FTI_NSCS;
        }

        MPI_Send(buffer, bytes, MPI_CHAR, destination, FTI_Conf->tag, FTI_Exec->groupComm);
        toSend -= bytes;
    }

    fclose(fileDesc);
    free(buffer);

    return FTI_SCES;
}

/*-------------------------------------------------------------------------*/
/**
  @brief      It receives checkpint file.
  @param      FTI_Conf        Configuration metadata.
  @param      FTI_Exec        Execution metadata.
  @param      FTI_Ckpt        Checkpoint metadata.
  @param      source          Source group rank.
  @param      ptner           0 if receiving Ckpt, 1 if PtnerCkpt.
  @return     integer         FTI_SCES if successful.

  This function receives Ckpt or PtnerCkpt file from partner proccess.

 **/
/*-------------------------------------------------------------------------*/
int FTI_RecvCkptFileL2(FTIT_configuration* FTI_Conf, FTIT_execution* FTI_Exec,
        FTIT_checkpoint* FTI_Ckpt, int source, int ptner)
{
    long toRecv;    //remaining data to receive
    char filename[FTI_BUFS], str[FTI_BUFS];
    if (ptner) { //if want to receive Ptner file
        int ckptID, rank;
        sscanf(FTI_Exec->meta[2].ckptFile, "Ckpt%d-Rank%d.fti", &ckptID, &rank);
        sprintf(filename, "%s/Ckpt%d-Pcof%d.fti", FTI_Ckpt[2].dir, FTI_Exec->ckptID, rank);
        toRecv = FTI_Exec->meta[2].pfs[0];
    } else { //if want to receive Ckpt file
        sprintf(filename, "%s/%s", FTI_Ckpt[2].dir, FTI_Exec->meta[2].ckptFile);
        toRecv = FTI_Exec->meta[2].fs[0];
    }

    sprintf(str, "Opening file (wb) (%s) (L2).", filename);
    FTI_Print(str, FTI_DBUG);
    FILE* fileDesc = fopen(filename, "wb");
    if (fileDesc == NULL) {
        FTI_Print("R2 cannot open the file.", FTI_WARN);
        return FTI_NSCS;
    }
    char* buffer = talloc(char, FTI_Conf->blockSize);

    while (toRecv > 0) {
        int recvSize = (toRecv > FTI_Conf->blockSize) ? FTI_Conf->blockSize : toRecv;
        MPI_Recv(buffer, recvSize, MPI_CHAR, source, FTI_Conf->tag, FTI_Exec->groupComm, MPI_STATUS_IGNORE);
        fwrite(buffer, sizeof(char), recvSize, fileDesc);

        if (ferror(fileDesc)) {
            FTI_Print("Error writing the data to the file.", FTI_WARN);

            fclose(fileDesc);
            free(buffer);

            return FTI_NSCS;
        }

        toRecv -= recvSize;
    }

    fclose(fileDesc);
    free(buffer);

    return FTI_SCES;
}

/*-------------------------------------------------------------------------*/
/**
  @brief      It recovers L2 ckpt. files using the partner copy.
  @param      FTI_Conf        Configuration metadata.
  @param      FTI_Exec        Execution metadata.
  @param      FTI_Topo        Topology metadata.
  @param      FTI_Ckpt        Checkpoint metadata.
  @return     integer         FTI_SCES if successful.

  This function tries to recover the L2 ckpt. files missing using the
  partner copy. If a ckpt. file and its copy are both missing, then we
  consider this checkpoint unavailable.

 **/
/*-------------------------------------------------------------------------*/
int FTI_RecoverL2(FTIT_configuration* FTI_Conf, FTIT_execution* FTI_Exec,
        FTIT_topology* FTI_Topo, FTIT_checkpoint* FTI_Ckpt)
{
    if (mkdir(FTI_Ckpt[2].dir, 0777) == -1) {
        if (errno != EEXIST) {
            FTI_Print("Cannot create directory", FTI_EROR);
        }
    }

    // Checking erasures
    int erased[FTI_BUFS];
    if (FTI_CheckErasures(FTI_Conf, FTI_Exec, FTI_Topo, FTI_Ckpt, erased) != FTI_SCES) {
        FTI_Print("Error checking erasures.", FTI_WARN);
        return FTI_NSCS;
    }

    int i = 0;
    int j;
    for (j = 0; j < FTI_Topo->groupSize * 2; j++) {
        if (erased[j]) {
            i++; // Counting erasures
        }
    }

    if (i == 0) {
        FTI_Print("Have all checkpoint files.", FTI_DBUG);
        return FTI_SCES;
    }

    int res = FTI_SCES;
    int source = FTI_Topo->right; //to receive Ptner file from this process (to recover)
    int destination = FTI_Topo->left; //to send Ptner file (to let him recover)
    if (erased[FTI_Topo->groupRank] && erased[source + FTI_Topo->groupSize]) {
        FTI_Print("My checkpoint file and partner copy have been lost", FTI_WARN);
        res = FTI_NSCS;
    }

    if (erased[FTI_Topo->groupRank + FTI_Topo->groupSize] && erased[destination]) {
        FTI_Print("My Ptner checkpoint file and his checkpoint file have been lost", FTI_WARN);
        res = FTI_NSCS;
    }

    int allRes;
    MPI_Allreduce(&res, &allRes, 1, MPI_INT, MPI_SUM, FTI_Exec->groupComm);
    if (allRes != FTI_SCES) {
        return FTI_NSCS;
    }

    //recover checkpoint files
    if (FTI_Topo->groupRank % 2) {
        if (erased[destination]) { //first send file
            res = FTI_SendCkptFileL2(FTI_Conf, FTI_Exec, FTI_Ckpt, destination, 1);
            if (res != FTI_SCES) {
                return FTI_NSCS;
            }
        }
        if (erased[FTI_Topo->groupRank]) { //then receive file
            res = FTI_RecvCkptFileL2(FTI_Conf, FTI_Exec, FTI_Ckpt, source, 0);
            if (res != FTI_SCES) {
                return FTI_NSCS;
            }
        }
    } else {
        if (erased[FTI_Topo->groupRank]) { //first receive file
            res = FTI_RecvCkptFileL2(FTI_Conf, FTI_Exec, FTI_Ckpt, source, 0);
            if (res != FTI_SCES) {
                return FTI_NSCS;
            }
        }

        if (erased[destination]) { //then send file
            res = FTI_SendCkptFileL2(FTI_Conf, FTI_Exec, FTI_Ckpt, destination, 1);
            if (res != FTI_SCES) {
                return FTI_NSCS;
            }
        }
    }

    //recover partner files
    if (FTI_Topo->groupRank % 2) {
        if (erased[source + FTI_Topo->groupSize]) { //fisrst send file
            res = FTI_SendCkptFileL2(FTI_Conf, FTI_Exec, FTI_Ckpt, source, 0);
            if (res != FTI_SCES) {
                return FTI_NSCS;
            }
        }
        if (erased[FTI_Topo->groupRank + FTI_Topo->groupSize]) { //receive file
            res = FTI_RecvCkptFileL2(FTI_Conf, FTI_Exec, FTI_Ckpt, destination, 1);
            if (res != FTI_SCES) {
                return FTI_NSCS;
            }
        }
    } else {
        if (erased[FTI_Topo->groupRank + FTI_Topo->groupSize]) { //first receive file
            res = FTI_RecvCkptFileL2(FTI_Conf, FTI_Exec, FTI_Ckpt, destination, 1);
            if (res != FTI_SCES) {
                return FTI_NSCS;
            }
        }

        if (erased[source + FTI_Topo->groupSize]) { //send file
            res = FTI_SendCkptFileL2(FTI_Conf, FTI_Exec, FTI_Ckpt, source, 0);
            if (res != FTI_SCES) {
                return FTI_NSCS;
            }
        }
    }

    return FTI_SCES;
}

/*-------------------------------------------------------------------------*/
/**
  @brief      It recovers L3 ckpt. files ordering the RS decoding algorithm.
  @param      FTI_Conf        Configuration metadata.
  @param      FTI_Exec        Execution metadata.
  @param      FTI_Topo        Topology metadata.
  @param      FTI_Ckpt        Checkpoint metadata.
  @return     integer         FTI_SCES if successful.

  This function tries to recover the L3 ckpt. files missing using the
  RS decoding. If to many files are missing in the group, then we
  consider this checkpoint unavailable.

 **/
/*-------------------------------------------------------------------------*/
int FTI_RecoverL3(FTIT_configuration* FTI_Conf, FTIT_execution* FTI_Exec,
        FTIT_topology* FTI_Topo, FTIT_checkpoint* FTI_Ckpt)
{
    if (mkdir(FTI_Ckpt[3].dir, 0777) == -1) {
        if (errno != EEXIST) {
            FTI_Print("Cannot create directory", FTI_EROR);
        }
    }

    // Checking erasures
    int erased[FTI_BUFS];
    if (FTI_CheckErasures(FTI_Conf, FTI_Exec, FTI_Topo, FTI_Ckpt, erased) != FTI_SCES) {
        FTI_Print("Error checking erasures.", FTI_DBUG);
        return FTI_NSCS;
    }

    // Counting erasures
    int l = 0;
    int gs = FTI_Topo->groupSize;
    int i;
    for (i = 0; i < gs; i++) {
        if (erased[i]) {
            l++;
        }
        if (erased[i + gs]) {
            l++;
        }
    }
    if (l > gs) {
        FTI_Print("Too many erasures at L3.", FTI_DBUG);
        return FTI_NSCS;
    }

    // Reed-Solomon decoding
    if (l > 0) {
        char str[FTI_BUFS];
        sprintf(str, "There are %d encoded/checkpoint files missing in this group.", l);
        FTI_Print(str, FTI_DBUG);
        int res = FTI_Try(FTI_Decode(FTI_Conf, FTI_Exec, FTI_Topo, FTI_Ckpt, erased), "use RS-decoding to regenerate the missing data.");
        if (res == FTI_NSCS) {
            return FTI_NSCS;
        }
    }

    return FTI_SCES;
}

/*-------------------------------------------------------------------------*/
/**
  @brief      It recovers L4 ckpt. files from the PFS.
  @param      FTI_Conf        Configuration metadata.
  @param      FTI_Exec        Execution metadata.
  @param      FTI_Topo        Topology metadata.
  @param      FTI_Ckpt        Checkpoint metadata.
  @return     integer         FTI_SCES if successful.

  This function tries to recover the ckpt. files using the L4 ckpt. files
  stored in the PFS. If at least one ckpt. file is missing in the PFS, we
  consider this checkpoint unavailable.

 **/
/*-------------------------------------------------------------------------*/
int FTI_RecoverL4(FTIT_configuration* FTI_Conf, FTIT_execution* FTI_Exec,
        FTIT_topology* FTI_Topo, FTIT_checkpoint* FTI_Ckpt)
{
<<<<<<< HEAD
        switch(FTI_Conf->ioMode) {
            
            case FTI_IO_POSIX:
                return FTI_RecoverL4Posix(FTI_Conf, FTI_Exec, FTI_Topo, FTI_Ckpt);
=======
    if (!FTI_Ckpt[4].isInline || FTI_Conf->ioMode == FTI_IO_POSIX) {
        return FTI_RecoverL4Posix(FTI_Conf, FTI_Exec, FTI_Topo, FTI_Ckpt);
    }
    else {
        switch(FTI_Conf->ioMode) {
>>>>>>> 9bc84499
            case FTI_IO_MPI:
                return FTI_RecoverL4Mpi(FTI_Conf, FTI_Exec, FTI_Topo, FTI_Ckpt);
#ifdef ENABLE_SIONLIB // --> If SIONlib is installed
            case FTI_IO_SIONLIB:
                return FTI_RecoverL4Sionlib(FTI_Conf, FTI_Exec, FTI_Topo, FTI_Ckpt);
#endif
        }
    }
}

/*-------------------------------------------------------------------------*/
/**
  @brief      It recovers L4 ckpt. files from the PFS using POSIX.
  @param      FTI_Conf        Configuration metadata.
  @param      FTI_Exec        Execution metadata.
  @param      FTI_Topo        Topology metadata.
  @param      FTI_Ckpt        Checkpoint metadata.
  @return     integer         FTI_SCES if successful.

  This function tries to recover the ckpt. files using the L4 ckpt. files
  stored in the PFS. If at least one ckpt. file is missing in the PFS, we
  consider this checkpoint unavailable.

 **/
/*-------------------------------------------------------------------------*/
int FTI_RecoverL4Posix(FTIT_configuration* FTI_Conf, FTIT_execution* FTI_Exec,
        FTIT_topology* FTI_Topo, FTIT_checkpoint* FTI_Ckpt)
{
    FTI_Print("Starting recovery L4 using Posix I/O.", FTI_DBUG);
    if (mkdir(FTI_Ckpt[1].dir, 0777) == -1) {
        if (errno != EEXIST) {
            FTI_Print("Directory L1 could NOT be created.", FTI_WARN);
        }
    }

    // Checking erasures
    int erased[FTI_BUFS];
    if (FTI_CheckErasures(FTI_Conf, FTI_Exec, FTI_Topo, FTI_Ckpt, erased) != FTI_SCES) {
        FTI_Print("Error checking erasures.", FTI_DBUG);
        return FTI_NSCS;
    }

    int l = 0;
    int i;
    // Counting erasures
    for (i = 0; i < FTI_Topo->groupSize; i++) {
        if (erased[i]) {
            l++;
        }
    }
    if (l > 0) {
        FTI_Print("Checkpoint file missing at L4.", FTI_WARN);
        return FTI_NSCS;
    }

    // Open files
    sprintf(FTI_Exec->meta[1].ckptFile, "Ckpt%d-Rank%d.fti", FTI_Exec->ckptID, FTI_Topo->myRank);
    sprintf(FTI_Exec->meta[4].ckptFile, "Ckpt%d-Rank%d.fti", FTI_Exec->ckptID, FTI_Topo->myRank);
    char gfn[FTI_BUFS], lfn[FTI_BUFS];
    sprintf(lfn, "%s/%s", FTI_Ckpt[1].dir, FTI_Exec->meta[1].ckptFile);
    sprintf(gfn, "%s/%s", FTI_Ckpt[4].dir, FTI_Exec->meta[4].ckptFile);

    FILE* gfd = fopen(gfn, "rb");
    if (gfd == NULL) {
        FTI_Print("R4 cannot open the ckpt. file in the PFS.", FTI_WARN);
        return FTI_NSCS;
    }

    FILE* lfd = fopen(lfn, "wb");
    if (lfd == NULL) {
        FTI_Print("R4 cannot open the local ckpt. file.", FTI_WARN);
        fclose(gfd);
        return FTI_NSCS;
    }

    char *readData = talloc(char, FTI_Conf->transferSize);
    long bSize = FTI_Conf->transferSize;
    long fs = FTI_Exec->meta[4].fs[0];
    // Checkpoint files transfer from PFS
    long pos = 0;
    while (pos < fs) {
        if ((fs - pos) < FTI_Conf->transferSize) {
            bSize = fs - pos;
        }

        size_t bytes = fread(readData, sizeof(char), bSize, gfd);
        if (ferror(gfd)) {
            FTI_Print("R4 cannot read from the ckpt. file in the PFS.", FTI_DBUG);

            free(readData);

            fclose(gfd);
            fclose(lfd);

            return  FTI_NSCS;
        }

        fwrite(readData, sizeof(char), bytes, lfd);
        if (ferror(lfd)) {
            FTI_Print("R4 cannot write to the local ckpt. file.", FTI_DBUG);

            free(readData);

            fclose(gfd);
            fclose(lfd);

            return  FTI_NSCS;
        }

        pos = pos + bytes;
    }

    free(readData);

    fclose(gfd);
    fclose(lfd);

    return FTI_SCES;
}

/*-------------------------------------------------------------------------*/
/**
  @brief      It recovers L4 ckpt. files from the PFS using MPI-I/O.
  @param      FTI_Conf        Configuration metadata.
  @param      FTI_Exec        Execution metadata.
  @param      FTI_Topo        Topology metadata.
  @param      FTI_Ckpt        Checkpoint metadata.
  @return     integer         FTI_SCES if successful.

  This function tries to recover the ckpt. files using the L4 ckpt. files
  stored in the PFS. If at least one ckpt. file is missing in the PFS, we
  consider this checkpoint unavailable.

 **/
/*-------------------------------------------------------------------------*/
int FTI_RecoverL4Mpi(FTIT_configuration* FTI_Conf, FTIT_execution* FTI_Exec,
        FTIT_topology* FTI_Topo, FTIT_checkpoint* FTI_Ckpt)
{
    FTI_Print("Starting recovery L4 using MPI-IO.", FTI_DBUG);
    // create local directories
    if (mkdir(FTI_Ckpt[1].dir, 0777) == -1) {
        if (errno != EEXIST) {
            FTI_Print("Directory L1 could NOT be created.", FTI_WARN);
        }
    }

    // TODO enable to set stripping unit in the config file (Maybe also other hints)
    // enable collective buffer optimization
    MPI_Info info;
    MPI_Info_create(&info);
    MPI_Info_set(info, "romio_cb_read", "enable");

    // set stripping unit to 4MB
    MPI_Info_set(info, "stripping_unit", "4194304");

    sprintf(FTI_Exec->meta[1].ckptFile, "Ckpt%d-Rank%d.fti", FTI_Exec->ckptID, FTI_Topo->myRank);
    sprintf(FTI_Exec->meta[4].ckptFile, "Ckpt%d-mpiio.fti", FTI_Exec->ckptID);
    char gfn[FTI_BUFS], lfn[FTI_BUFS];
    sprintf(lfn, "%s/%s", FTI_Ckpt[1].dir, FTI_Exec->meta[1].ckptFile);
    sprintf(gfn, "%s/%s", FTI_Ckpt[4].dir, FTI_Exec->meta[4].ckptFile);

    // open parallel file
    MPI_File pfh;
    int buf = MPI_File_open(FTI_COMM_WORLD, gfn, MPI_MODE_RDWR, info, &pfh);
    // check if successful
    if (buf != 0) {
        errno = 0;
        char mpi_err[FTI_BUFS];
        int reslen;
        MPI_Error_string(buf, mpi_err, &reslen);
        if (buf != MPI_ERR_NO_SUCH_FILE) {
            char str[FTI_BUFS];
            snprintf(str, FTI_BUFS, "Unable to access file [MPI ERROR - %i] %s", buf, mpi_err);
            FTI_Print(str, FTI_EROR);
        }
        return FTI_NSCS;
    }

    // collect chunksizes of other ranks
    MPI_Offset* chunkSizes = talloc(MPI_Offset, FTI_Topo->nbApprocs*FTI_Topo->nbNodes);
    MPI_Allgather(FTI_Exec->meta[4].fs, 1, MPI_OFFSET, chunkSizes, 1, MPI_OFFSET, FTI_COMM_WORLD);

    MPI_Offset offset = 0;
    // set file offset
    int i;
    for (i = 0; i < FTI_Topo->splitRank; i++) {
        offset += chunkSizes[i];
    }
    free(chunkSizes);

    FILE *lfd = fopen(lfn, "wb");
    if (lfd == NULL) {
        FTI_Print("R4 cannot open the local ckpt. file.", FTI_DBUG);
        MPI_File_close(&pfh);
        return FTI_NSCS;
    }

    long fs = FTI_Exec->meta[4].fs[0];
    char *readData = talloc(char, FTI_Conf->transferSize);
    long bSize = FTI_Conf->transferSize;
    long pos = 0;
    // Checkpoint files transfer from PFS
    while (pos < fs) {
        if ((fs - pos) < FTI_Conf->transferSize) {
            bSize = fs - pos;
        }
        // read block in parallel file
        buf = MPI_File_read_at(pfh, offset, readData, bSize, MPI_BYTE, MPI_STATUS_IGNORE);
        // check if successful
        if (buf != 0) {
            errno = 0;
            char mpi_err[FTI_BUFS];
            char str[FTI_BUFS];
            int reslen;
            MPI_Error_string(buf, mpi_err, &reslen);
            snprintf(str, FTI_BUFS, "R4 cannot read from the ckpt. file in the PFS. [MPI ERROR - %i] %s", buf, mpi_err);
            FTI_Print(str, FTI_EROR);
            free(readData);
            MPI_File_close(&pfh);
            fclose(lfd);
            return FTI_NSCS;
        }

        fwrite(readData, sizeof(char), bSize, lfd);
        if (ferror(lfd)) {
            FTI_Print("R4 cannot write to the local ckpt. file.", FTI_DBUG);
            free(readData);
            fclose(lfd);
            MPI_File_close(&pfh);
            return  FTI_NSCS;
        }

        offset += bSize;
        pos = pos + bSize;
    }

    free(readData);
    fclose(lfd);

    if (MPI_File_close(&pfh) != 0) {
        FTI_Print("Cannot close MPI file.", FTI_WARN);
        return FTI_NSCS;
    }

    return FTI_SCES;
}

/*-------------------------------------------------------------------------*/
/**
  @brief      It recovers L4 ckpt. files from the PFS using SIONlib.
  @param      FTI_Conf        Configuration metadata.
  @param      FTI_Exec        Execution metadata.
  @param      FTI_Topo        Topology metadata.
  @param      FTI_Ckpt        Checkpoint metadata.
  @return     integer         FTI_SCES if successful.

  This function tries to recover the ckpt. files using the L4 ckpt. files
  stored in the PFS. If at least one ckpt. file is missing in the PFS, we
  consider this checkpoint unavailable.

 **/
/*-------------------------------------------------------------------------*/
#ifdef ENABLE_SIONLIB // --> If SIONlib is installed
int FTI_RecoverL4Sionlib(FTIT_configuration* FTI_Conf, FTIT_execution* FTI_Exec,
        FTIT_topology* FTI_Topo, FTIT_checkpoint* FTI_Ckpt)
{
    FTI_Print("Starting recovery L4 using Sionlib.", FTI_DBUG);
    //Create local directories
    if (mkdir(FTI_Ckpt[1].dir, 0777) == -1) {
        if (errno != EEXIST) {
            FTI_Print("Directory L1 could NOT be created.", FTI_WARN);
        }
    }

    sprintf(FTI_Exec->meta[1].ckptFile, "Ckpt%d-Rank%d.fti", FTI_Exec->ckptID, FTI_Topo->myRank);
    sprintf(FTI_Exec->meta[4].ckptFile, "Ckpt%d-sionlib.fti", FTI_Exec->ckptID);
    char gfn[FTI_BUFS], lfn[FTI_BUFS];
    sprintf(lfn, "%s/%s", FTI_Ckpt[1].dir, FTI_Exec->meta[1].ckptFile);
    sprintf(gfn, "%s/%s", FTI_Ckpt[4].dir, FTI_Exec->meta[4].ckptFile);

    // this is done, since sionlib aborts if the file is not readable.
    if (access(gfn, F_OK) != 0) {
        return FTI_NSCS;
    }

    int numFiles = 1;
    int nlocaltasks = 1;
    int* file_map = calloc(1, sizeof(int));
    int* ranks = talloc(int, 1);
    int* rank_map = talloc(int, 1);
    sion_int64* chunkSizes = talloc(sion_int64, 1);
    int fsblksize = -1;
    chunkSizes[0] = FTI_Exec->meta[4].fs[0];
    ranks[0] = FTI_Topo->splitRank;
    rank_map[0] = FTI_Topo->splitRank;
    int sid = sion_paropen_mapped_mpi(gfn, "rb,posix", &numFiles, FTI_COMM_WORLD, &nlocaltasks, &ranks, &chunkSizes, &file_map, &rank_map, &fsblksize, NULL);

    FILE* lfd = fopen(lfn, "wb");
    if (lfd == NULL) {
        FTI_Print("R4 cannot open the local ckpt. file.", FTI_DBUG);
        sion_parclose_mapped_mpi(sid);
        free(file_map);
        free(ranks);
        free(rank_map);
        free(chunkSizes);
        return FTI_NSCS;
    }

    int res = sion_seek(sid, FTI_Topo->splitRank, SION_CURRENT_BLK, SION_CURRENT_POS);
    // check if successful
    if (res != SION_SUCCESS) {
        FTI_Print("SIONlib: Could not set file pointer", FTI_EROR);
        sion_parclose_mapped_mpi(sid);
        free(file_map);
        free(ranks);
        free(rank_map);
        free(chunkSizes);
        fclose(lfd);
        return FTI_NSCS;
    }

    // Checkpoint files transfer from PFS
    while (!sion_feof(sid)) {
        long fs = FTI_Exec->meta[4].fs[0];
        char *readData = talloc(char, FTI_Conf->transferSize);
        long bSize = FTI_Conf->transferSize;
        long pos = 0;
        // Checkpoint files transfer from PFS
        while (pos < fs) {
            if ((fs - pos) < FTI_Conf->transferSize) {
                bSize = fs - pos;
            }
            res = sion_fread(readData, sizeof(char), bSize, sid);
            if (res != bSize) {
                char str[FTI_BUFS];
                sprintf(str, "SIONlib: Unable to read %lu Bytes from file", bSize);
                FTI_Print(str, FTI_EROR);
                sion_parclose_mapped_mpi(sid);
                free(file_map);
                free(ranks);
                free(rank_map);
                free(chunkSizes);
                free(readData);
                fclose(lfd);
                return FTI_NSCS;
            }

            fwrite(readData, sizeof(char), bSize, lfd);
            if (ferror(lfd)) {
                FTI_Print("R4 cannot write to the local ckpt. file.", FTI_DBUG);
                free(readData);
                fclose(lfd);
                sion_parclose_mapped_mpi(sid);
                free(file_map);
                free(ranks);
                free(rank_map);
                free(chunkSizes);
                return  FTI_NSCS;
            }

            pos = pos + bSize;
        }
        free(readData);
    }

    fclose(lfd);

    sion_parclose_mapped_mpi(sid);
    free(file_map);
    free(ranks);
    free(rank_map);
    free(chunkSizes);

    return FTI_SCES;
}
#endif<|MERGE_RESOLUTION|>--- conflicted
+++ resolved
@@ -694,18 +694,11 @@
 int FTI_RecoverL4(FTIT_configuration* FTI_Conf, FTIT_execution* FTI_Exec,
         FTIT_topology* FTI_Topo, FTIT_checkpoint* FTI_Ckpt)
 {
-<<<<<<< HEAD
+
         switch(FTI_Conf->ioMode) {
             
             case FTI_IO_POSIX:
                 return FTI_RecoverL4Posix(FTI_Conf, FTI_Exec, FTI_Topo, FTI_Ckpt);
-=======
-    if (!FTI_Ckpt[4].isInline || FTI_Conf->ioMode == FTI_IO_POSIX) {
-        return FTI_RecoverL4Posix(FTI_Conf, FTI_Exec, FTI_Topo, FTI_Ckpt);
-    }
-    else {
-        switch(FTI_Conf->ioMode) {
->>>>>>> 9bc84499
             case FTI_IO_MPI:
                 return FTI_RecoverL4Mpi(FTI_Conf, FTI_Exec, FTI_Topo, FTI_Ckpt);
 #ifdef ENABLE_SIONLIB // --> If SIONlib is installed
@@ -713,7 +706,7 @@
                 return FTI_RecoverL4Sionlib(FTI_Conf, FTI_Exec, FTI_Topo, FTI_Ckpt);
 #endif
         }
-    }
+    //}
 }
 
 /*-------------------------------------------------------------------------*/
