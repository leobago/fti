/**
 *  Copyright (c) 2017 Leonardo A. Bautista-Gomez
 *  All rights reserved
 *
 *  FTI - A multi-level checkpointing library for C/C++/Fortran applications
 *
 *  Revision 1.0 : Fault Tolerance Interface (FTI)
 *
 *  Redistribution and use in source and binary forms, with or without
 *  modification, are permitted provided that the following conditions are met:
 *
 *  1. Redistributions of source code must retain the above copyright notice, this
 *  list of conditions and the following disclaimer.
 *
 *  2. Redistributions in binary form must reproduce the above copyright notice,
 *  this list of conditions and the following disclaimer in the documentation
 *  and/or other materials provided with the distribution.
 *
 *  3. Neither the name of the copyright holder nor the names of its contributors
 *  may be used to endorse or promote products derived from this software without
 *  specific prior written permission.
 *
 *  THIS SOFTWARE IS PROVIDED BY THE COPYRIGHT HOLDERS AND CONTRIBUTORS "AS IS" AND
 *  ANY EXPRESS OR IMPLIED WARRANTIES, INCLUDING, BUT NOT LIMITED TO, THE IMPLIED
 *  WARRANTIES OF MERCHANTABILITY AND FITNESS FOR A PARTICULAR PURPOSE ARE
 *  DISCLAIMED. IN NO EVENT SHALL THE COPYRIGHT HOLDER OR CONTRIBUTORS BE LIABLE
 *  FOR ANY DIRECT, INDIRECT, INCIDENTAL, SPECIAL, EXEMPLARY, OR CONSEQUENTIAL
 *  DAMAGES (INCLUDING, BUT NOT LIMITED TO, PROCUREMENT OF SUBSTITUTE GOODS OR
 *  SERVICES; LOSS OF USE, DATA, OR PROFITS; OR BUSINESS INTERRUPTION) HOWEVER
 *  CAUSED AND ON ANY THEORY OF LIABILITY, WHETHER IN CONTRACT, STRICT LIABILITY,
 *  OR TORT (INCLUDING NEGLIGENCE OR OTHERWISE) ARISING IN ANY WAY OUT OF THE USE
 *  OF THIS SOFTWARE, EVEN IF ADVISED OF THE POSSIBILITY OF SUCH DAMAGE.
 *
 *  @file   hdf5.c
 *  @date   November, 2017
 *  @brief  Funtions to support HDF5 checkpointing.
 */

#ifdef ENABLE_HDF5
#include "../interface.h"
#include <sys/types.h>
#include <dirent.h>

<<<<<<< HEAD
static hid_t _file_id;

/*-------------------------------------------------------------------------*/
/**
  @brief      activates heads for checkpoint postprocessing.
  @param      FTI_Conf        Configuration metadata.
  @param      FTI_Exec        Execution metadata.
  @param      FTI_Topo        Topology metadata.
  @param      FTI_Ckpt        Checkpoint metadata.
  @param      status          preprocessing checkpoint status.
  @return     integer         FTI_SCES if successful.
 **/
/*-------------------------------------------------------------------------*/
int FTI_ActivateHeadsHDF5(FTIT_configuration* FTI_Conf,FTIT_execution* FTI_Exec,FTIT_topology* FTI_Topo, FTIT_checkpoint* FTI_Ckpt, int status)
{
    FTI_Exec->wasLastOffline = 1;
    // Head needs ckpt. ID to determine ckpt file name.
    int value = FTI_BASE + FTI_Exec->ckptMeta.level; //Token to send to head
    if (status != FTI_SCES) { //If Writing checkpoint failed
        value = FTI_REJW; //Send reject checkpoint token to head
    }
    MPI_Send(&value, 1, MPI_INT, FTI_Topo->headRank, FTI_Conf->ckptTag, FTI_Exec->globalComm);
    MPI_Send(&FTI_Exec->ckptMeta.ckptId, 1, MPI_INT, FTI_Topo->headRank, FTI_Conf->ckptTag, FTI_Exec->globalComm);
    MPI_Send(&FTI_Exec->h5SingleFile, 1, MPI_C_BOOL, FTI_Topo->headRank, FTI_Conf->ckptTag, FTI_Exec->globalComm);
    return FTI_SCES;
}
=======
hid_t _file_id;
>>>>>>> 91f7de60

/*-------------------------------------------------------------------------*/
/**
  @brief      It creates h5datatype (hid_t) from definitions in FTI_Types
  @param      ftiType        FTI_Type type

  This function creates (opens) hdf5 compound type. Should be called only
  before saving checkpoint in HDF5 format. Build-in FTI's types are always open.

 **/
/*-------------------------------------------------------------------------*/
void FTI_CreateComplexType(FTIT_type* ftiType, FTIT_type** FTI_Type)
{

    if(!ftiType) return;

    char str[FTI_BUFS];
    if (ftiType->h5datatype > -1) {
        //This type already created
        sprintf(str, "Type [%d] is already created.", ftiType->id);
        FTI_Print(str, FTI_DBUG);
        return;
    }

    if (ftiType->structure == NULL) {
        //Save as array of bytes
        sprintf(str, "Creating type [%d] as array of bytes.", ftiType->id);
        FTI_Print(str, FTI_DBUG);
        ftiType->h5datatype = H5Tcopy(H5T_NATIVE_CHAR);
        H5Tset_size(ftiType->h5datatype, ftiType->size);
        return;
    }

    hid_t partTypes[FTI_BUFS];
    int i;
    //for each field create and rank-dimension array if needed
    for (i = 0; i < ftiType->structure->length; i++) {
        sprintf(str, "Type [%d] trying to create new type [%d].", ftiType->id, ftiType->structure->field[i].typeID);
        FTI_Print(str, FTI_DBUG);
        FTI_CreateComplexType(FTI_Type[ftiType->structure->field[i].typeID], FTI_Type);
        partTypes[i] = FTI_Type[ftiType->structure->field[i].typeID]->h5datatype;
        if (ftiType->structure->field[i].rank > 1) {
            //need to create rank-dimension array type
            hsize_t dims[FTI_BUFS];
            int j;
            for (j = 0; j < ftiType->structure->field[i].rank; j++) {
                dims[j] = ftiType->structure->field[i].dimLength[j];
            }
            sprintf(str, "Type [%d] trying to create %d-D array of type [%d].", ftiType->id, ftiType->structure->field[i].rank, ftiType->structure->field[i].typeID);
            FTI_Print(str, FTI_DBUG);
            partTypes[i] = H5Tarray_create(FTI_Type[ftiType->structure->field[i].typeID]->h5datatype, ftiType->structure->field[i].rank, dims);
        } else {
            if (ftiType->structure->field[i].dimLength[0] > 1) {
                //need to create 1-dimension array type
                sprintf(str, "Type [%d] trying to create 1-D [%d] array of type [%d].", ftiType->id, ftiType->structure->field[i].dimLength[0], ftiType->structure->field[i].typeID);
                FTI_Print(str, FTI_DBUG);
                hsize_t dim = ftiType->structure->field[i].dimLength[0];
                partTypes[i] = H5Tarray_create(FTI_Type[ftiType->structure->field[i].typeID]->h5datatype, 1, &dim);
            }
        }
    }

    //create new HDF5 datatype
    sprintf(str, "Creating type [%d].", ftiType->id);
    FTI_Print(str, FTI_DBUG);
    ftiType->h5datatype = H5Tcreate(H5T_COMPOUND, ftiType->size);
    sprintf(str, "Type [%d] has hid_t %ld.", ftiType->id, (long)ftiType->h5datatype);
    FTI_Print(str, FTI_DBUG);
    if (ftiType->h5datatype < 0) {
        FTI_Print("FTI failed to create HDF5 type.", FTI_WARN);
    }

    //inserting fields into the new type
    for (i = 0; i < ftiType->structure->length; i++) {
        sprintf(str, "Insering type [%d] into new type [%d].", ftiType->structure->field[i].typeID, ftiType->id);
        FTI_Print(str, FTI_DBUG);
        herr_t res = H5Tinsert(ftiType->h5datatype, ftiType->structure->field[i].name, ftiType->structure->field[i].offset, partTypes[i]);
        if (res < 0) {
            FTI_Print("FTI faied to insert type in complex type.", FTI_WARN);
        }
    }

}

/*-------------------------------------------------------------------------*/
/**
  @brief      It closes h5datatype
  @param      ftiType        FTI_Type type

  This function destroys (closes) hdf5 compound type. Should be called
  after saving checkpoint in HDF5 format.

 **/
/*-------------------------------------------------------------------------*/
void FTI_CloseComplexType(FTIT_type* ftiType, FTIT_type** FTI_Type)
{

    if(!ftiType) return;

    char str[FTI_BUFS];
    if (ftiType->h5datatype == -1 || ftiType->id < 11) {
        //This type already closed or build-in type
        sprintf(str, "Cannot close type [%d]. Build in or already closed.", ftiType->id);
        FTI_Print(str, FTI_DBUG);
        return;
    }

    if (ftiType->structure != NULL) {
        //array of bytes don't have structure
        int i;
        //close each field
        for (i = 0; i < ftiType->structure->length; i++) {
            sprintf(str, "Closing type [%d] of compound type [%d].", ftiType->structure->field[i].typeID, ftiType->id);
            FTI_Print(str, FTI_DBUG);
            FTI_CloseComplexType(FTI_Type[ftiType->structure->field[i].typeID], FTI_Type);
        }
    }

    //close HDF5 datatype
    sprintf(str, "Closing type [%d].", ftiType->id);
    FTI_Print(str, FTI_DBUG);
    herr_t res = H5Tclose(ftiType->h5datatype);
    if (res < 0) {
        FTI_Print("FTI failed to close HDF5 type.", FTI_WARN);
    }
    ftiType->h5datatype = -1;
}

/*-------------------------------------------------------------------------*/
/**
  @brief      It creates a group and all it's children
  @param      ftiGroup        FTI_H5Group to be create
  @param      parentGroup     hid_t of the parent

  This function creates hdf5 group and all it's children. Should be
  called only before saving checkpoint in HDF5 format.

 **/
/*-------------------------------------------------------------------------*/
void FTI_CreateGroup(FTIT_H5Group* ftiGroup, hid_t parentGroup, FTIT_H5Group** FTI_Group)
{
    ftiGroup->h5groupID = H5Gcreate2(parentGroup, ftiGroup->name, H5P_DEFAULT, H5P_DEFAULT, H5P_DEFAULT);
    if (ftiGroup->h5groupID < 0) {
        FTI_Print("FTI failed to create HDF5 group.", FTI_WARN);
        return;
    }

    int i;
    for (i = 0; i < ftiGroup->childrenNo; i++) {
        FTI_CreateGroup(FTI_Group[ftiGroup->childrenID[i]], ftiGroup->h5groupID, FTI_Group); //Try to create the child
    }
}

/*-------------------------------------------------------------------------*/
/**
  @brief      It opens a group and all it's children
  @param      ftiGroup        FTI_H5Group to be opened
  @param      parentGroup     hid_t of the parent

  This function opens hdf5 group and all it's children. Should be
  called only before recovery in HDF5 format.

 **/
/*-------------------------------------------------------------------------*/
void FTI_OpenGroup(FTIT_H5Group* ftiGroup, hid_t parentGroup, FTIT_H5Group** FTI_Group)
{
    ftiGroup->h5groupID = H5Gopen2(parentGroup, ftiGroup->name, H5P_DEFAULT);
    if (ftiGroup->h5groupID < 0) {
        FTI_Print("FTI failed to open HDF5 group.", FTI_WARN);
        return;
    }

    int i;
    for (i = 0; i < ftiGroup->childrenNo; i++) {
        FTI_OpenGroup(FTI_Group[ftiGroup->childrenID[i]], ftiGroup->h5groupID, FTI_Group); //Try to open the child
    }
}

/*-------------------------------------------------------------------------*/
/**
  @brief      It closes a group and all it's children
  @param      ftiGroup        FTI_H5Group to be closed

  This function closes (destoys) hdf5 group and all it's children. Should be
  called only after saving checkpoint in HDF5 format.

 **/
/*-------------------------------------------------------------------------*/
void FTI_CloseGroup(FTIT_H5Group* ftiGroup, FTIT_H5Group** FTI_Group)
{
    char str[FTI_BUFS];
    if (ftiGroup->h5groupID == -1) {
        //This group already closed, in tree this is error
        snprintf(str, FTI_BUFS, "Group %s is already closed?", ftiGroup->name);
        FTI_Print(str, FTI_WARN);
        return;
    }

    int i;
    for (i = 0; i < ftiGroup->childrenNo; i++) {
        FTI_CloseGroup(FTI_Group[ftiGroup->childrenID[i]], FTI_Group); //Try to close the child
    }

    herr_t res = H5Gclose(ftiGroup->h5groupID);
    if (res < 0) {
        FTI_Print("FTI failed to close HDF5 group.", FTI_WARN);
    }
    ftiGroup->h5groupID = -1;
}

/*-------------------------------------------------------------------------*/
/**
  @brief      Checks groups and datasets (callable recursively) 
  @param      gid             Parent group ID.
  @param      fn              File name.
  @return     integer         FTI_SCES if successful.

  This function analyses the group structure recursivley starting at group
  'gid'. It steps down in sub groups and checks datasets of consistency.
  The consistency check is performed if the dataset was created with the 
  fletcher32 filter activated. A dataset read will return a negative value 
  in that case if dataset corrupted.

 **/
/*-------------------------------------------------------------------------*/
int FTI_ScanGroup( hid_t gid, char* fn ) 
{
    int res = FTI_SCES;
    char errstr[FTI_BUFS];
    hsize_t nobj;
    if( H5Gget_num_objs( gid, &nobj ) >= 0 ) {
        int i;
        for(i=0; i<nobj; i++) {
            int objtype;
            char dname[FTI_BUFS];
            char gname[FTI_BUFS];
            // determine if element is group or dataset
            objtype = H5Gget_objtype_by_idx(gid, (size_t)i );
            if( objtype == H5G_DATASET ) {
                H5Gget_objname_by_idx(gid, (hsize_t)i, dname, (size_t) FTI_BUFS); 
                // open dataset
                hid_t did = H5Dopen1( gid, dname );
                if( did > 0 ) {
                    hid_t sid = H5Dget_space(did);
                    hid_t tid = H5Dget_type(did);
                    int drank = H5Sget_simple_extent_ndims( sid );
                    size_t typeSize = H5Tget_size( tid );
                    hsize_t *count = (hsize_t*) calloc( drank, sizeof(hsize_t) );
                    hsize_t *offset = (hsize_t*) calloc( drank, sizeof(hsize_t) );
                    count[0] = 1;
                    char* buffer = (char*) malloc( typeSize );
                    hid_t msid = H5Screate_simple( drank, count, NULL );
                    H5Sselect_hyperslab(sid, H5S_SELECT_SET, offset, NULL, count, NULL);
                    // read element to trigger checksum comparison
                    herr_t status = H5Dread(did, tid, msid, sid, H5P_DEFAULT, buffer);
                    if( status < 0 ) {
                        snprintf( errstr, FTI_BUFS, "unable to read from dataset '%s' in file '%s'!", dname, fn );
                        FTI_Print( errstr, FTI_WARN );
                        res += FTI_NSCS;
                    }
                    H5Dclose(did);
                    H5Sclose(msid);
                    H5Sclose(sid);
                    H5Tclose(tid);
                    free( count );
                    free( offset );
                    free( buffer );
                } else {
                    snprintf( errstr, FTI_BUFS, "failed to open dataset '%s' in file '%s'", dname, fn );
                    FTI_Print( errstr, FTI_WARN );
                    res += FTI_NSCS;
                }
            }
            // step down other group
            if( objtype == H5G_GROUP ) {
                H5Gget_objname_by_idx(gid, (hsize_t)i, gname, (size_t) FTI_BUFS); 
                hid_t sgid = H5Gopen1( gid, gname );
                if( sgid > 0 ) {
                    res += FTI_ScanGroup( sgid, fn );
                    H5Gclose(sgid);
                } else {
                    snprintf( errstr, FTI_BUFS, "failed to open group '%s' in file '%s'", gname, fn );
                    FTI_Print( errstr, FTI_WARN );
                    res += FTI_NSCS;
                }
            }
        }
    } else {
        snprintf( errstr, FTI_BUFS, "failed to get number of elements in file '%s'", fn );
        FTI_Print( errstr, FTI_WARN );
        res += FTI_NSCS;
    }
    return FTI_SCES;
}

/*-------------------------------------------------------------------------*/
/**
  @brief      Returns the file position.
  @param      fileDesc        The file descriptor.
  @return     integer         The position in the file.
 **/
/*-------------------------------------------------------------------------*/
size_t FTI_GetHDF5FilePos(void *fileDesc)
{
    return 0;
}

/*-------------------------------------------------------------------------*/
/**
  @brief      Opens and HDF5 file (Only for write).
  @param      fileDesc        The file descriptor.
  @return     integer         FTI_SCES on success.
 **/
/*-------------------------------------------------------------------------*/
int FTI_HDF5Open(char *fn, void *fileDesc)
{
    WriteHDF5Info_t *fd = (WriteHDF5Info_t*) fileDesc;
    char str[FTI_BUFS];
    //Creating new hdf5 file
    if( fd->FTI_Exec->h5SingleFile && fd->FTI_Conf->h5SingleFileIsInline ) { 
        hid_t plid = H5Pcreate( H5P_FILE_ACCESS );
        H5Pset_fapl_mpio(plid, FTI_COMM_WORLD, MPI_INFO_NULL);
        fd->file_id = H5Fcreate(fn, H5F_ACC_TRUNC, H5P_DEFAULT, plid);       
        H5Pclose( plid );
    } else {
        fd->file_id = H5Fcreate(fn, H5F_ACC_TRUNC, H5P_DEFAULT, H5P_DEFAULT);
    }
    if (fd->file_id < 0) {
        sprintf(str, "FTI checkpoint file (%s) could not be opened.", fn);
        FTI_Print(str, FTI_EROR);
        return FTI_NSCS;
    }
    fd->FTI_Exec->H5groups[0]->h5groupID = fd->file_id;
    FTIT_H5Group* rootGroup = fd->FTI_Exec->H5groups[0];

    int i;
    for (i = 0; i < rootGroup->childrenNo; i++) {
        FTI_CreateGroup(fd->FTI_Exec->H5groups[rootGroup->childrenID[i]], fd->file_id, fd->FTI_Exec->H5groups);
    }
    return FTI_SCES;
}

/*-------------------------------------------------------------------------*/
/**
  @brief      Commits a datatype in the hdf5 file format.
  @param      FTI_Exec          Execution environment parameters.
  @param data       Variable metadata to commit.
  @return   integer         FTI_SCES on success;
 **/
/*-------------------------------------------------------------------------*/
int FTI_CommitDataType(FTIT_execution *FTI_Exec, FTIT_dataset *data)
{
    char str[FTI_BUFS];
    int toCommit = 0;
    FTIT_H5Group* rootGroup = FTI_Exec->H5groups[0];
    if (data->type->h5datatype < 0) {
        toCommit = 1;
    }
    sprintf(str, "Calling CreateComplexType [%d] with hid_t %ld", data->type->id, (long)data->type->h5datatype);
    FTI_Print(str, FTI_DBUG);
    FTI_CreateComplexType(data->type, FTI_Exec->FTI_Type);
    if (toCommit == 1) {
        char name[FTI_BUFS];
        if (data->type->structure == NULL) {
            //this is the array of bytes with no name
            sprintf(name, "Type%d", data->type->id);
        } else {
            strncpy(name, data->type->structure->name, FTI_BUFS);
        }
        herr_t res = H5Tcommit(data->type->h5group->h5groupID, name, data->type->h5datatype, H5P_DEFAULT, H5P_DEFAULT, H5P_DEFAULT);
        if (res < 0) {
            sprintf(str, "Datatype #%d could not be commited", data->id);
            FTI_Print(str, FTI_EROR);
            int j;
            for (j = 0; j < FTI_Exec->H5groups[0]->childrenNo; j++) {
                FTI_CloseGroup(FTI_Exec->H5groups[rootGroup->childrenID[j]], FTI_Exec->H5groups);
            }
            return FTI_NSCS;
        }
    }
    return FTI_SCES;
}

/*-------------------------------------------------------------------------*/
/**
  @brief      It checks if an hdf5 file exist and the contents are  'correct'.
  @param      fn              The ckpt. file name to check.
  @param      fs              The ckpt. file size to check.
  @param      checksum        The file checksum to check In this case is should be NULL.
  @return     integer         0 if file seems correct, 1 if not .

  This function checks whether a file exist or not and if its size is
  the expected one.

 **/
/*-------------------------------------------------------------------------*/
int FTI_CheckHDF5File(char* fn, long fs, char* checksum)
{
    char str[FTI_BUFS];
    if (access(fn, F_OK) == 0) {
        struct stat fileStatus;
        if (stat(fn, &fileStatus) == 0) {
            if (fileStatus.st_size == fs) {
                hid_t file_id = H5Fopen(fn, H5F_ACC_RDONLY, H5P_DEFAULT);
                if (file_id < 0) {
                    sprintf(str, "Corrupted Checkpoint File: \"%s\"", fn);
                    FTI_Print(str,FTI_WARN);
                    return 1;
                }            
                else{
                    H5Fclose(file_id);
                    return 0;
                }
            }
            else {
                return 1;
            }
        }
        else {
            return 1;
        }
    }
    else {
        char str[FTI_BUFS];
        sprintf(str, "Missing file: \"%s\"", fn);
        FTI_Print(str, FTI_WARN);
        return 1;
    }
}

/*-------------------------------------------------------------------------*/
/**
  @brief      Calculates the  number of bytes I need to fetch from the GPU.
  @param      sizeOfElement   Element size for the dataset
  @param      maxBytes        The maximum amount of bytes I can fetch from GPU.
  @param      count           Array storing the number of dimensions I can fetch each time
  @param      numOfDimensions Number of dimensions of this dataset 
  @param      dimensions      maximum index of each dimension.
  @param      *sep            Stores the maximum dimension I can fetch from the GPU 
  @return     integer         number of bytes to fetch each time from the GPU.

  This function has a dual functionality. It computes the number of bytes I need to fetch
  from the GPU side. It also computes the "count" parameter. In other words it computes
  how many elements from each dimension I can compute from the total Bytes I fetched 
  from the GPU

 **/
/*-------------------------------------------------------------------------*/
hsize_t FTI_calculateCountDim(size_t sizeOfElement, hsize_t maxBytes, hsize_t *count, int numOfDimensions, hsize_t *dimensions, hsize_t *sep)
{
    int i;
    memset(count, 0, sizeof(hsize_t)*numOfDimensions);
    size_t maxElements = maxBytes/sizeOfElement;
    hsize_t bytesToFetch;

    if (maxElements == 0 )
        maxElements = 1;

    hsize_t *dimensionSize = (hsize_t *) malloc (sizeof(hsize_t)*(numOfDimensions+1));
    dimensionSize[numOfDimensions] =1;

    //Calculate how many elements does each whole dimension holds
    for ( i = numOfDimensions - 1; i >=0 ; i--){
        dimensionSize[i] = dimensionSize[i+1] * dimensions[i];
    }

    //Find which is the maximum dimension that I can fetch continuously.
    for ( i = numOfDimensions ; i >= 0; i--){
        if ( maxElements < dimensionSize[i]){
            break;
        }
    }

    // I is =-1 when I can fetch the whole buffer
    if ( i == -1  ){
        *sep = 0;
        bytesToFetch = dimensionSize[*sep+1] * dimensions[*sep] * sizeOfElement; 
        memcpy(count, dimensions, sizeof(hsize_t)*numOfDimensions);
        return bytesToFetch;
    }


    // Calculate the maxium elements of this dimension that I can get
    // This number should be a multiple of the total dimension lenght
    // of this dimension.
    *sep= i;
    int fetchElements = 0;
    for ( i = maxElements/(dimensionSize[*sep+1]) ; i >= 1; i--){
        if ( dimensions[*sep]%i  == 0){
            fetchElements = i;
            break;
        }
    }

    //Fill in the count array and return.
    for ( i = 0 ; i < *sep ; i++ )
        count[i] = 1;

    count[*sep] = fetchElements;
    for ( i = *sep+1; i < numOfDimensions ; i++)
        count[i] = dimensions[i];

    bytesToFetch = dimensionSize[*sep+1] * count[*sep] * sizeOfElement; 

    return bytesToFetch;
}

/*-------------------------------------------------------------------------*/
/**
  @brief      Writes the elements to the HDF5 file.
  @param      dataspace       dataspace (shape) of the data to be stored.
  @param      dataType        data type of the data to be stored.
  @param      dataset         dataset of the data to be stored.
  @param      count           number of indexes for each dimension to be stored.
  @param      offset          describes the offset from the begining of the data to be stored 
  @param      ranks           number of dimensions of this dataset 
  @return     integer         FTI_SCES on succesfull write. 

  This function uses hyperslabs to store a subset of the entire dataspace
  to the checkpoint file.
 **/
/*-------------------------------------------------------------------------*/
int FTI_WriteElements(hid_t dataspace, hid_t dataType, hid_t dataset, hsize_t *count, hsize_t *offset, hsize_t ranks, void *ptr)
{
    char str[FTI_BUFS];
    hid_t status = H5Sselect_hyperslab(dataspace, H5S_SELECT_SET, offset, NULL,count, NULL);
    hsize_t *dims_in= (hsize_t*) malloc (sizeof(hsize_t)*ranks);
    memcpy(dims_in,count,ranks*sizeof(hsize_t));
    hid_t memspace = H5Screate_simple(ranks,dims_in, NULL); 
    hsize_t *offset_in = (hsize_t*) calloc (ranks,sizeof(ranks));
    status = H5Sselect_hyperslab( memspace, H5S_SELECT_SET, offset_in, NULL, count, NULL);
    status = H5Dwrite(dataset, dataType, memspace, dataspace, H5P_DEFAULT, ptr);  
    if (status < 0) {
        free(offset);
        free(count);
        sprintf(str, "Dataset could not be written");
        FTI_Print(str, FTI_EROR);
        return FTI_NSCS;
    }
    free(offset_in);
    free(dims_in);
    return FTI_SCES;

}

/*-------------------------------------------------------------------------*/
/**
  @brief      Read the elements from the checkpoint file.
  @param      dataspace       dataspace (shape) of the data to be stored.
  @param      dataType        data type of the data to be stored.
  @param      dataset         dataset of the data to be stored.
  @param      count           number of indexes for each dimension to be stored.
  @param      offset          describes the offset from the begining of the data to be stored 
  @param      ranks           number of dimensions of this dataset 
  @return     integer         FTI_SCES on succesfull write. 

  This function uses hyperslabs to read a subset of the entire dataspace
  from the checkpoint file.
 **/
/*-------------------------------------------------------------------------*/
int FTI_ReadElements(hid_t dataspace, hid_t dimType, hid_t dataset, hsize_t *count, hsize_t *offset, hsize_t ranks, void *ptr)
{
    char str[FTI_BUFS];
    hid_t status = H5Sselect_hyperslab(dataspace, H5S_SELECT_SET, offset, NULL,count, NULL);
    hsize_t *dims_out= (hsize_t*) malloc (sizeof(hsize_t)*ranks);
    memcpy(dims_out,count,ranks*sizeof(hsize_t));
    hid_t memspace = H5Screate_simple(ranks,dims_out, NULL); 
    hsize_t *offset_out = (hsize_t*) calloc (ranks,sizeof(ranks));
    status = H5Sselect_hyperslab( memspace, H5S_SELECT_SET, offset_out, NULL, count, NULL);
    status = H5Dread(dataset,dimType, memspace, dataspace, H5P_DEFAULT, ptr);  
    if (status < 0) {
        free(offset);
        free(count);
        sprintf(str, "Unable to read dataset");
        FTI_Print(str, FTI_EROR);
        return FTI_NSCS;
    }
    free(offset_out);
    free(dims_out);
    return FTI_SCES;

}

/*-------------------------------------------------------------------------*/
/**
  @brief      Advances the offset of an n-dimensional protected variable.
  @param      sep             The dimension index which is sliced. Dimension on the right side
  are transfered as a whole. Dimensions on the left side of sep
  are incrementally transfered.
  @param      start           coordinates of the n-dimensional space descirbing what I have processed up to 
  now.
  @param      add             How many elements I have processed.
  @param      dims            The entire n-dimensional space 
  @param      ranks           number of dimensions of this dataset 
  @return     integer         Return 1 only when the entire data set is computed (This is not used in the 
  current implementation). 
  This function performs acutally a simle addition on a n-dimensional spase
  start = start+ offset. I am processing only dimensions lower than "sep" as the higher
  ones are ALWAYS completely tranfered from/to the host.
 **/
/*-------------------------------------------------------------------------*/
int FTI_AdvanceOffset(hsize_t sep,  hsize_t *start, hsize_t *add, hsize_t *dims, hsize_t rank)
{
    int i;
    hsize_t carryOut=0;
    hsize_t temp;
    temp = start[sep] + add[sep];

    if ( temp >= dims[sep] ){
        start[sep] = temp % dims[sep]; 
        carryOut=1;
    }
    else{
        start[sep] = temp;
        carryOut=0;
    }

    for ( i = sep-1; i >= 0 &&carryOut ; i--){
        temp = start[i] + carryOut;
        if ( temp >= dims[i] ){
            start[i] = temp % dims[i]; 
            carryOut=1;
        }
        else{
            start[i] = temp;
            carryOut=0;
        }
    }
    return carryOut;
}

/*-------------------------------------------------------------------------*/
/**
  @brief      Writes a  protected variable to the checkpoint file.
  @param      data     The protected variable to be written. 
  @return     integer         Return FTI_SCES  when successfuly write the data to the file 

  The function Write the data of a single FTI_Protect variable to the HDF5 file. 
  If the data are on the HOST CPU side, all the data are tranfered with a single call.
  If the data are on the GPU side, we use hyperslabs to slice the data and asynchronously
  move data from the GPU side to the host side and then to the filesytem.
 **/
/*-------------------------------------------------------------------------*/
int FTI_WriteHDF5Var(FTIT_dataset *data, FTIT_execution* FTI_Exec)
{
    int j;
    hsize_t dimLength[32];
    char str[FTI_BUFS];
    int res;
    hid_t dcpl;

    for (j = 0; j < data->rank; j++) {
        dimLength[j] = data->dimLength[j];
    }

    dcpl = H5Pcreate (H5P_DATASET_CREATE);
    res = H5Pset_fletcher32 (dcpl);
    res = H5Pset_chunk (dcpl, data->rank, dimLength);

    hid_t dataspace = H5Screate_simple( data->rank, dimLength, NULL);
    hid_t dataset;
    if( FTI_Exec->h5SingleFile ) {  
        hid_t globalDataset = data->sharedData.dataset->hid;
        dataset = H5Dcreate2 ( globalDataset, data->name,data->type->h5datatype, dataspace,  H5P_DEFAULT, dcpl , H5P_DEFAULT);
        int rank = 1;
        hsize_t att_dims = data->sharedData.dataset->rank;
        hid_t att_space = H5Screate_simple( rank, &att_dims, NULL);
        hid_t att_offset = H5Acreate( dataset, "offset", H5T_NATIVE_HSIZE, att_space, H5P_DEFAULT, H5P_DEFAULT );
        hid_t att_count = H5Acreate( dataset, "count", H5T_NATIVE_HSIZE, att_space, H5P_DEFAULT, H5P_DEFAULT );
        H5Awrite( att_offset, H5T_NATIVE_HSIZE, data->sharedData.offset );
        H5Awrite( att_count, H5T_NATIVE_HSIZE, data->sharedData.count );
        H5Aclose( att_offset );
        H5Aclose( att_count );
    } else {
        dataset = H5Dcreate2 ( data->h5group->h5groupID, data->name,data->type->h5datatype, dataspace,  H5P_DEFAULT, dcpl , H5P_DEFAULT);
    }
    // If my data are stored in the CPU side
    // Just store the data to the file and return;
#ifdef GPUSUPPORT    
    if ( !data->isDevicePtr ){
#endif
        res = H5Dwrite(dataset,data->type->h5datatype, H5S_ALL, H5S_ALL, H5P_DEFAULT, data->ptr);  
        if (res < 0) {
            sprintf(str, "Dataset #%d could not be written", data->id);
            FTI_Print(str, FTI_EROR);
            return FTI_NSCS;
        }

        res = H5Pclose (dcpl);
        if (res < 0) {
            sprintf(str, "Dataset #%d could not be written", data->id);
            FTI_Print(str, FTI_EROR);
            return FTI_NSCS;
        }

        res = H5Dclose(dataset);
        if (res < 0) {
            sprintf(str, "Dataset #%d could not be written", data->id);
            FTI_Print(str, FTI_EROR);
            return FTI_NSCS;
        }
        res = H5Sclose(dataspace);
        if (res < 0) {
            sprintf(str, "Dataset #%d could not be written", data->id);
            FTI_Print(str, FTI_EROR);
            return FTI_NSCS;
        }
        return FTI_SCES;
#ifdef GPUSUPPORT        
    }

    // This code is only executed in the GPU case.

    hsize_t *count = (hsize_t*) malloc (sizeof(hsize_t)*data->rank); 
    hsize_t *offset= (hsize_t*) calloc (data->rank,sizeof(hsize_t)); 

    if ( !count|| !offset){
        sprintf(str, "Could Not allocate count and offset regions");
        FTI_Print(str, FTI_EROR);
        return FTI_NSCS;
    }


    hsize_t seperator;
    hsize_t fetchBytes = FTI_getHostBuffSize();
    fetchBytes = FTI_calculateCountDim(data->eleSize, fetchBytes ,count, data->rank, dimLength, &seperator);
    sprintf(str,"GPU-Device Message: I Will Fetch %lld Bytes Per Stream Request", fetchBytes);
    FTI_Print(str,FTI_DBUG);


    FTIT_data_prefetch prefetcher;
    prefetcher.fetchSize = fetchBytes;
    prefetcher.totalBytesToFetch = data->size;
    prefetcher.isDevice = data->isDevicePtr;
    prefetcher.dptr = data->devicePtr;
    size_t bytesToWrite;
    FTI_InitPrefetcher(&prefetcher);
    unsigned char *basePtr = NULL;


    if ( FTI_Try(FTI_getPrefetchedData(&prefetcher, &bytesToWrite, &basePtr), "Fetch next memory block from GPU to write to HDF5") !=  FTI_SCES){
        return FTI_NSCS;
    }

    while( basePtr  ){
        res = FTI_WriteElements( dataspace, data->type->h5datatype, dataset, count, offset, data->rank , basePtr);
        if (res != FTI_SCES ) {
            free(offset);
            free(count);
            sprintf(str, "Dataset #%d could not be written", data->id);
            FTI_Print(str, FTI_EROR);
            return FTI_NSCS;
        }
        FTI_AdvanceOffset(seperator, offset,count, dimLength, data->rank);

        if ( FTI_Try(FTI_getPrefetchedData(&prefetcher, &bytesToWrite, &basePtr), 
                    "Fetch next memory block from GPU to write to HDF5") !=  FTI_SCES){
            return FTI_NSCS;
        }

    }


    res = H5Dclose(dataset);
    if (res < 0) {
        free(offset);
        free(count);
        sprintf(str, "Dataset #%d could not be written", data->id);
        FTI_Print(str, FTI_EROR);
        return FTI_NSCS;
    }
    res = H5Sclose(dataspace);
    if (res < 0) {
        free(offset);
        free(count);
        sprintf(str, "Dataset #%d could not be written", data->id);
        FTI_Print(str, FTI_EROR);
        return FTI_NSCS;
    }
    free(offset);
    free(count);
    return FTI_SCES;
#endif
}

/*-------------------------------------------------------------------------*/
/**
  @brief      Reads a  protected variable to the checkpoint file.
  @param      data     The Var we will read from the  to the Checkpoint file 
  @return     integer         Return FTI_SCES  when successfuly write the data to the file 

  The function reads the data of a single FTI_Protect variable to the HDF5 file. 
  If the data are on the HOST CPU side, all the data are tranfered with a single call.
  If the data should move to the GPU side, we use hyperslabs to slice the data and asynchronously
  move data from the File to the CPU and then to GPU side.
 **/
/*-------------------------------------------------------------------------*/
int FTI_ReadHDF5Var(FTIT_dataset *data)
{
    char str[FTI_BUFS];
    herr_t res;

    hid_t dataset = H5Dopen(data->h5group->h5groupID, data->name, H5P_DEFAULT);
    hid_t dataspace = H5Dget_space(dataset);

    // If my data are stored in the CPU side
    // Just store the data to the file and return;
#ifdef GPUSUPPORT    
    if ( !data->isDevicePtr ){
#endif
        res = H5Dread(dataset,data->type->h5datatype, H5S_ALL, H5S_ALL, H5P_DEFAULT, data->ptr);  
        if (res < 0) {
            sprintf(str, "Dataset #%d could not be read", data->id);
            FTI_Print(str, FTI_EROR);
            return FTI_NSCS;
        }

        res = H5Dclose(dataset);
        if (res < 0) {
            sprintf(str, "Dataset #%d could not be closed", data->id);
            FTI_Print(str, FTI_EROR);
            return FTI_NSCS;
        }
        res = H5Sclose(dataspace);
        if (res < 0) {
            sprintf(str, "Dataset #%d dataspace could not be closed", data->id);
            FTI_Print(str, FTI_EROR);
            return FTI_NSCS;
        }
        return FTI_SCES;
#ifdef GPUSUPPORT        
    }

    hsize_t dimLength[32];
    int j;
    for (j = 0; j < data->rank; j++) {
        dimLength[j] = data->dimLength[j];
    }

    // This code is only executed in the GPU case.


    hsize_t *count = (hsize_t*) malloc (sizeof(hsize_t)*data->rank); 
    hsize_t *offset= (hsize_t*) calloc (data->rank,sizeof(hsize_t)); 

    if ( !count|| !offset){
        sprintf(str, "Could Not allocate count and offset regions");
        FTI_Print(str, FTI_EROR);
        return FTI_NSCS;
    }


    hsize_t seperator;
    size_t fetchBytes;
    size_t hostBufSize = FTI_getHostBuffSize();
    //Calculate How many dimension I can compute each time 
    //and how bug should the HOST-GPU communication buffer should be

    fetchBytes = FTI_calculateCountDim(data->eleSize, hostBufSize ,count, data->rank, dimLength, &seperator);

    //If the buffer is smaller than the minimum amount 
    //then I need to allocate a bigger one.
    if (hostBufSize < fetchBytes){
        if ( FTI_Try( FTI_DestroyDevices(), "Deleting host buffers" ) != FTI_SCES){
            free(offset);
            free(count);
            sprintf(str, "Dataset #%d could not be written", data->id);
            FTI_Print(str, FTI_EROR);
            return FTI_NSCS;
        }

        if ( FTI_Try (FTI_InitDevices( fetchBytes ), "Allocating host buffers")!= FTI_SCES) {
            free(offset);
            free(count);
            sprintf(str, "Dataset #%d could not be written", data->id);
            FTI_Print(str, FTI_EROR);
            return FTI_NSCS;
        }
    }

    unsigned char *basePtr = NULL;
    int id = 0;
    int prevId = 1;
    hsize_t totalBytes = data->size;
    cudaStream_t streams[2]; 
    //Create the streams for the asynchronous data movement.
    CUDA_ERROR_CHECK(cudaStreamCreate(&(streams[0])));
    CUDA_ERROR_CHECK(cudaStreamCreate(&(streams[1])));
    unsigned char *dPtr = data->devicePtr;
    // Perform the while loop until all data
    // are processed.
    while( totalBytes  ){
        basePtr = FTI_getHostBuffer(id); 
        //Read file 
        res = FTI_ReadElements( dataspace, data->type->h5datatype, dataset, count, offset, data->rank , basePtr);
        CUDA_ERROR_CHECK(cudaMemcpyAsync( dPtr , basePtr, fetchBytes, cudaMemcpyHostToDevice, streams[id]));
        if (res != FTI_SCES ) {
            free(offset);
            free(count);
            sprintf(str, "Dataset #%d could not be written", data->id);
            FTI_Print(str, FTI_EROR);
            return FTI_NSCS;
        }
        //Increase accordingly the file offset
        FTI_AdvanceOffset(seperator, offset,count, dimLength, data->rank);
        //Syncing the cuda stream.
        CUDA_ERROR_CHECK(cudaStreamSynchronize(streams[prevId]));   
        prevId = id;
        id = (id + 1)%2;
        dPtr = dPtr + fetchBytes;
        totalBytes -= fetchBytes;
    }
    CUDA_ERROR_CHECK(cudaStreamSynchronize(streams[prevId]));   
    CUDA_ERROR_CHECK(cudaStreamDestroy(streams[0]));
    CUDA_ERROR_CHECK(cudaStreamDestroy(streams[1]));

    res = H5Dclose(dataset);
    if (res < 0) {
        free(offset);
        free(count);
        sprintf(str, "Dataset #%d could not be written", data->id);
        FTI_Print(str, FTI_EROR);
        return FTI_NSCS;
    }
    res = H5Sclose(dataspace);
    if (res < 0) {
        free(offset);
        free(count);
        sprintf(str, "Dataset #%d could not be written", data->id);
        FTI_Print(str, FTI_EROR);
        return FTI_NSCS;
    }
    free(offset);
    free(count);
    return FTI_SCES;
#endif
}


/*-------------------------------------------------------------------------*/
/**
  @brief      Writes the specific variable in the file.
  @param      data     The Var we will write to the Checkpoint file 
  @param      write_info      The fileDescriptor 
  @return     integer         Return FTI_SCES  when successfuly write the data to the file 

 **/
/*-------------------------------------------------------------------------*/
int FTI_WriteHDF5Data(FTIT_dataset *data, void *write_info)
{
    WriteHDF5Info_t *fd= (WriteHDF5Info_t *) write_info;
    char str[FTI_BUFS];
    int res;
    FTIT_H5Group* rootGroup = fd->FTI_Exec->H5groups[0];

    if( fd->FTI_Exec->h5SingleFile && fd->FTI_Conf->h5SingleFileIsInline ) { 
        res = FTI_WriteSharedFileData( *data );
    } else {
        FTI_CommitDataType(fd->FTI_Exec,data);
        res = FTI_WriteHDF5Var(data, fd->FTI_Exec); 
    }
    if ( res != FTI_SCES ) {
        int j;
        sprintf(str, "Dataset #%d could not be written", data->id);
        FTI_Print(str, FTI_EROR);
        for (j = 0; j < fd->FTI_Exec->H5groups[0]->childrenNo; j++) {
            FTI_CloseGroup(fd->FTI_Exec->H5groups[rootGroup->childrenID[j]], fd->FTI_Exec->H5groups);
        }
        H5Fclose(fd->file_id);
        return FTI_NSCS;
    }
    return FTI_SCES;
}

/*-------------------------------------------------------------------------*/
/**
  @brief      Closes the HDF5 file  
  @param      fileDesc          The fileDescriptor 
  @return     integer         Return FTI_SCES  when successfuly write the data to the file 

 **/
/*-------------------------------------------------------------------------*/
int  FTI_HDF5Close(void *fileDesc)
{

    int i,j,status = FTI_SCES;
    WriteHDF5Info_t *fd = (WriteHDF5Info_t *)fileDesc;
    FTIT_H5Group* rootGroup = fd->FTI_Exec->H5groups[0];
    FTIT_keymap* FTI_Data = fd->FTI_Data; 

    FTIT_dataset* data;
    if( FTI_Data->data( &data, fd->FTI_Exec->nbVar ) != FTI_SCES ) return FTI_NSCS;

    for (i = 0; i < fd->FTI_Exec->nbVar; i++) {
        FTI_CloseComplexType(data[i].type, fd->FTI_Exec->FTI_Type);
    }

    for (j = 0; j < fd->FTI_Exec->H5groups[0]->childrenNo; j++) {
        FTI_CloseGroup(fd->FTI_Exec->H5groups[rootGroup->childrenID[j]], fd->FTI_Exec->H5groups);
    }

    if( fd->FTI_Exec->h5SingleFile ) { 
        if( fd->FTI_Conf->h5SingleFileIsInline ) {
            FTI_CloseGlobalDatasets( fd->FTI_Exec );
        } else {
            FTI_CloseGlobalDatasetsAsGroups( fd->FTI_Exec );
        }
    }

    // close file
    fd->FTI_Exec->H5groups[0]->h5groupID = -1;
    if (H5Fclose(fd->file_id) < 0) {
        FTI_Print("FTI checkpoint file could not be closed.", FTI_EROR);
        return FTI_NSCS;
    }
    if( fd->FTI_Exec->h5SingleFile ) {
        bool removeLastFile = !fd->FTI_Conf->h5SingleFileKeep && (bool)strcmp( fd->FTI_Exec->h5SingleFileLast, "" ) && fd->FTI_Conf->h5SingleFileIsInline;
        if( removeLastFile && !fd->FTI_Topo->splitRank ) {
            status = remove( fd->FTI_Exec->h5SingleFileLast );
            if ( (status != ENOENT) && (status != 0) ) {
                char errstr[FTI_BUFS];
                snprintf( errstr, FTI_BUFS, "failed to remove last VPR file '%s'", fd->FTI_Exec->h5SingleFileLast );
                FTI_Print( errstr, FTI_EROR );
            } else {
                status = FTI_SCES;
            }
        }
        if( status == FTI_SCES ) {
            snprintf( fd->FTI_Exec->h5SingleFileLast, FTI_BUFS, "%s/%s-ID%08d.h5", fd->FTI_Conf->h5SingleFileDir, 
                    fd->FTI_Conf->h5SingleFilePrefix, fd->FTI_Exec->ckptMeta.ckptId );
        }
    }

    return status;

}


/*-------------------------------------------------------------------------*/
/**
  @brief      Initializes the files for the upcoming checkpoint.  
  @param      FTI_Conf          Configuration of FTI 
  @param      FTI_Exec          Execution environment options 
  @param      FTI_Topo          Topology of nodes
  @param      FTI_Ckpt          Checkpoint configurations
  @param      FTI_Data          Data to be stored
  @return     void*             Return void pointer to file descriptor 

 **/
/*-------------------------------------------------------------------------*/
void *FTI_InitHDF5(FTIT_configuration* FTI_Conf, FTIT_execution* FTI_Exec, FTIT_topology* FTI_Topo, FTIT_checkpoint *FTI_Ckpt, FTIT_keymap *FTI_Data)
{

    FTI_Print("I/O mode: HDF5.", FTI_DBUG);

    if ( FTI_Exec->h5SingleFile ) {
        if( !FTI_Conf->h5SingleFileEnable ) {
            FTI_Print("VPR is disabled. Please enable with 'h5_single_file_enable=1'!", FTI_WARN);
            return NULL;
        }
        // ++++++++++++++++++++++++++++++++++++++++++++++++++++++++++++++++++++++++
        // Cannot check dimensions when using icp! FIXME
        // will only succeed when all subsets are added. In iCP this might not
        // have been happen yet until this point.
        // ++++++++++++++++++++++++++++++++++++++++++++++++++++++++++++++++++++++++
        //if( FTI_CheckDimensions( FTI_Data, FTI_Exec ) != FTI_SCES ) {
        //    FTI_Print( "Dimension missmatch in VPR file. Checkpoint failed!", FTI_WARN );
        //    return NULL;
        //}
    }

    char  fn[FTI_BUFS];
    int level = FTI_Exec->ckptMeta.level;

    //update ckpt file name
    snprintf(FTI_Exec->ckptMeta.ckptFile, FTI_BUFS, "Ckpt%d-Rank%d.%s", FTI_Exec->ckptMeta.ckptId, FTI_Topo->myRank,FTI_Conf->suffix);

    if ( level == 4 && FTI_Ckpt[4].isInline && !FTI_Exec->h5SingleFile ) { //If inline L4 save directly to global directory
        snprintf(fn, FTI_BUFS, "%s/%s", FTI_Conf->gTmpDir, FTI_Exec->ckptMeta.ckptFile);
    }
    else if( FTI_Exec->h5SingleFile && FTI_Conf->h5SingleFileIsInline ) {
        snprintf( fn, FTI_BUFS, "%s/%s-ID%08d.h5", FTI_Conf->gTmpDir, FTI_Conf->h5SingleFilePrefix, FTI_Exec->ckptMeta.ckptId );
    }
    else {
        snprintf(fn, FTI_BUFS, "%s/%s", FTI_Conf->lTmpDir, FTI_Exec->ckptMeta.ckptFile);
    }

    int i;
    WriteHDF5Info_t *fd= (WriteHDF5Info_t*) malloc(sizeof(WriteHDF5Info_t));;
    fd->FTI_Exec = FTI_Exec;
    fd->FTI_Data = FTI_Data;
    fd->FTI_Conf = FTI_Conf;
    fd->FTI_Topo = FTI_Topo;

    FTI_HDF5Open(fn, fd); 

    if (FTI_Exec->h5SingleFile){
        FTIT_dataset* data; 
        if( FTI_Data->data( &data, FTI_Exec->nbVar ) != FTI_SCES ) return NULL;
        for (i = 0; i < FTI_Exec->nbVar; i++) {
            FTI_CommitDataType(FTI_Exec,&data[i]);
        }
        if ( fd->FTI_Conf->h5SingleFileIsInline ) {
            FTI_CreateGlobalDatasets( FTI_Exec );
        } else {
            FTI_CreateGlobalDatasetsAsGroups( FTI_Exec );
        }
    }
    return (void *) fd;
}

/*-------------------------------------------------------------------------*/
/**
  @brief      Writes ckpt using HDF5 file format.
  @param      FTI_Conf        Configuration metadata.
  @param      FTI_Exec        Execution metadata.
  @param      FTI_Topo        Topology metadata.
  @param      FTI_Ckpt        Checkpoint metadata.
  @param      FTI_Data        Dataset metadata.
  @return     integer         FTI_SCES if successful.

 **/
/*-------------------------------------------------------------------------*/
int FTI_WriteHDF5(FTIT_configuration* FTI_Conf, FTIT_execution* FTI_Exec,
        FTIT_topology* FTI_Topo, FTIT_checkpoint* FTI_Ckpt,
        FTIT_keymap* FTI_Data)
{
    // write data
    WriteHDF5Info_t *fd = FTI_InitHDF5(FTI_Conf, FTI_Exec, FTI_Topo, FTI_Ckpt, FTI_Data);
    FTIT_dataset* data;
    if( FTI_Data->data( &data, FTI_Exec->nbVar) != FTI_SCES ) return FTI_NSCS;
    int i= 0; for (; i < FTI_Exec->nbVar; i++) {
        FTI_WriteHDF5Data(&data[i], fd);
    }
    FTI_HDF5Close(fd);
    free(fd);
    return FTI_SCES;
}

/*-------------------------------------------------------------------------*/
/**
  @brief      It loads the HDF5 checkpoint data.
  @param      FTI_Conf        Configuration metadata.
  @param      FTI_Exec        Execution metadata.
  @param      FTI_Ckpt        Checkpoint metadata.
  @param      FTI_Data        Dataset metadata.
  @return     integer         FTI_SCES if successful.

  This function loads the checkpoint data from the checkpoint file and
  it updates checkpoint information.

 **/
/*-------------------------------------------------------------------------*/
int FTI_RecoverHDF5(FTIT_configuration* FTI_Conf, FTIT_execution* FTI_Exec, FTIT_checkpoint* FTI_Ckpt,
        FTIT_keymap* FTI_Data)
{
    char str[FTI_BUFS], fn[FTI_BUFS];
    snprintf(fn, FTI_BUFS, "%s/%s", FTI_Ckpt[FTI_Exec->ckptLvel].dir, FTI_Exec->ckptMeta.ckptFile);
    if( FTI_Exec->h5SingleFile ) {
        snprintf( fn, FTI_BUFS, "%s/%s-ID%08d.h5", FTI_Conf->h5SingleFileDir, FTI_Conf->h5SingleFilePrefix, FTI_Exec->ckptId );
    }

    sprintf(str, "Trying to load FTI checkpoint file (%s)...", fn);
    FTI_Print(str, FTI_DBUG);

    hid_t file_id;

    //Open hdf5 file
    if( FTI_Exec->h5SingleFile ) { 
        hid_t plid = H5Pcreate( H5P_FILE_ACCESS );
        H5Pset_fapl_mpio( plid, FTI_COMM_WORLD, MPI_INFO_NULL );
        file_id = H5Fopen( fn, H5F_ACC_RDONLY, plid );
        H5Pclose( plid );
    } else {
        file_id = H5Fopen(fn, H5F_ACC_RDONLY, H5P_DEFAULT);
    }
    if (file_id < 0) {
        snprintf( str, FTI_BUFS, "Could not open FTI checkpoint file '%s'.", fn);
        FTI_Print( str, FTI_EROR );
        return FTI_NREC;
    }
    FTI_Exec->H5groups[0]->h5groupID = file_id;
    FTIT_H5Group* rootGroup = FTI_Exec->H5groups[0];

    int i;
    for (i = 0; i < FTI_Exec->H5groups[0]->childrenNo; i++) {
        FTI_OpenGroup(FTI_Exec->H5groups[rootGroup->childrenID[i]], file_id, FTI_Exec->H5groups);
    }

    FTIT_dataset* data;

    if( FTI_Data->data( &data, FTI_Exec->nbVar) != FTI_SCES ) return FTI_NSCS;

    for (i = 0; i < FTI_Exec->nbVar; i++) {
        FTI_CreateComplexType(data[i].type, FTI_Exec->FTI_Type);
    }

    if( FTI_Exec->h5SingleFile ) { 
        FTI_OpenGlobalDatasets( FTI_Exec );
    }

    for (i = 0; i < FTI_Exec->nbVar; i++) {
        herr_t res;
        if( FTI_Exec->h5SingleFile ) { 
            res = FTI_ReadSharedFileData( data[i] );
        } else {
            res = FTI_ReadHDF5Var(&data[i]);
        }
        if (res < 0) {
            FTI_Print("Could not read FTI checkpoint file.", FTI_EROR);
            int j;
            for (j = 0; j < FTI_Exec->H5groups[0]->childrenNo; j++) {
                FTI_CloseGroup(FTI_Exec->H5groups[rootGroup->childrenID[j]], FTI_Exec->H5groups);
            }
            H5Fclose(file_id);
            return FTI_NREC;
        }
    }
    for (i = 0; i < FTI_Exec->nbVar; i++) {
        FTI_CloseComplexType(data[i].type, FTI_Exec->FTI_Type);
    }

    int j;
    for (j = 0; j < FTI_Exec->H5groups[0]->childrenNo; j++) {
        FTI_CloseGroup(FTI_Exec->H5groups[rootGroup->childrenID[j]], FTI_Exec->H5groups);
    }

    if( FTI_Exec->h5SingleFile ) { 
        FTI_CloseGlobalDatasets( FTI_Exec );
    }

    FTI_Exec->H5groups[0]->h5groupID = -1;
    if (H5Fclose(file_id) < 0) {
        FTI_Print("Could not close FTI checkpoint file.", FTI_EROR);
        return FTI_NREC;
    }
    FTI_Exec->reco = 0;
    return FTI_SCES;
}

/*-------------------------------------------------------------------------*/
/**
<<<<<<< HEAD
  @brief      Initialization for seperate variable recovery.
  @param      FTI_Conf        Configuration metadata.
  @param      FTI_Exec        Execution metadata.
  @param      FTI_Ckpt        Checkpoint metadata.
  @return     integer         FTI_SCES if successful.

  This function prepares the checkpoint file to enable the recovery of
  the protected variables seperately.

 **/
/*-------------------------------------------------------------------------*/
int FTI_RecoverVarInitHDF5(FTIT_configuration* FTI_Conf, FTIT_execution* FTI_Exec, FTIT_checkpoint* FTI_Ckpt)
{
    char str[FTI_BUFS], fn[FTI_BUFS];
    snprintf(fn, FTI_BUFS, "%s/%s", FTI_Ckpt[FTI_Exec->ckptLvel].dir, FTI_Exec->ckptMeta.ckptFile);

    if( FTI_Exec->h5SingleFile ) {
        snprintf( fn, FTI_BUFS, "%s/%s-ID%08d.h5", FTI_Conf->h5SingleFileDir, FTI_Conf->h5SingleFilePrefix, FTI_Exec->ckptId );
    }
    if( FTI_Exec->h5SingleFile ) { 
        hid_t plid = H5Pcreate( H5P_FILE_ACCESS );
        H5Pset_fapl_mpio( plid, FTI_COMM_WORLD, MPI_INFO_NULL );
        _file_id = H5Fopen( fn, H5F_ACC_RDONLY, plid );
=======
  @brief      Initializes variable recovery for HDF5 mode
  @param      FTI_Conf        Configuration metadata.
  @param      FTI_Exec        Execution metadata.
  @param      FTI_Ckpt        Checkpoint metadata.
  @param      FTI_Data        Dataset metadata.
  @param      fn              ckpt file
  @return     Integer         HDF5 file handle
                              Positive if successful
 **/
/*-------------------------------------------------------------------------*/
int FTI_RecoverVarInitHDF5(FTIT_configuration* FTI_Conf, FTIT_execution* FTI_Exec, FTIT_checkpoint* FTI_Ckpt,
 FTIT_keymap* FTI_Data, char* fn)
{
    _file_id = -1; 
    int res = FTI_SCES;

    int nbVar = (FTI_Exec->h5SingleFile) ? FTI_Exec->nbVar : FTI_Exec->nbVarStored;
    FTIT_dataset* data;

    if( FTI_Exec->h5SingleFile ) {
        snprintf( fn, FTI_BUFS, "%s/%s-ID%08d.h5", FTI_Conf->h5SingleFileDir, FTI_Conf->h5SingleFilePrefix, FTI_Exec->ckptId );
        hid_t plid = H5Pcreate( H5P_FILE_ACCESS ); 
        H5Pset_fapl_mpio( plid, FTI_COMM_WORLD, MPI_INFO_NULL );
        _file_id = H5Fopen( fn, H5F_ACC_RDONLY, plid );  
>>>>>>> 91f7de60
        H5Pclose( plid );
    } else {
        _file_id = H5Fopen(fn, H5F_ACC_RDONLY, H5P_DEFAULT);
    }
<<<<<<< HEAD

    if (_file_id < 0) {
        snprintf( str, FTI_BUFS, "Could not open FTI checkpoint file '%s'.", fn);
        FTI_Print( str, FTI_EROR );
        return FTI_NREC;
=======
    
    if (_file_id < 0) {
        FTI_Print("Could not open FTI checkpoint file.", FTI_EROR);
        res = FTI_NSCS;
>>>>>>> 91f7de60
    }
    FTI_Exec->H5groups[0]->h5groupID = _file_id;
    FTIT_H5Group* rootGroup = FTI_Exec->H5groups[0];

    int i;
    for (i = 0; i < FTI_Exec->H5groups[0]->childrenNo; i++) {
        FTI_OpenGroup(FTI_Exec->H5groups[rootGroup->childrenID[i]], _file_id, FTI_Exec->H5groups);
<<<<<<< HEAD
    }

    return FTI_SCES;

}

/*-------------------------------------------------------------------------*/
/**
  @brief      Finalize for seperate variable recovery.
  @param      FTI_Conf        Configuration metadata.
  @param      FTI_Exec        Execution metadata.
  @param      FTI_Ckpt        Checkpoint metadata.
  @return     integer         FTI_SCES if successful.

  This function finalizes the checkpoint file after the recovery of
  the protected variables seperately.

 **/
/*-------------------------------------------------------------------------*/
int FTI_RecoverVarFinalizeHDF5(FTIT_configuration* FTI_Conf, FTIT_execution* FTI_Exec, FTIT_checkpoint* FTI_Ckpt,
        FTIT_keymap* FTI_Data)
{
    int i;
    FTIT_dataset* data; 
    
    if( FTI_Data->data( &data, FTI_Exec->nbVar ) != FTI_SCES ) return FTI_NSCS;
    
    for (i = 0; i < FTI_Exec->nbVar; i++) {
        FTI_CloseComplexType(data[i].type, FTI_Exec->FTI_Type);
=======
>>>>>>> 91f7de60
    }
	

<<<<<<< HEAD
    FTI_Exec->H5groups[0]->h5groupID = _file_id;
    FTIT_H5Group* rootGroup = FTI_Exec->H5groups[0];
    for (i = 0; i < FTI_Exec->H5groups[0]->childrenNo; i++) {
        FTI_CloseGroup(FTI_Exec->H5groups[rootGroup->childrenID[i]], FTI_Exec->H5groups);
    }

    if (H5Fclose(_file_id) < 0) {
        FTI_Print("Could not close FTI checkpoint file.", FTI_EROR);
        return FTI_NREC;
    }
    
    return FTI_SCES;

}

/*-------------------------------------------------------------------------*/
/**
  @brief      During the restart, recovers the given variable
  @param      id              Variable to recover
  @return     int             FTI_SCES if successful.

  During a restart process, this function recovers the variable specified
  by the given id.

 **/
/*-------------------------------------------------------------------------*/
int FTI_RecoverVarHDF5(FTIT_configuration* FTI_Conf, FTIT_execution* FTI_Exec, FTIT_checkpoint* FTI_Ckpt,
        FTIT_keymap* FTI_Data, int id)
{
    FTIT_dataset* data;
    char str[FTI_BUFS], fn[FTI_BUFS];
    snprintf(fn, FTI_BUFS, "%s/%s", FTI_Ckpt[FTI_Exec->ckptLvel].dir, FTI_Exec->ckptMeta.ckptFile);

    if( FTI_Exec->h5SingleFile ) {
        snprintf( fn, FTI_BUFS, "%s/%s-ID%08d.h5", FTI_Conf->h5SingleFileDir, FTI_Conf->h5SingleFilePrefix, FTI_Exec->ckptId );
    }

    sprintf(str, "Trying to load FTI checkpoint file (%s)...", fn);
    FTI_Print(str, FTI_DBUG);

    int i;
    int nbVar = FTI_Exec->nbVar;
    if( FTI_Data->data( &data, nbVar ) != FTI_SCES ) return FTI_NSCS;
=======
    if( FTI_Data->data( &data, nbVar ) != FTI_SCES ){
        return FTI_NSCS;
    } 
>>>>>>> 91f7de60

    for (i = 0; i < FTI_Exec->nbVarStored; i++) {
        FTI_CreateComplexType(data[i].type, FTI_Exec->FTI_Type);
    }
    
    if( FTI_Exec->h5SingleFile ) { 
        FTI_OpenGlobalDatasets( FTI_Exec );
    }
    return res;
}

/*-------------------------------------------------------------------------*/
/**
  @brief      Recovers the variable for HDF5 mode
  @param      FTI_Conf        Configuration metadata.
  @param      FTI_Exec        Execution metadata.
  @param      FTI_Ckpt        Checkpoint metadata.
  @param      FTI_Data        Dataset metadata.
  @param      id              variable id
  @return     Integer         FTI_SCES if successful
 **/
/*-------------------------------------------------------------------------*/
int FTI_RecoverVarHDF5(FTIT_configuration* FTI_Conf, FTIT_execution* FTI_Exec, FTIT_checkpoint* FTI_Ckpt,
        FTIT_keymap* FTI_Data, int id)
{
    int res = FTI_NSCS;

   	FTIT_dataset* data;
 
	if( (FTI_Data->get( &data, id ) != FTI_SCES) ) {
        FTI_Print("failed to recover", FTI_EROR);
        return FTI_NREC;
    } // checks if error in function call to get

    if(!data) {
        FTI_Print("could not find ID!", FTI_WARN);
        return FTI_NSCS;
    }

    if( FTI_Exec->h5SingleFile ) {
        res = FTI_ReadSharedFileData( *data );
    } else {
        res = FTI_ReadHDF5Var(data);
    }

<<<<<<< HEAD
    if (res < 0) {
        FTI_Print("Could not read FTI checkpoint file.", FTI_EROR);
    }
=======
    return res;
}
>>>>>>> 91f7de60

/*-------------------------------------------------------------------------*/
/**
  @brief      Finalizes variable recovery for HDF5 mode
  @param      FTI_Conf        Configuration metadata.
  @param      FTI_Exec        Execution metadata.
  @param      FTI_Ckpt        Checkpoint metadata.
  @param      FTI_Data        Dataset metadata.
  @return     Integer         FTI_SCES if successful
 **/
/*-------------------------------------------------------------------------*/
int FTI_RecoverVarFinalizeHDF5(FTIT_configuration* FTI_Conf, FTIT_execution* FTI_Exec, FTIT_checkpoint* FTI_Ckpt,
        FTIT_keymap* FTI_Data)
{
    int res = FTI_NSCS; 
    FTIT_dataset* data;

    int i;
    int nbVar = (FTI_Exec->h5SingleFile) ? FTI_Exec->nbVar : FTI_Exec->nbVarStored;
    if( FTI_Data->data( &data, nbVar ) != FTI_SCES ){
        return FTI_NSCS;
    } 
    for (i = 0; i < nbVar; i++) {
        FTI_CloseComplexType(data[i].type, FTI_Exec->FTI_Type);
    }
<<<<<<< HEAD

    if( FTI_Exec->h5SingleFile ) { 
        FTI_CloseGlobalDatasets( FTI_Exec );
    }

    return FTI_SCES;
=======
    FTI_Exec->H5groups[0]->h5groupID = _file_id;
    FTIT_H5Group* rootGroup = FTI_Exec->H5groups[0];
    for (i = 0; i < FTI_Exec->H5groups[0]->childrenNo; i++) {
        FTI_CloseGroup(FTI_Exec->H5groups[rootGroup->childrenID[i]], FTI_Exec->H5groups);
    }
    if (H5Fclose(_file_id) < 0) {
        FTI_Print("Could not close FTI checkpoint file.", FTI_EROR);
    }else{
        res = FTI_SCES;
    }
    return res;
>>>>>>> 91f7de60
}

/*-------------------------------------------------------------------------*/
/**
  @brief      Opens global dataset in VPR file.
  @param      FTI_Exec        Execution metadata.
  @return     integer         FTI_SCES if successful.

  This function is the analog to 'FTI_CreateGlobalDatasets' on recovery.
 **/
/*-------------------------------------------------------------------------*/
int FTI_OpenGlobalDatasets( FTIT_execution* FTI_Exec )
{

    hsize_t *dims = NULL; 
    hsize_t *maxDims = NULL;

    char errstr[FTI_BUFS];
    FTIT_globalDataset* dataset = FTI_Exec->globalDatasets;
    while( dataset ) {

        dims = (hsize_t*) realloc( dims, sizeof(hsize_t)*dataset->rank ); 
        maxDims = (hsize_t*) realloc( maxDims, sizeof(hsize_t)*dataset->rank );

        // open dataset
        hid_t loc = dataset->location->h5groupID;
        hid_t tid = FTI_Exec->FTI_Type[dataset->type.id]->h5datatype;
        dataset->hdf5TypeId = tid;

        dataset->hid = H5Dopen( loc, dataset->name, H5P_DEFAULT );
        if(dataset->hid < 0) {
            snprintf( errstr, FTI_BUFS, "failed to open dataset '%s'", dataset->name );
            FTI_Print( errstr, FTI_WARN );
            return FTI_NSCS;
        }

        // get file space and check if rank and dimension coincide for file and execution
        hid_t fsid = H5Dget_space( dataset->hid );
        if( fsid > 0 ) {
            int rank = H5Sget_simple_extent_ndims( fsid );
            if( rank == dataset->rank ) {
                H5Sget_simple_extent_dims( fsid, dims, maxDims );
                if( memcmp( dims, dataset->dimension, sizeof(hsize_t)*rank ) ) {
                    snprintf( errstr, FTI_BUFS, "stored and requested dimensions of dataset '%s' differ!", dataset->name );
                    FTI_Print( errstr, FTI_WARN );
                    return FTI_NSCS;
                }
            } else {
                snprintf( errstr, FTI_BUFS, "stored and requested rank of dataset '%s' differ (stored:%d != requested:%d)!", dataset->name, rank, dataset->rank );
                FTI_Print( errstr, FTI_WARN );
                return FTI_NSCS;
            }
        } else {
            snprintf( errstr, FTI_BUFS, "failed to acquire data space information of dataset '%s'", dataset->name );
            FTI_Print( errstr, FTI_WARN );
            return FTI_NSCS;
        }    
        dataset->fileSpace = fsid;

        dataset->initialized = true;

        dataset = dataset->next;

    }

    if( dims ) { free( dims ); }
    if( maxDims ) { free( maxDims ); }

    return FTI_SCES;

}

/*-------------------------------------------------------------------------*/
/**
  @brief      Reads a sub-set of a global dataset on recovery.
  @param      FTI_Data        Dataset metadata.
  @return     integer         FTI_SCES if successful.
 **/
/*-------------------------------------------------------------------------*/
herr_t FTI_ReadSharedFileData( FTIT_dataset FTI_Data )
{

    // hdf5 datatype
    hid_t tid = FTI_Data.sharedData.dataset->hdf5TypeId;

    // dataset hdf5-id
    hid_t did = FTI_Data.sharedData.dataset->hid;

    // shared dataset file space
    hid_t fsid = FTI_Data.sharedData.dataset->fileSpace;

    // shared dataset rank
    int ndim = FTI_Data.sharedData.dataset->rank;

    // shared dataset array of nummber of elements in each dimension
    hsize_t *count = FTI_Data.sharedData.count;

    // shared dataset array of the offsets for each dimension
    hsize_t *offset = FTI_Data.sharedData.offset;

    // create dataspace for subset of shared dataset
    hid_t msid = H5Screate_simple( ndim, count, NULL );
    if(msid < 0) {
        char errstr[FTI_BUFS];
        snprintf( errstr, FTI_BUFS, "Unable to create space for var-id %d in dataset #%d", FTI_Data.id, FTI_Data.sharedData.dataset->id );
        FTI_Print(errstr,FTI_EROR);
        return FTI_NSCS;
    }

    // select range in shared dataset in file
    H5Sselect_hyperslab(fsid, H5S_SELECT_SET, offset, NULL, count, NULL);

    // enable collective buffering
    hid_t plid = H5Pcreate( H5P_DATASET_XFER );
    H5Pset_dxpl_mpio(plid, H5FD_MPIO_COLLECTIVE);

    // write data in file
    herr_t status = H5Dread(did, tid, msid, fsid, plid, FTI_Data.ptr);
    if(status < 0) {
        char errstr[FTI_BUFS];
        snprintf( errstr, FTI_BUFS, "Unable to read var-id %d from dataset #%d", FTI_Data.id, FTI_Data.sharedData.dataset->id );
        FTI_Print(errstr,FTI_EROR);
        return FTI_NSCS;
    }

    H5Sclose( msid );
    H5Pclose( plid );

    return status;

}

/*-------------------------------------------------------------------------*/
/**
  @brief      Closes global datasets in VPR file 
  @param      FTI_Exec        Execution metadata.
  @return     integer         FTI_SCES if successful.
 **/
/*-------------------------------------------------------------------------*/
int FTI_CloseGlobalDatasets( FTIT_execution* FTI_Exec )
{

    FTIT_globalDataset* dataset = FTI_Exec->globalDatasets;
    while( dataset ) {

        H5Sclose(dataset->fileSpace);

        H5Dclose(dataset->hid);

        dataset = dataset->next;

    }

    return FTI_SCES;

}

/*-------------------------------------------------------------------------*/
/**
  @brief      Closes global datasets in VPR file 
  @param      FTI_Exec        Execution metadata.
  @return     integer         FTI_SCES if successful.
 **/
/*-------------------------------------------------------------------------*/
int FTI_CloseGlobalDatasetsAsGroups( FTIT_execution* FTI_Exec )
{

    FTIT_globalDataset* dataset = FTI_Exec->globalDatasets;
    while( dataset ) {

        H5Gclose(dataset->hid);

        dataset = dataset->next;

    }

    return FTI_SCES;

}

/*-------------------------------------------------------------------------*/
/**
  @brief      Writes global dataset subsets into VPR file.
  @param      FTI_Data        Dataset metadata.
  @return     integer         FTI_SCES if successful.
 **/
/*-------------------------------------------------------------------------*/
herr_t FTI_WriteSharedFileData( FTIT_dataset FTI_Data )
{

    if( FTI_Data.sharedData.dataset ) {

        // hdf5 datatype
        hid_t tid = FTI_Data.sharedData.dataset->hdf5TypeId;

        // dataset hdf5-id
        hid_t did = FTI_Data.sharedData.dataset->hid;

        // shared dataset file space
        hid_t fsid = FTI_Data.sharedData.dataset->fileSpace;

        // shared dataset rank
        int ndim = FTI_Data.sharedData.dataset->rank;

        // shared dataset array of nummber of elements in each dimension
        hsize_t *count = FTI_Data.sharedData.count;

        // shared dataset array of the offsets for each dimension
        hsize_t *offset = FTI_Data.sharedData.offset;

        // create dataspace for subset of shared dataset
        hid_t msid = H5Screate_simple( ndim, count, NULL );
        if(msid < 0) {
            char errstr[FTI_BUFS];
            snprintf( errstr, FTI_BUFS, "Unable to create space for var-id %d in dataset #%d", FTI_Data.id, FTI_Data.sharedData.dataset->id );
            FTI_Print(errstr,FTI_EROR);
            return FTI_NSCS;
        }
        // select range in shared dataset in file
        if( H5Sselect_hyperslab(fsid, H5S_SELECT_SET, offset, NULL, count, NULL) < 0 ) {
            char errstr[FTI_BUFS];
            snprintf( errstr, FTI_BUFS, "Unable to select sub-space for var-id %d in dataset #%d", FTI_Data.id, FTI_Data.sharedData.dataset->id );
            FTI_Print(errstr,FTI_EROR);
            return FTI_NSCS;
        }

        // enable collective buffering
        hid_t plid = H5Pcreate( H5P_DATASET_XFER );
        H5Pset_dxpl_mpio(plid, H5FD_MPIO_COLLECTIVE);

        // write data in file
        if( H5Dwrite(did, tid, msid, fsid, plid, FTI_Data.ptr) < 0 ) {
            char errstr[FTI_BUFS];
            snprintf( errstr, FTI_BUFS, "Unable to write var-id %d of dataset #%d", FTI_Data.id, FTI_Data.sharedData.dataset->id );
            FTI_Print(errstr,FTI_EROR);
            return FTI_NSCS;
        }

        H5Sclose( msid );
        H5Pclose( plid );

    }

    return FTI_SCES;

}

/*-------------------------------------------------------------------------*/
/**
  @brief      returns rank of global dataset.
  @param      did       HDF5 internal dataset id (hid_t).
  @return     integer   rank of global dataset.
 **/
/*-------------------------------------------------------------------------*/
int FTI_GetDatasetRankReco( hid_t did ) 
{

    hid_t sid;

    sid = H5Dget_space( did );

    int drank = H5Sget_simple_extent_ndims( sid );

    H5Sclose(sid);

    return drank;

}

/*-------------------------------------------------------------------------*/
/**
  @brief      returns span of global dataset.
  @param      did       HDF5 internal dataset id (hid_t).
  @param      span      span of global dataset 
  @return     integer   FTI_SCES if successful.

  this function stores the global dataset dimension in the array variable 
  span. The array has to be allocated to the respective rank beforehand.
 **/
/*-------------------------------------------------------------------------*/
int FTI_GetDatasetSpanReco( hid_t did, hsize_t * span )
{

    hid_t sid;

    sid = H5Dget_space( did );

    H5Sget_simple_extent_dims( sid, span, NULL );

    H5Sclose(sid);

    return FTI_SCES;

}

/*-------------------------------------------------------------------------*/
/**
  @brief      Checks for matching dimension sizes of sub-sets
  @param      FTI_Data        Dataset metadata.
  @param      FTI_Exec        Execution metadata.
  @return     integer         FTI_SCES if successful.

  This function counts the number of elements of all sub-sets contained in a 
  particular global dataset and accumulates to a total value. If the accu-
  mulated value matches the number of elements defined for the global data-
  set, FTI_SCES is returned. This function is called before the checkpoint
  and before the recovery.

  @todo it would be great to check for region overlapping too.

 **/
/*-------------------------------------------------------------------------*/
int FTI_CheckDimensions( FTIT_keymap * FTI_Data, FTIT_execution * FTI_Exec ) 
{   

    // NOTE checking for overlap is complicated and likely expensive
    // since it requires sorting within all contributing processes.
    // Thus, we check currently only the number of elements.
    FTIT_globalDataset* dataset = FTI_Exec->globalDatasets;
    while( dataset ) {
        int i,j;
        // sum of local elements
        hsize_t numElemLocal = 0, numElemGlobal;
        for( i=0; i<dataset->numSubSets; ++i ) {
            FTIT_dataset* data;

            if( FTI_Data->get( &data, dataset->varId[i] ) != FTI_SCES ) return FTI_NSCS;

            if( !data ) {
                FTI_Print("could not find ID!", FTI_WARN);
                return FTI_NSCS;
            }
            hsize_t numElemSubSet = 1;
            for( j=0; j<dataset->rank; j++ ) {
                numElemSubSet *= data->sharedData.count[j];
            }
            numElemLocal += numElemSubSet;
        }
        // number of elements in global dataset
        hsize_t numElem = 1;
        for( i=0; i<dataset->rank; ++i ) {
            numElem *= dataset->dimension[i];
        }
        MPI_Allreduce( &numElemLocal, &numElemGlobal, 1, MPI_UNSIGNED_LONG_LONG, MPI_SUM, FTI_COMM_WORLD );
        if( numElem != numElemGlobal ) {
            char errstr[FTI_BUFS];
            snprintf( errstr, FTI_BUFS, "Number of elements of subsets (accumulated) do not match number of elements defined for global dataset #%d!", dataset->id ); 
            FTI_Print( errstr, FTI_WARN);
            return FTI_NSCS;
        }
        dataset = dataset->next;
    }
    return FTI_SCES;
}

/*-------------------------------------------------------------------------*/
/**
  @brief      Checks if VPR file on restart
  @param      FTI_Conf        Configuration metadata.
  @param      ckptId          Checkpoint ID.
  @return     integer         FTI_SCES if successful.

  Checks if restart is possible for VPR file. 
  1) Checks if file exist for prefix and directory, defined in config file.
  2) Checks if is regular file.
  3) Checks if groups and datasets can be accessed and if datasets can be 
  read

  If file found and sane, ckptId is set and FTI_SCES is returned.

 **/
/*-------------------------------------------------------------------------*/
int FTI_H5CheckSingleFile( FTIT_configuration* FTI_Conf, int *ckptId ) 
{
    char errstr[FTI_BUFS];
    char fn[FTI_BUFS];
    int res = FTI_SCES;
    struct stat st;

    struct dirent *entry;
    DIR *dir = opendir( FTI_Conf->h5SingleFileDir );

    if ( dir == NULL ) {
        snprintf( errstr, FTI_BUFS, "VPR directory '%s' could not be accessed.", FTI_Conf->h5SingleFileDir );
        FTI_Print(errstr, FTI_EROR);
        errno = 0;
        return FTI_NSCS;
    }

    *ckptId = -1;

    bool found = false;
    while((entry = readdir(dir)) != NULL) {   
        if(strcmp(entry->d_name,".") && strcmp(entry->d_name,"..")) {
            int len = strlen( entry->d_name ); 
            if( len > 14 ) {
                char fileRoot[FTI_BUFS];
                bzero( fileRoot, FTI_BUFS );
                memcpy( fileRoot, entry->d_name, len - 14 );
                char fileRootExpected[FTI_BUFS];
                snprintf( fileRootExpected, FTI_BUFS, "%s", FTI_Conf->h5SingleFilePrefix );
                if( strncmp( fileRootExpected, fileRoot, FTI_BUFS ) == 0 ) {
                    int id_tmp;
                    sscanf( entry->d_name + len - 14 + 3, "%08d.h5", &id_tmp );
                    if( id_tmp > *ckptId ) {
                        *ckptId = id_tmp;
                        snprintf( fn, FTI_BUFS, "%s/%s-ID%08d.h5", FTI_Conf->h5SingleFileDir, FTI_Conf->h5SingleFilePrefix, *ckptId ); 
                    }
                    found = true;
                }
            }
        }
    }

    if (!found) {
        snprintf( errstr, FTI_BUFS, "unable to find matching VPR file (filename pattern: '%s-ID########.h5')!", FTI_Conf->h5SingleFilePrefix );
        FTI_Print( errstr, FTI_WARN );
        return FTI_NSCS;
    }

    stat( fn, &st );
    if( S_ISREG( st.st_mode ) ) {
        hid_t fid = H5Fopen( fn, H5F_ACC_RDONLY, H5P_DEFAULT );
        if( fid > 0 ) {
            hid_t gid = H5Gopen1( fid, "/" );
            if( gid > 0 ) {
                res += FTI_ScanGroup( gid, fn );
                H5Gclose(gid);
            } else {
                snprintf( errstr, FTI_BUFS, "failed to access root group in file '%s'", fn );
                FTI_Print( errstr, FTI_WARN );
                res = FTI_NSCS;
            }
            H5Fclose(fid);
        } else {
            snprintf( errstr, FTI_BUFS, "failed to open file '%s'", fn );
            FTI_Print( errstr, FTI_WARN );
            res = FTI_NSCS;
        }
    } else {
        snprintf( errstr, FTI_BUFS, "'%s', is not a regular file!", fn );
        FTI_Print( errstr, FTI_WARN );
        res = FTI_NSCS;
    }
    return res;
}

/*-------------------------------------------------------------------------*/
/**
  @brief      frees all memory allocated for VPR.
  @param      FTI_Exec        Execution metadata.
  @param      FTI_Data        Data to be stored
 **/
/*-------------------------------------------------------------------------*/
void FTI_FreeVPRMem( FTIT_execution* FTI_Exec, FTIT_keymap* FTI_Data ) 
{
    FTIT_globalDataset * dataset = FTI_Exec->globalDatasets;
    while( dataset ) {
        free( dataset->dimension );
        free( dataset->varId );
        dataset->dimension = NULL;
        dataset->varId = NULL;
        FTIT_globalDataset * curr = dataset;
        dataset = dataset->next;
        free( curr );
    }

    FTIT_dataset* data;
    if( (FTI_Data->data( &data, FTI_Exec->nbVar) != FTI_SCES) || !data ) return;

    int i=0; for( ; i<FTI_Exec->nbVar; i++ ) {
        if( data[i].sharedData.offset ) {
            free( data[i].sharedData.offset );
        }
        if( data[i].sharedData.count ) {
            free( data[i].sharedData.count );
        }
    }
}

/*-------------------------------------------------------------------------*/
/**
  @brief      It creates the global dataset in the VPR file.
  @param      FTI_Exec        Execution metadata.
  @return     integer         FTI_SCES if successful.

  Creates global dataset (shared among all ranks) in VPR file. The dataset
  position will be the group assigned to it by calling the FTI API function 
  'FTI_DefineGlobalDataset'.
 **/
/*-------------------------------------------------------------------------*/
int FTI_CreateGlobalDatasets( FTIT_execution* FTI_Exec )
{

    FTIT_globalDataset* dataset = FTI_Exec->globalDatasets;
    while( dataset ) {

        // create file space
        dataset->fileSpace = H5Screate_simple( dataset->rank, dataset->dimension, NULL );

        if(dataset->fileSpace < 0) {
            char errstr[FTI_BUFS];
            snprintf( errstr, FTI_BUFS, "Unable to create space for dataset #%d", dataset->id );
            FTI_Print(errstr,FTI_EROR);
            return FTI_NSCS;
        }

        // create dataset
        hid_t loc = dataset->location->h5groupID;
        hid_t tid = FTI_Exec->FTI_Type[dataset->type.id]->h5datatype;
        dataset->hdf5TypeId = tid;
        hid_t fsid = dataset->fileSpace;

        // FLETCHER CHECKSUM NOT SUPPORTED FOR PARALLEL I/O IN HDF5
        hid_t plid = H5Pcreate (H5P_DATASET_CREATE);
        //H5Pset_fletcher32 (dcpl);
        //
        //hsize_t *chunk = malloc( sizeof(hsize_t) * dataset->rank );
        //chunk[0] = chunk[1] = 4096;
        //H5Pset_chunk (dcpl, 2, chunk);

        dataset->hid = H5Dcreate( loc, dataset->name, tid, fsid, H5P_DEFAULT, plid, H5P_DEFAULT );
        if(dataset->hid < 0) {
            char errstr[FTI_BUFS];
            snprintf( errstr, FTI_BUFS, "Unable to create dataset #%d", dataset->id );
            FTI_Print(errstr,FTI_EROR);
            return FTI_NSCS;
        }
        H5Pclose(plid);

        dataset->initialized = true;

        dataset = dataset->next;

    }

    return FTI_SCES;

}

/*-------------------------------------------------------------------------*/
/**
  @brief      It creates the global dataset as group in the preprocessing file.
  @param      FTI_Exec        Execution metadata.
  @return     integer         FTI_SCES if successful.

  When head=1 and singleshared file is not inline, the information of the
  global dataset is stored as attribute inside a group with name of
  the global dataset. all the corresponding subsets will be stored inside
  this group.
 **/
/*-------------------------------------------------------------------------*/
int FTI_CreateGlobalDatasetsAsGroups( FTIT_execution* FTI_Exec )
{

    FTIT_globalDataset* dataset = FTI_Exec->globalDatasets;
    while( dataset ) {

        // create dataset as group
        hid_t loc = dataset->location->h5groupID;

        dataset->hid = H5Gcreate2(loc, dataset->name, H5P_DEFAULT, H5P_DEFAULT, H5P_DEFAULT);
        if(dataset->hid < 0) {
            char errstr[FTI_BUFS];
            snprintf( errstr, FTI_BUFS, "Unable to create dataset #%d as group", dataset->id );
            FTI_Print(errstr,FTI_EROR);
            return FTI_NSCS;
        }

        int rank = 1;
        hsize_t att_dims = dataset->rank;
        hid_t att_space = H5Screate_simple( rank, &att_dims, NULL);
        hid_t aid = H5Acreate( dataset->hid, "global_dimension", H5T_NATIVE_HSIZE, att_space, H5P_DEFAULT, H5P_DEFAULT );
        herr_t err = H5Awrite( aid, H5T_NATIVE_HSIZE, dataset->dimension );
        if( err ) {
            char errstr[FTI_BUFS];
            snprintf( errstr, FTI_BUFS, "Unable to add attributes to dataset #%d", dataset->id );
            FTI_Print(errstr,FTI_EROR);
            return FTI_NSCS;
        }

        H5Aclose( aid );

        dataset->initialized = true;

        dataset = dataset->next;

    }

    return FTI_SCES;

}

/*-------------------------------------------------------------------------*/
/**
  @brief      reads attribute from object (either offset or count).
  @param      oid       HDF5 internal object id 
  @param      name      object name 
  @param      buffer    storage for offset or count arrays
  @return     integer   FTI_SCES if successful.
 **/
/*-------------------------------------------------------------------------*/
int FTI_ReadAttributeHDF5( hid_t oid, char* name, hsize_t* buffer ) 
{
    
    hid_t aid, sid;
    hsize_t rank; 
    aid = H5Aopen( oid, name, H5P_DEFAULT );
    if(aid < 0) {
        char errstr[FTI_BUFS];
        snprintf( errstr, FTI_BUFS, "Unable to access attributes from '%s'", name );
        FTI_Print(errstr,FTI_EROR);
        return FTI_NSCS;
    }
    sid = H5Aget_space( aid );
    H5Sget_simple_extent_dims( sid, &rank, NULL );
    herr_t err = H5Aread( aid, H5T_NATIVE_HSIZE, buffer );
    if( err ) {
        char errstr[FTI_BUFS];
        snprintf( errstr, FTI_BUFS, "Unable to read attributes from '%s'", name );
        FTI_Print(errstr,FTI_EROR);
        return FTI_NSCS;
    }
    H5Sclose( sid );
    H5Aclose( aid );
    
    return FTI_SCES;

}

/*-------------------------------------------------------------------------*/
/**
  @brief      returns rank of attribute from object.
  @param      oid       HDF5 internal object id 
  @return     integer   rank of attribute.

  This function returns the rank of the attribute of object. This rank 
  corresponds to the global dataset rank.
 **/
/*-------------------------------------------------------------------------*/
int FTI_GetDatasetRankFlush( hid_t oid ) 
{
    hid_t aid, sid;
    hsize_t rank;
    aid = H5Aopen_idx( oid, 0 );
    if(aid < 0) {
        char errstr[FTI_BUFS];
        snprintf( errstr, FTI_BUFS, "Unable to access dataset attributes" );
        FTI_Print(errstr,FTI_EROR);
        return FTI_NSCS;
    }
    sid = H5Aget_space( aid );
    H5Sget_simple_extent_dims( sid, &rank, NULL );
    H5Sclose( sid );
    H5Aclose( aid );

    return rank;
}

/*-------------------------------------------------------------------------*/
/**
  @brief      returns active HDF5 type of global dataset.
  @param      did       HDF5 internal dataset id 
  @return     integer   rank of attribute.
 **/
/*-------------------------------------------------------------------------*/
hid_t FTI_GetDatasetTypeFlush( hid_t did )
{
    char objname[FTI_BUFS];
    H5Gget_objname_by_idx( did, 0, objname, FTI_BUFS );
    hid_t did = H5Dopen( did, objname, H5P_DEFAULT );
    if(did < 0) {
        char errstr[FTI_BUFS];
        snprintf( errstr, FTI_BUFS, "Unable to access dataset '%s'", objname );
        FTI_Print(errstr,FTI_EROR);
        return FTI_NSCS;
    }
    hid_t tid = H5Dget_type( did );
    H5Dclose(did);
    return tid;
}

/*-------------------------------------------------------------------------*/
/**
  @brief      This function adds local subsets from each rank of head to
  global dataset.
  @param      gid           HDF5 internal object id 
  @param      loc           HDF5 internal parent node id 
  @param      datasetname   global dataset name 
  @return     integer   FTI_SCES if successful.
 **/
/*-------------------------------------------------------------------------*/
int FTI_MergeDatasetSingleFile( hid_t gid, hid_t loc, char *datasetname )
{

    hid_t did, sid, tid, subset;
    int i;
    hsize_t n;
    char subsetname[FTI_BUFS];

    void* data;

    int datasetrank = FTI_GetDatasetRankFlush( gid );
    hsize_t* globaldimension = talloc( hsize_t, datasetrank );
    hsize_t* offset = talloc( hsize_t, datasetrank );
    hsize_t* count = talloc( hsize_t, datasetrank );

    FTI_ReadAttributeHDF5( gid, "global_dimension", globaldimension );

    sid = H5Screate_simple( datasetrank, globaldimension, NULL );

    free( globaldimension );

    tid = FTI_GetDatasetTypeFlush( gid );
    hid_t dcplid = H5Pcreate (H5P_DATASET_CREATE);

    if( H5Lexists( loc, datasetname, H5P_DEFAULT ) ) {
        did = H5Dopen( loc, datasetname, H5P_DEFAULT );
    } else {
        did = H5Dcreate( loc, datasetname, tid, sid, H5P_DEFAULT, dcplid, H5P_DEFAULT );
    }
    if(did < 0) {
        char errstr[FTI_BUFS];
        snprintf( errstr, FTI_BUFS, "Unable to access global dataset '%s'", datasetname );
        FTI_Print(errstr,FTI_EROR);
        return FTI_NSCS;
    }

    H5Pclose(dcplid);
    hid_t plid = H5Pcreate( H5P_DATASET_XFER );
    H5Pset_dxpl_mpio(plid, H5FD_MPIO_COLLECTIVE);

    H5Gget_num_objs( gid, &n );
    for( i=0; i<n; i++ ) {
        H5Gget_objname_by_idx( gid, i, subsetname, FTI_BUFS ); 
        subset = H5Dopen( gid, subsetname, H5P_DEFAULT );  
        if(subset < 0) {
            char errstr[FTI_BUFS];
            snprintf( errstr, FTI_BUFS, "Unable to access subset '%s' of global dataset '%s'",subsetname, datasetname);
            FTI_Print(errstr,FTI_EROR);
            return FTI_NSCS;
        }
        size_t typesize = H5Tget_size( tid );
        FTI_ReadAttributeHDF5( subset, "offset", offset );
        FTI_ReadAttributeHDF5( subset, "count", count );
        hid_t msid = H5Screate_simple( datasetrank, count, NULL );
        H5Sselect_hyperslab(sid, H5S_SELECT_SET, offset, NULL, count, NULL);

        size_t memsize = typesize*H5Sget_simple_extent_npoints( msid );
        data = malloc( memsize );
        if(!data) {
            char errstr[FTI_BUFS];
            snprintf( errstr, FTI_BUFS, "Unable to allocate %lu bytes to merge subset '%s' to global dataset '%s'",memsize,subsetname, datasetname);
            FTI_Print(errstr,FTI_EROR);
            return FTI_NSCS;
        }

        herr_t err = H5Dread( subset, tid, H5S_ALL, H5S_ALL, H5P_DEFAULT, data );
        if( err ) {
            char errstr[FTI_BUFS];
            snprintf( errstr, FTI_BUFS, "Unable to read from subset '%s' of global dataset '%s'",subsetname, datasetname );
            FTI_Print(errstr,FTI_EROR);
            return FTI_NSCS;
        }

        err = H5Dwrite( did, tid, msid, sid, plid, data );
        if( err ) {
            char errstr[FTI_BUFS];
            snprintf( errstr, FTI_BUFS, "Unable to write subset '%s' to global dataset '%s'",subsetname, datasetname );
            FTI_Print(errstr,FTI_EROR);
            return FTI_NSCS;
        }
        H5Sclose( msid );
        H5Dclose( subset );
        free( data );
    }

    H5Pclose( plid );
    H5Sclose( sid );
    H5Tclose( tid );
    H5Dclose( did );

    free( count );
    free( offset );
    
    return FTI_SCES;

}

/*-------------------------------------------------------------------------*/
/**
  @brief      This function copies the group structure to global single file.
  @param      orig           HDF5 internal local object id 
  @param      copy           HDF5 internal global object id 
  @return     integer   FTI_SCES if successful.
 **/
/*-------------------------------------------------------------------------*/
int FTI_MergeObjectsSingleFile( hid_t orig, hid_t copy )
{
    hsize_t n, na;
    int h5objtype;
    hid_t childorig;
    hid_t childcopy;
    char groupname[FTI_BUFS];
    char childname[FTI_BUFS];

    H5Iget_name( orig, groupname, FTI_BUFS );

    H5Gget_num_objs( orig, &n );
    int i=0; for(; i<n; i++ ) {

        H5Gget_objname_by_idx( orig, i, childname, FTI_BUFS ); 
        h5objtype = H5Gget_objtype_by_idx( orig, i );

        switch( h5objtype ) {
            case H5G_GROUP:
                childorig = H5Gopen( orig, childname, H5P_DEFAULT );
                if( childorig < 0 ) {
                    char errstr[FTI_BUFS];
                    snprintf( errstr, FTI_BUFS, "Unable to open '%s'", childname );
                    FTI_Print(errstr,FTI_EROR);
                    return FTI_NSCS;
                }
                na = H5Aget_num_attrs(childorig );
                if( na > 0 ) {
                    FTI_MergeDatasetSingleFile( childorig, copy, childname ); 
                } else {
                    if( H5Lexists( copy, childname, H5P_DEFAULT ) ) {
                        childcopy = H5Gopen( copy, childname, H5P_DEFAULT );
                        if( childcopy < 0 ) {
                            char errstr[FTI_BUFS];
                            snprintf( errstr, FTI_BUFS, "Unable to open '%s'", childname );
                            FTI_Print(errstr,FTI_EROR);
                            return FTI_NSCS;
                        }
                    } else {
                        childcopy = H5Gcreate( copy, childname, 0, H5P_DEFAULT, H5P_DEFAULT );
                        if( childcopy < 0 ) {
                            char errstr[FTI_BUFS];
                            snprintf( errstr, FTI_BUFS, "Unable to create '%s'", childname );
                            FTI_Print(errstr,FTI_EROR);
                            return FTI_NSCS;
                        }
                    }
                    FTI_MergeObjectsSingleFile( childorig, childcopy );
                    H5Gclose( childcopy );
                }
                H5Gclose( childorig );
                break;
        }

    }

    return FTI_SCES;

}

/*-------------------------------------------------------------------------*/
/**
  @brief      This function merges preprocessed checkpoint files to global
  single file on PFS.
  @param      FTI_Exec        Execution metadata.
  @param      FTI_Conf        Configuration metadata.
  @param      FTI_Topo        Topology metadata.
  @return     integer   FTI_SCES if successful.
 **/
/*-------------------------------------------------------------------------*/
int FTI_FlushH5SingleFile( FTIT_execution* FTI_Exec, FTIT_configuration* FTI_Conf, FTIT_topology* FTI_Topo )
{
    char fn[FTI_BUFS], tmpfn[FTI_BUFS], lfn[FTI_BUFS];
    hid_t fid, lfid;
    snprintf( tmpfn, FTI_BUFS, "%s/%s-ID%08d.h5", FTI_Conf->gTmpDir, FTI_Conf->h5SingleFilePrefix, FTI_Exec->ckptMeta.ckptId ); 
    snprintf( fn, FTI_BUFS, "%s/%s-ID%08d.h5", FTI_Conf->h5SingleFileDir, FTI_Conf->h5SingleFilePrefix, FTI_Exec->ckptMeta.ckptId ); 
    if( FTI_Topo->splitRank == 0 ) {
        MKDIR(FTI_Conf->gTmpDir,0777);	
    }
    MPI_Barrier( FTI_COMM_WORLD );

    // NO IMPROVEMENT IN PERFORMANCE OBSERVED USING HINTS HERE
    MPI_Info info;
    MPI_Info_create(&info);
    MPI_Info_set(info, "romio_cb_write", "enable");
    MPI_Info_set(info, "stripping_unit", "4194304");
    hid_t plid = H5Pcreate( H5P_FILE_ACCESS );
    H5Pset_fapl_mpio(plid, FTI_COMM_WORLD, info);
    fid = H5Fcreate(tmpfn, H5F_ACC_TRUNC, H5P_DEFAULT, plid);       
    if( fid < 0 ) {
        char errstr[FTI_BUFS];
        snprintf( errstr, FTI_BUFS, "Unable to create '%s'", tmpfn );
        FTI_Print(errstr,FTI_EROR);
        return FTI_NSCS;
    }
    H5Pclose( plid );

    int b;
    for( b=0; b<FTI_Topo->nbApprocs; b++ ) {
        
        snprintf( lfn, FTI_BUFS, "%s/Ckpt%d-Rank%d.h5", FTI_Conf->lTmpDir, FTI_Exec->ckptMeta.ckptId, FTI_Topo->body[b] ); 

        lfid = H5Fopen( lfn, H5F_ACC_RDWR, H5P_DEFAULT );
        if( lfid < 0 ) {
            char errstr[FTI_BUFS];
            snprintf( errstr, FTI_BUFS, "Unable to open '%s'", lfn );
            FTI_Print(errstr,FTI_EROR);
            return FTI_NSCS;
        }

        FTI_MergeObjectsSingleFile( lfid, fid );

        H5Fclose( lfid );

    }

    H5Fclose( fid );

    if( FTI_Topo->splitRank == 0 ) {
        int status = rename( tmpfn, fn );
        remove( FTI_Conf->gTmpDir );
        bool removeLastFile = !FTI_Conf->h5SingleFileKeep && (bool)strcmp( FTI_Exec->h5SingleFileLast, "" );
        if( removeLastFile ) {
            status = remove( FTI_Exec->h5SingleFileLast );
            if ( (status != ENOENT) && (status != 0) ) {
                char errstr[FTI_BUFS];
                snprintf( errstr, FTI_BUFS, "failed to remove last VPR file '%s'", FTI_Exec->h5SingleFileLast );
                FTI_Print( errstr, FTI_EROR );
            } else {
                status = FTI_SCES;
            }
        }
        if( status == FTI_SCES ) {
            snprintf( FTI_Exec->h5SingleFileLast, FTI_BUFS, "%s/%s-ID%08d.h5", FTI_Conf->h5SingleFileDir, 
                    FTI_Conf->h5SingleFilePrefix, FTI_Exec->ckptMeta.ckptId );
        }
    }


    return FTI_SCES;

}

/*-------------------------------------------------------------------------*/
/**
  @brief      This function finalized the single file checkpoint
  @param      FTI_Exec        Execution metadata.
  @param      FTI_Conf        Configuration metadata.
  @param      FTI_Topo        Topology metadata.
  @param      FTI_Ckpt        Checkpoint metadata.
  @return     integer   FTI_SCES if successful.
 **/
/*-------------------------------------------------------------------------*/
int FTI_FinalizeH5SingleFile( FTIT_execution* FTI_Exec, FTIT_configuration* FTI_Conf, 
        FTIT_topology* FTI_Topo, FTIT_checkpoint* FTI_Ckpt, double t ) 
{
    char str[FTI_BUFS];
    sprintf( str, "Ckpt. ID %d (Variate Processor Recovery File) (%.2f MB/proc) taken in %.2f sec.",
            FTI_Exec->ckptMeta.ckptId, FTI_Exec->ckptSize / (1024.0 * 1024.0), t );
    FTI_Print(str, FTI_INFO);
    if( !FTI_Conf->h5SingleFileIsInline ) {
        FTI_Exec->activateHeads( FTI_Conf, FTI_Exec, FTI_Topo, FTI_Ckpt, FTI_SCES);
    } else {
        char tmpfn[FTI_BUFS];
        char fn[FTI_BUFS];
        snprintf( tmpfn, FTI_BUFS, "%s/%s-ID%08d.h5", FTI_Conf->gTmpDir, FTI_Conf->h5SingleFilePrefix, FTI_Exec->ckptMeta.ckptId );
        snprintf( fn, FTI_BUFS, "%s/%s-ID%08d.h5", FTI_Conf->h5SingleFileDir, FTI_Conf->h5SingleFilePrefix, FTI_Exec->ckptMeta.ckptId );
        if( FTI_Topo->splitRank == 0 ) {
            if( rename( tmpfn, fn ) == 0 ) {
                if( rmdir( FTI_Conf->gTmpDir ) < 0 ) {
                    FTI_Print( "cannot remove global temp directory!", FTI_EROR );
                    return FTI_NSCS;
                }
            } else {
                FTI_Print( "unable to rename VPR file!", FTI_EROR );
                return FTI_NSCS;
            }
        }
    }
    return FTI_SCES;
}
#endif<|MERGE_RESOLUTION|>--- conflicted
+++ resolved
@@ -41,7 +41,6 @@
 #include <sys/types.h>
 #include <dirent.h>
 
-<<<<<<< HEAD
 static hid_t _file_id;
 
 /*-------------------------------------------------------------------------*/
@@ -68,9 +67,6 @@
     MPI_Send(&FTI_Exec->h5SingleFile, 1, MPI_C_BOOL, FTI_Topo->headRank, FTI_Conf->ckptTag, FTI_Exec->globalComm);
     return FTI_SCES;
 }
-=======
-hid_t _file_id;
->>>>>>> 91f7de60
 
 /*-------------------------------------------------------------------------*/
 /**
@@ -1313,7 +1309,6 @@
 
 /*-------------------------------------------------------------------------*/
 /**
-<<<<<<< HEAD
   @brief      Initialization for seperate variable recovery.
   @param      FTI_Conf        Configuration metadata.
   @param      FTI_Exec        Execution metadata.
@@ -1327,6 +1322,7 @@
 /*-------------------------------------------------------------------------*/
 int FTI_RecoverVarInitHDF5(FTIT_configuration* FTI_Conf, FTIT_execution* FTI_Exec, FTIT_checkpoint* FTI_Ckpt)
 {
+    FTIT_dataset* data;
     char str[FTI_BUFS], fn[FTI_BUFS];
     snprintf(fn, FTI_BUFS, "%s/%s", FTI_Ckpt[FTI_Exec->ckptLvel].dir, FTI_Exec->ckptMeta.ckptFile);
 
@@ -1337,48 +1333,15 @@
         hid_t plid = H5Pcreate( H5P_FILE_ACCESS );
         H5Pset_fapl_mpio( plid, FTI_COMM_WORLD, MPI_INFO_NULL );
         _file_id = H5Fopen( fn, H5F_ACC_RDONLY, plid );
-=======
-  @brief      Initializes variable recovery for HDF5 mode
-  @param      FTI_Conf        Configuration metadata.
-  @param      FTI_Exec        Execution metadata.
-  @param      FTI_Ckpt        Checkpoint metadata.
-  @param      FTI_Data        Dataset metadata.
-  @param      fn              ckpt file
-  @return     Integer         HDF5 file handle
-                              Positive if successful
- **/
-/*-------------------------------------------------------------------------*/
-int FTI_RecoverVarInitHDF5(FTIT_configuration* FTI_Conf, FTIT_execution* FTI_Exec, FTIT_checkpoint* FTI_Ckpt,
- FTIT_keymap* FTI_Data, char* fn)
-{
-    _file_id = -1; 
-    int res = FTI_SCES;
-
-    int nbVar = (FTI_Exec->h5SingleFile) ? FTI_Exec->nbVar : FTI_Exec->nbVarStored;
-    FTIT_dataset* data;
-
-    if( FTI_Exec->h5SingleFile ) {
-        snprintf( fn, FTI_BUFS, "%s/%s-ID%08d.h5", FTI_Conf->h5SingleFileDir, FTI_Conf->h5SingleFilePrefix, FTI_Exec->ckptId );
-        hid_t plid = H5Pcreate( H5P_FILE_ACCESS ); 
-        H5Pset_fapl_mpio( plid, FTI_COMM_WORLD, MPI_INFO_NULL );
-        _file_id = H5Fopen( fn, H5F_ACC_RDONLY, plid );  
->>>>>>> 91f7de60
         H5Pclose( plid );
     } else {
         _file_id = H5Fopen(fn, H5F_ACC_RDONLY, H5P_DEFAULT);
     }
-<<<<<<< HEAD
 
     if (_file_id < 0) {
         snprintf( str, FTI_BUFS, "Could not open FTI checkpoint file '%s'.", fn);
         FTI_Print( str, FTI_EROR );
         return FTI_NREC;
-=======
-    
-    if (_file_id < 0) {
-        FTI_Print("Could not open FTI checkpoint file.", FTI_EROR);
-        res = FTI_NSCS;
->>>>>>> 91f7de60
     }
     FTI_Exec->H5groups[0]->h5groupID = _file_id;
     FTIT_H5Group* rootGroup = FTI_Exec->H5groups[0];
@@ -1386,7 +1349,6 @@
     int i;
     for (i = 0; i < FTI_Exec->H5groups[0]->childrenNo; i++) {
         FTI_OpenGroup(FTI_Exec->H5groups[rootGroup->childrenID[i]], _file_id, FTI_Exec->H5groups);
-<<<<<<< HEAD
     }
 
     return FTI_SCES;
@@ -1416,12 +1378,8 @@
     
     for (i = 0; i < FTI_Exec->nbVar; i++) {
         FTI_CloseComplexType(data[i].type, FTI_Exec->FTI_Type);
-=======
->>>>>>> 91f7de60
-    }
-	
-
-<<<<<<< HEAD
+    }
+
     FTI_Exec->H5groups[0]->h5groupID = _file_id;
     FTIT_H5Group* rootGroup = FTI_Exec->H5groups[0];
     for (i = 0; i < FTI_Exec->H5groups[0]->childrenNo; i++) {
@@ -1465,44 +1423,19 @@
     int i;
     int nbVar = FTI_Exec->nbVar;
     if( FTI_Data->data( &data, nbVar ) != FTI_SCES ) return FTI_NSCS;
-=======
-    if( FTI_Data->data( &data, nbVar ) != FTI_SCES ){
-        return FTI_NSCS;
-    } 
->>>>>>> 91f7de60
-
-    for (i = 0; i < FTI_Exec->nbVarStored; i++) {
+
+    for (i = 0; i < nbVar; i++) {
         FTI_CreateComplexType(data[i].type, FTI_Exec->FTI_Type);
     }
-    
+
+
     if( FTI_Exec->h5SingleFile ) { 
         FTI_OpenGlobalDatasets( FTI_Exec );
     }
-    return res;
-}
-
-/*-------------------------------------------------------------------------*/
-/**
-  @brief      Recovers the variable for HDF5 mode
-  @param      FTI_Conf        Configuration metadata.
-  @param      FTI_Exec        Execution metadata.
-  @param      FTI_Ckpt        Checkpoint metadata.
-  @param      FTI_Data        Dataset metadata.
-  @param      id              variable id
-  @return     Integer         FTI_SCES if successful
- **/
-/*-------------------------------------------------------------------------*/
-int FTI_RecoverVarHDF5(FTIT_configuration* FTI_Conf, FTIT_execution* FTI_Exec, FTIT_checkpoint* FTI_Ckpt,
-        FTIT_keymap* FTI_Data, int id)
-{
-    int res = FTI_NSCS;
-
-   	FTIT_dataset* data;
- 
-	if( (FTI_Data->get( &data, id ) != FTI_SCES) ) {
-        FTI_Print("failed to recover", FTI_EROR);
-        return FTI_NREC;
-    } // checks if error in function call to get
+
+    herr_t res;
+
+    if( FTI_Data->get( &data, id ) != FTI_SCES ) return FTI_NSCS;
 
     if(!data) {
         FTI_Print("could not find ID!", FTI_WARN);
@@ -1515,59 +1448,20 @@
         res = FTI_ReadHDF5Var(data);
     }
 
-<<<<<<< HEAD
     if (res < 0) {
         FTI_Print("Could not read FTI checkpoint file.", FTI_EROR);
     }
-=======
-    return res;
-}
->>>>>>> 91f7de60
-
-/*-------------------------------------------------------------------------*/
-/**
-  @brief      Finalizes variable recovery for HDF5 mode
-  @param      FTI_Conf        Configuration metadata.
-  @param      FTI_Exec        Execution metadata.
-  @param      FTI_Ckpt        Checkpoint metadata.
-  @param      FTI_Data        Dataset metadata.
-  @return     Integer         FTI_SCES if successful
- **/
-/*-------------------------------------------------------------------------*/
-int FTI_RecoverVarFinalizeHDF5(FTIT_configuration* FTI_Conf, FTIT_execution* FTI_Exec, FTIT_checkpoint* FTI_Ckpt,
-        FTIT_keymap* FTI_Data)
-{
-    int res = FTI_NSCS; 
-    FTIT_dataset* data;
-
-    int i;
-    int nbVar = (FTI_Exec->h5SingleFile) ? FTI_Exec->nbVar : FTI_Exec->nbVarStored;
-    if( FTI_Data->data( &data, nbVar ) != FTI_SCES ){
-        return FTI_NSCS;
-    } 
+
+    if( FTI_Data->data( &data, nbVar) != FTI_SCES ) return FTI_NSCS;
     for (i = 0; i < nbVar; i++) {
         FTI_CloseComplexType(data[i].type, FTI_Exec->FTI_Type);
     }
-<<<<<<< HEAD
 
     if( FTI_Exec->h5SingleFile ) { 
         FTI_CloseGlobalDatasets( FTI_Exec );
     }
 
     return FTI_SCES;
-=======
-    FTI_Exec->H5groups[0]->h5groupID = _file_id;
-    FTIT_H5Group* rootGroup = FTI_Exec->H5groups[0];
-    for (i = 0; i < FTI_Exec->H5groups[0]->childrenNo; i++) {
-        FTI_CloseGroup(FTI_Exec->H5groups[rootGroup->childrenID[i]], FTI_Exec->H5groups);
-    }
-    if (H5Fclose(_file_id) < 0) {
-        FTI_Print("Could not close FTI checkpoint file.", FTI_EROR);
-    }else{
-        res = FTI_SCES;
-    }
-    return res;
->>>>>>> 91f7de60
 }
 
 /*-------------------------------------------------------------------------*/
