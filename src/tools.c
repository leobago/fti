--- conflicted
+++ resolved
@@ -189,72 +189,18 @@
     MD5_CTX mdContext;
     MD5_Init (&mdContext);
 
-    if (FTI_Conf->ioMode == FTI_IO_FTIFF) {
-
-      FTIT_db *currentdb = FTI_Exec->firstdb;
-      FTIT_dbvar *currentdbvar = NULL;
-      char *dptr;
-      int dbvar_idx, pvar_idx, dbcounter=0;
-
-      int isnextdb;
-
-      do {
-
-         isnextdb = 0;
-
-         MD5_Update (&mdContext, &(currentdb->numvars), sizeof(int));
-         MD5_Update (&mdContext, &(currentdb->dbsize), sizeof(long));
-         
-         for(dbvar_idx=0;dbvar_idx<currentdb->numvars;dbvar_idx++) {
-
-            currentdbvar = &(currentdb->dbvars[dbvar_idx]);
-            MD5_Update (&mdContext, currentdbvar, sizeof(FTIT_dbvar));
-            
-         }
-         
-         for(dbvar_idx=0;dbvar_idx<currentdb->numvars;dbvar_idx++) {
-            
-            currentdbvar = &(currentdb->dbvars[dbvar_idx]);
-            dptr = (char*)(FTI_Data[currentdbvar->idx].ptr) + currentdb->dbvars[dbvar_idx].dptr;
-            MD5_Update (&mdContext, dptr, currentdbvar->chunksize);
-
-         }
-
-         if (currentdb->next) {
-            currentdb = currentdb->next;
-            isnextdb = 1;
-         }
-
-         dbcounter++;
-
-      } while( isnextdb );
-            
-      unsigned char hash[MD5_DIGEST_LENGTH];
-      MD5_Final (hash, &mdContext);
-      int i;
-      for(i = 0; i < MD5_DIGEST_LENGTH - 1; i++)
-         sprintf(&checksum[i], "%02x", hash[i]);
-      checksum[i] = '\0'; //to get a proper string
-    
-    } else {
-       int i; //iterate all variables
-       for (i = 0; i < FTI_Exec->nbVar; i++) {
-          MD5_Update (&mdContext, FTI_Data[i].ptr, FTI_Data[i].size);
-       }
-
-       unsigned char hash[MD5_DIGEST_LENGTH];
-       MD5_Final (hash, &mdContext);
-
-<<<<<<< HEAD
-       for(i = 0; i < MD5_DIGEST_LENGTH - 1; i++)
-          sprintf(&checksum[i], "%02x", hash[i]);
-       checksum[i] = '\0'; //to get a proper string
-=======
+    int i; //iterate all variables
+    for (i = 0; i < FTI_Exec->nbVar; i++) {
+        MD5_Update (&mdContext, FTI_Data[i].ptr, FTI_Data[i].size);
+    }
+
+    unsigned char hash[MD5_DIGEST_LENGTH];
+    MD5_Final (hash, &mdContext);
+
     int ii = 0;
     for(i = 0; i < MD5_DIGEST_LENGTH; i++) {
         sprintf(&checksum[ii], "%02x", hash[i]);
         ii += 2;
->>>>>>> cc9e138b
     }
 
     return FTI_SCES;
