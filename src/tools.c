/**
 *  Copyright (c) 2017 Leonardo A. Bautista-Gomez
 *  All rights reserved
 *
 *  FTI - A multi-level checkpointing library for C/C++/Fortran applications
 *
 *  Revision 1.0 : Fault Tolerance Interface (FTI)
 *
 *  Redistribution and use in source and binary forms, with or without
 *  modification, are permitted provided that the following conditions are met:
 *
 *  1. Redistributions of source code must retain the above copyright notice, this
 *  list of conditions and the following disclaimer.
 *
 *  2. Redistributions in binary form must reproduce the above copyright notice,
 *  this list of conditions and the following disclaimer in the documentation
 *  and/or other materials provided with the distribution.
 *
 *  3. Neither the name of the copyright holder nor the names of its contributors
 *  may be used to endorse or promote products derived from this software without
 *  specific prior written permission.
 *
 *  THIS SOFTWARE IS PROVIDED BY THE COPYRIGHT HOLDERS AND CONTRIBUTORS "AS IS" AND
 *  ANY EXPRESS OR IMPLIED WARRANTIES, INCLUDING, BUT NOT LIMITED TO, THE IMPLIED
 *  WARRANTIES OF MERCHANTABILITY AND FITNESS FOR A PARTICULAR PURPOSE ARE
 *  DISCLAIMED. IN NO EVENT SHALL THE COPYRIGHT HOLDER OR CONTRIBUTORS BE LIABLE
 *  FOR ANY DIRECT, INDIRECT, INCIDENTAL, SPECIAL, EXEMPLARY, OR CONSEQUENTIAL
 *  DAMAGES (INCLUDING, BUT NOT LIMITED TO, PROCUREMENT OF SUBSTITUTE GOODS OR
 *  SERVICES; LOSS OF USE, DATA, OR PROFITS; OR BUSINESS INTERRUPTION) HOWEVER
 *  CAUSED AND ON ANY THEORY OF LIABILITY, WHETHER IN CONTRACT, STRICT LIABILITY,
 *  OR TORT (INCLUDING NEGLIGENCE OR OTHERWISE) ARISING IN ANY WAY OUT OF THE USE
 *  OF THIS SOFTWARE, EVEN IF ADVISED OF THE POSSIBILITY OF SUCH DAMAGE.
 *
 *  @file   tools.c
 *  @date   October, 2017
 *  @brief  Utility functions for the FTI library.
 */

#include "interface.h"
#include <dirent.h>

int FTI_filemetastructsize;		        /**< size of FTIFF_db struct in file    */
int FTI_dbstructsize;		        /**< size of FTIFF_db struct in file    */
int FTI_dbvarstructsize;		        /**< size of FTIFF_db struct in file    */


/*-------------------------------------------------------------------------*/
/**
  @brief      Init of the static variables
  @return     integer         FTI_SCES if successful.

  This function initializes all static variables to zero.

 **/
/*-------------------------------------------------------------------------*/
int FTI_InitExecVars(FTIT_configuration* FTI_Conf, FTIT_execution* FTI_Exec,
        FTIT_topology* FTI_Topo, FTIT_checkpoint* FTI_Ckpt,
        FTIT_injection* FTI_Inje) {

    // datablock size in file
    FTI_filemetastructsize
        = MD5_DIGEST_STRING_LENGTH
        + MD5_DIGEST_LENGTH
        + 5*sizeof(long);
    // TODO RS L3 only works for even file sizes. This accounts for many but clearly not all cases.
    // This is to fix.
    FTI_filemetastructsize += 2 - FTI_filemetastructsize%2;
    
    FTI_dbstructsize
        = sizeof(int)               /* numvars */
        + sizeof(long);             /* dbsize */

    FTI_dbvarstructsize
        = 3*sizeof(int)               /* numvars */
        + 2*sizeof(bool)
        + 2*sizeof(uintptr_t)
        + 2*sizeof(long)
        + MD5_DIGEST_LENGTH;
    
    // +--------- +
    // | FTI_Exec |
    // +--------- +

    /* char[BUFS]       FTI_Exec->id */                 memset(FTI_Exec->id,0x0,FTI_BUFS);
    /* int           */ FTI_Exec->ckpt                  =0;
    /* int           */ FTI_Exec->reco                  =0;
    /* int           */ FTI_Exec->ckptLvel              =0;
    /* int           */ FTI_Exec->ckptIntv              =0;
    /* int           */ FTI_Exec->lastCkptLvel          =0;
    /* int           */ FTI_Exec->wasLastOffline        =0;
    /* double        */ FTI_Exec->iterTime              =0;
    /* double        */ FTI_Exec->lastIterTime          =0;
    /* double        */ FTI_Exec->meanIterTime          =0;
    /* double        */ FTI_Exec->globMeanIter          =0;
    /* double        */ FTI_Exec->totalIterTime         =0;
    /* unsigned int  */ FTI_Exec->syncIter              =0;
    /* int           */ FTI_Exec->syncIterMax           =0;
    /* unsigned int  */ FTI_Exec->minuteCnt             =0;
    /* bool          */ FTI_Exec->hasCkpt               =false;
    /* unsigned int  */ FTI_Exec->ckptCnt               =0;
    /* unsigned int  */ FTI_Exec->ckptIcnt              =0;
    /* unsigned int  */ FTI_Exec->ckptID                =0;
    /* unsigned int  */ FTI_Exec->ckptNext              =0;
    /* unsigned int  */ FTI_Exec->ckptLast              =0;
    /* long          */ FTI_Exec->ckptSize              =0;
    /* unsigned int  */ FTI_Exec->nbVar                 =0;
    /* unsigned int  */ FTI_Exec->nbVarStored           =0;
    /* unsigned int  */ FTI_Exec->nbType                =0;
    /* int           */ FTI_Exec->metaAlloc             =0;
    /* int           */ FTI_Exec->initSCES              =0;
    /* FTIT_metadata[5] FTI_Exec->meta */               memset(FTI_Exec->meta,0x0,5*sizeof(FTIT_metadata));
    /* FTIFF_db      */ FTI_Exec->firstdb               =NULL;
    /* FTIFF_db      */ FTI_Exec->lastdb                =NULL;
    /* FTIFF_metaInfo   FTI_Exec->FTIFFMeta */          memset(&(FTI_Exec->FTIFFMeta),0x0,sizeof(FTIFF_metaInfo));
    /* MPI_Comm      */ FTI_Exec->globalComm            =0;
    /* MPI_Comm      */ FTI_Exec->groupComm             =0;

    // +--------- +
    // | FTI_Conf |
    // +--------- +

    /* char[BUFS]       FTI_Conf->cfgFile */            memset(FTI_Conf->cfgFile,0x0,FTI_BUFS);
    /* int           */ FTI_Conf->saveLastCkpt          =0;
    /* int           */ FTI_Conf->verbosity             =0;
    /* int           */ FTI_Conf->blockSize             =0;
    /* int           */ FTI_Conf->transferSize          =0;
#ifdef LUSTRE
    /* int           */ FTI_Conf->stripeUnit            =0;
    /* int           */ FTI_Conf->stripeOffset          =0;
    /* int           */ FTI_Conf->stripeFactor          =0;
#endif
    /* bool          */ FTI_Conf->keepL4Ckpt            =0;
    /* int           */ FTI_Conf->tag                   =0;
    /* int           */ FTI_Conf->test                  =0;
    /* int           */ FTI_Conf->l3WordSize            =0;
    /* int           */ FTI_Conf->ioMode                =0;
    /* char[BUFS]       FTI_Conf->localDir */           memset(FTI_Conf->localDir,0x0,FTI_BUFS);
    /* char[BUFS]       FTI_Conf->glbalDir */           memset(FTI_Conf->glbalDir,0x0,FTI_BUFS);
    /* char[BUFS]       FTI_Conf->metadDir */           memset(FTI_Conf->metadDir,0x0,FTI_BUFS);
    /* char[BUFS]       FTI_Conf->lTmpDir */            memset(FTI_Conf->lTmpDir,0x0,FTI_BUFS);
    /* char[BUFS]       FTI_Conf->gTmpDir */            memset(FTI_Conf->gTmpDir,0x0,FTI_BUFS);
    /* char[BUFS]       FTI_Conf->mTmpDir */            memset(FTI_Conf->mTmpDir,0x0,FTI_BUFS);

    // +--------- +
    // | FTI_Topo |
    // +--------- +

    /* int           */ FTI_Topo->nbProc                =0;
    /* int           */ FTI_Topo->nbNodes               =0;
    /* int           */ FTI_Topo->myRank                =0;
    /* int           */ FTI_Topo->splitRank             =0;
    /* int           */ FTI_Topo->nodeSize              =0;
    /* int           */ FTI_Topo->nbHeads               =0;
    /* int           */ FTI_Topo->nbApprocs             =0;
    /* int           */ FTI_Topo->groupSize             =0;
    /* int           */ FTI_Topo->sectorID              =0;
    /* int           */ FTI_Topo->nodeID                =0;
    /* int           */ FTI_Topo->groupID               =0;
    /* int           */ FTI_Topo->amIaHead              =0;
    /* int           */ FTI_Topo->headRank              =0;
    /* int           */ FTI_Topo->nodeRank              =0;
    /* int           */ FTI_Topo->groupRank             =0;
    /* int           */ FTI_Topo->right                 =0;
    /* int           */ FTI_Topo->left                  =0;
    /* int[BUFS]        FTI_Topo->body */               memset(FTI_Topo->body,0x0,FTI_BUFS*sizeof(int));

    // +--------- +
    // | FTI_Ckpt |
    // +--------- +

    /* FTIT_Ckpt[5]     FTI_Ckpt Array */               memset(FTI_Ckpt,0x0,sizeof(FTIT_checkpoint)*5);
<<<<<<< HEAD
=======
    /* int           */ FTI_Ckpt[4].isDcp               =false;
    /* int           */ FTI_Ckpt[4].hasDcp              =false;
>>>>>>> 7a09af11

    // +--------- +
    // | FTI_Injc |
    // +--------- +

    //* int           */ FTI_Injc->rank                  =0;
    //* int           */ FTI_Injc->index                 =0;
    //* int           */ FTI_Injc->position              =0;
    //* int           */ FTI_Injc->number                =0;
    //* int           */ FTI_Injc->frequency             =0;
    //* int           */ FTI_Injc->counter               =0;
    //* double        */ FTI_Injc->timer                 =0;

    return FTI_SCES;

}


/*-------------------------------------------------------------------------*/
/**
  @brief      It calculates checksum of the checkpoint file.
  @param      FTI_Exec        Execution metadata.
  @param      FTI_Data        Dataset metadata.
  @param      checksum        Checksum that is calculated.
  @return     integer         FTI_SCES if successful.

  This function calculates checksum of the checkpoint file based on
  MD5 algorithm and saves it in checksum.

 **/
/*-------------------------------------------------------------------------*/
int FTI_Checksum(FTIT_execution* FTI_Exec, FTIT_dataset* FTI_Data,
        FTIT_configuration* FTI_Conf, char* checksum)
{

        MD5_CTX mdContext;
        MD5_Init (&mdContext);
        int i;

        //iterate all variables
        for (i = 0; i < FTI_Exec->nbVar; i++) {
            MD5_Update (&mdContext, FTI_Data[i].ptr, FTI_Data[i].size);
        }

        unsigned char hash[MD5_DIGEST_LENGTH];
        MD5_Final (hash, &mdContext);

        int ii = 0;
        for(i = 0; i < MD5_DIGEST_LENGTH; i++) {
            sprintf(&checksum[ii], "%02x", hash[i]);
            ii += 2;
        }

    return FTI_SCES;
}

/*-------------------------------------------------------------------------*/
/**
  @brief      It compares checksum of the checkpoint file.
  @param      fileName        Filename of the checkpoint.
  @param      checksumToCmp   Checksum to compare.
  @return     integer         FTI_SCES if successful.

  This function calculates checksum of the checkpoint file based on
  MD5 algorithm. It compares calculated hash value with the one saved
  in the file.

 **/
/*-------------------------------------------------------------------------*/
int FTI_VerifyChecksum(char* fileName, char* checksumToCmp)
{
    FILE *fd = fopen(fileName, "rb");
    if (fd == NULL) {
        char str[FTI_BUFS];
        sprintf(str, "FTI failed to open file %s to calculate checksum.", fileName);
        FTI_Print(str, FTI_WARN);
        return FTI_NSCS;
    }

    MD5_CTX mdContext;
    MD5_Init (&mdContext);

    int bytes;
    unsigned char data[CHUNK_SIZE];
    while ((bytes = fread (data, 1, CHUNK_SIZE, fd)) != 0) {
        MD5_Update (&mdContext, data, bytes);
    }
    unsigned char hash[MD5_DIGEST_LENGTH];
    MD5_Final (hash, &mdContext);

    int i;
    char checksum[MD5_DIGEST_STRING_LENGTH];   //calculated checksum
    int ii = 0;
    for(i = 0; i < MD5_DIGEST_LENGTH; i++) {
        sprintf(&checksum[ii], "%02x", hash[i]);
        ii += 2;
    }

    if (strcmp(checksum, checksumToCmp) != 0) {
        char str[FTI_BUFS];
        sprintf(str, "Checksum do not match. \"%s\" file is corrupted. %s != %s",
                fileName, checksum, checksumToCmp);
        FTI_Print(str, FTI_WARN);

        fclose (fd);

        return FTI_NSCS;
    }

    fclose (fd);

    return FTI_SCES;
}

/*-------------------------------------------------------------------------*/
/**
  @brief      It receives the return code of a function and prints a message.
  @param      result          Result to check.
  @param      message         Message to print.
  @return     integer         The same result as passed in parameter.

  This function checks the result from a function and then decides to
  print the message either as a debug message or as a warning.

 **/
/*-------------------------------------------------------------------------*/
int FTI_Try(int result, char* message)
{
    char str[FTI_BUFS];
    if (result == FTI_SCES || result == FTI_DONE) {
        sprintf(str, "FTI succeeded to %s", message);
        FTI_Print(str, FTI_DBUG);
    }
    else {
        sprintf(str, "FTI failed to %s", message);
        FTI_Print(str, FTI_WARN);
        sprintf(str, "Error => %s", strerror(errno));
        FTI_Print(str, FTI_WARN);
    }
    return result;
}

/*-------------------------------------------------------------------------*/
/**
  @brief      It mallocs memory for the metadata.
  @param      FTI_Exec        Execution metadata.
  @param      FTI_Topo        Topology metadata.

  This function mallocs the memory used for the metadata storage.

 **/
/*-------------------------------------------------------------------------*/
void FTI_MallocMeta(FTIT_execution* FTI_Exec, FTIT_topology* FTI_Topo)
{
    int i;
    if (FTI_Topo->amIaHead) {
        for (i = 0; i < 5; i++) {
            FTI_Exec->meta[i].exists = calloc(FTI_Topo->nodeSize, sizeof(int));
            FTI_Exec->meta[i].maxFs = calloc(FTI_Topo->nodeSize, sizeof(long));
            FTI_Exec->meta[i].fs = calloc(FTI_Topo->nodeSize, sizeof(long));
            FTI_Exec->meta[i].pfs = calloc(FTI_Topo->nodeSize, sizeof(long));
            FTI_Exec->meta[i].ckptFile = calloc(FTI_BUFS * FTI_Topo->nodeSize, sizeof(char));
            FTI_Exec->meta[i].currentCkptFile = calloc(FTI_BUFS * FTI_Topo->nodeSize, sizeof(char));
            FTI_Exec->meta[i].nbVar = calloc(FTI_Topo->nodeSize, sizeof(int));
            FTI_Exec->meta[i].varID = calloc(FTI_BUFS * FTI_Topo->nodeSize, sizeof(int));
            FTI_Exec->meta[i].varSize = calloc(FTI_BUFS * FTI_Topo->nodeSize, sizeof(long));
        }
    } else {
        for (i = 0; i < 5; i++) {
            FTI_Exec->meta[i].exists = calloc(1, sizeof(int));
            FTI_Exec->meta[i].maxFs = calloc(1, sizeof(long));
            FTI_Exec->meta[i].fs = calloc(1, sizeof(long));
            FTI_Exec->meta[i].pfs = calloc(1, sizeof(long));
            FTI_Exec->meta[i].ckptFile = calloc(FTI_BUFS, sizeof(char));
            FTI_Exec->meta[i].currentCkptFile = calloc(FTI_BUFS, sizeof(char));
            FTI_Exec->meta[i].nbVar = calloc(1, sizeof(int));
            FTI_Exec->meta[i].varID = calloc(FTI_BUFS, sizeof(int));
            FTI_Exec->meta[i].varSize = calloc(FTI_BUFS, sizeof(long));
        }
    }
    FTI_Exec->metaAlloc = 1;
}

/*-------------------------------------------------------------------------*/
/**
  @brief      It frees memory for the metadata.
  @param      FTI_Exec        Execution metadata.

  This function frees the memory used for the metadata storage.

 **/
/*-------------------------------------------------------------------------*/
void FTI_FreeMeta(FTIT_execution* FTI_Exec)
{
    if (FTI_Exec->metaAlloc == 1) {
        int i;
        for (i = 0; i < 5; i++) {
            free(FTI_Exec->meta[i].exists);
            free(FTI_Exec->meta[i].maxFs);
            free(FTI_Exec->meta[i].fs);
            free(FTI_Exec->meta[i].pfs);
            free(FTI_Exec->meta[i].ckptFile);
            free(FTI_Exec->meta[i].nbVar);
            free(FTI_Exec->meta[i].varID);
            free(FTI_Exec->meta[i].varSize);
        }
        FTI_Exec->metaAlloc = 0;
    }
}

/*-------------------------------------------------------------------------*/
/**
  @brief      It mallocs memory for the metadata.
  @param      FTI_Exec        Execution metadata.
  @param      FTI_Topo        Topology metadata.

  This function mallocs the memory used for the metadata storage.

 **/
/*-------------------------------------------------------------------------*/
int FTI_InitGroupsAndTypes(FTIT_execution* FTI_Exec) {
    FTI_Exec->FTI_Type = malloc(sizeof(FTIT_type*) * FTI_BUFS);
    if (FTI_Exec->FTI_Type == NULL) {
        return FTI_NSCS;
    }

    FTI_Exec->H5groups = malloc(sizeof(FTIT_H5Group*) * FTI_BUFS);
    if (FTI_Exec->H5groups == NULL) {
        return FTI_NSCS;
    }

    FTI_Exec->H5groups[0] = malloc(sizeof(FTIT_H5Group));
    if (FTI_Exec->H5groups[0] == NULL) {
        return FTI_NSCS;
    }

    FTI_Exec->H5groups[0]->id = 0;
    FTI_Exec->H5groups[0]->childrenNo = 0;
    sprintf(FTI_Exec->H5groups[0]->name, "/");
    FTI_Exec->nbGroup = 1;
    return FTI_SCES;
}

/*-------------------------------------------------------------------------*/
/**
  @brief      It frees memory for the types.
  @param      FTI_Exec        Execution metadata.

  This function frees the memory used for the type storage.

 **/
/*-------------------------------------------------------------------------*/
void FTI_FreeTypesAndGroups(FTIT_execution* FTI_Exec) {
    int i;
    for (i = 0; i < FTI_Exec->nbType; i++) {
        if (FTI_Exec->FTI_Type[i]->structure != NULL) {
            //if complex type and have structure
            free(FTI_Exec->FTI_Type[i]->structure);
        }
        free(FTI_Exec->FTI_Type[i]);
    }
    free(FTI_Exec->FTI_Type);
    for (i = 0; i < FTI_Exec->nbGroup; i++) {
        free(FTI_Exec->H5groups[i]);
    }
    free(FTI_Exec->H5groups);
}

#ifdef ENABLE_HDF5
/*-------------------------------------------------------------------------*/
/**
  @brief      It creates h5datatype (hid_t) from definitions in FTI_Types
  @param      ftiType        FTI_Type type

  This function creates (opens) hdf5 compound type. Should be called only
  before saving checkpoint in HDF5 format. Build-in FTI's types are always open.

 **/
/*-------------------------------------------------------------------------*/
void FTI_CreateComplexType(FTIT_type* ftiType, FTIT_type** FTI_Type)
{
    char str[FTI_BUFS];
    if (ftiType->h5datatype > -1) {
        //This type already created
        sprintf(str, "Type [%d] is already created.", ftiType->id);
        FTI_Print(str, FTI_DBUG);
        return;
    }

    if (ftiType->structure == NULL) {
        //Save as array of bytes
        sprintf(str, "Creating type [%d] as array of bytes.", ftiType->id);
        FTI_Print(str, FTI_DBUG);
        ftiType->h5datatype = H5Tcopy(H5T_NATIVE_CHAR);
        H5Tset_size(ftiType->h5datatype, ftiType->size);
        return;
    }

    hid_t partTypes[FTI_BUFS];
    int i;
    //for each field create and rank-dimension array if needed
    for (i = 0; i < ftiType->structure->length; i++) {
        sprintf(str, "Type [%d] trying to create new type [%d].", ftiType->id, ftiType->structure->field[i].typeID);
        FTI_Print(str, FTI_DBUG);
        FTI_CreateComplexType(FTI_Type[ftiType->structure->field[i].typeID], FTI_Type);
        partTypes[i] = FTI_Type[ftiType->structure->field[i].typeID]->h5datatype;
        if (ftiType->structure->field[i].rank > 1) {
            //need to create rank-dimension array type
            hsize_t dims[FTI_BUFS];
            int j;
            for (j = 0; j < ftiType->structure->field[i].rank; j++) {
                dims[j] = ftiType->structure->field[i].dimLength[j];
            }
            sprintf(str, "Type [%d] trying to create %d-D array of type [%d].", ftiType->id, ftiType->structure->field[i].rank, ftiType->structure->field[i].typeID);
            FTI_Print(str, FTI_DBUG);
            partTypes[i] = H5Tarray_create(FTI_Type[ftiType->structure->field[i].typeID]->h5datatype, ftiType->structure->field[i].rank, dims);
        } else {
            if (ftiType->structure->field[i].dimLength[0] > 1) {
                //need to create 1-dimension array type
                sprintf(str, "Type [%d] trying to create 1-D [%d] array of type [%d].", ftiType->id, ftiType->structure->field[i].dimLength[0], ftiType->structure->field[i].typeID);
                FTI_Print(str, FTI_DBUG);
                hsize_t dim = ftiType->structure->field[i].dimLength[0];
                partTypes[i] = H5Tarray_create(FTI_Type[ftiType->structure->field[i].typeID]->h5datatype, 1, &dim);
            }
        }
    }

    //create new HDF5 datatype
    sprintf(str, "Creating type [%d].", ftiType->id);
    FTI_Print(str, FTI_DBUG);
    ftiType->h5datatype = H5Tcreate(H5T_COMPOUND, ftiType->size);
    sprintf(str, "Type [%d] has hid_t %ld.", ftiType->id, ftiType->h5datatype);
    FTI_Print(str, FTI_DBUG);
    if (ftiType->h5datatype < 0) {
        FTI_Print("FTI failed to create HDF5 type.", FTI_WARN);
    }

    //inserting fields into the new type
    for (i = 0; i < ftiType->structure->length; i++) {
        sprintf(str, "Insering type [%d] into new type [%d].", ftiType->structure->field[i].typeID, ftiType->id);
        FTI_Print(str, FTI_DBUG);
        herr_t res = H5Tinsert(ftiType->h5datatype, ftiType->structure->field[i].name, ftiType->structure->field[i].offset, partTypes[i]);
        if (res < 0) {
            FTI_Print("FTI faied to insert type in complex type.", FTI_WARN);
        }
    }

}
#endif

#ifdef ENABLE_HDF5
/*-------------------------------------------------------------------------*/
/**
  @brief      It closes h5datatype
  @param      ftiType        FTI_Type type

  This function destroys (closes) hdf5 compound type. Should be called
  after saving checkpoint in HDF5 format.

 **/
/*-------------------------------------------------------------------------*/
void FTI_CloseComplexType(FTIT_type* ftiType, FTIT_type** FTI_Type)
{
    char str[FTI_BUFS];
    if (ftiType->h5datatype == -1 || ftiType->id < 11) {
        //This type already closed or build-in type
        sprintf(str, "Cannot close type [%d]. Build in or already closed.", ftiType->id);
        FTI_Print(str, FTI_DBUG);
        return;
    }

    if (ftiType->structure != NULL) {
        //array of bytes don't have structure
        int i;
        //close each field
        for (i = 0; i < ftiType->structure->length; i++) {
            sprintf(str, "Closing type [%d] of compound type [%d].", ftiType->structure->field[i].typeID, ftiType->id);
            FTI_Print(str, FTI_DBUG);
            FTI_CloseComplexType(FTI_Type[ftiType->structure->field[i].typeID], FTI_Type);
        }
    }

    //close HDF5 datatype
    sprintf(str, "Closing type [%d].", ftiType->id);
    FTI_Print(str, FTI_DBUG);
    herr_t res = H5Tclose(ftiType->h5datatype);
    if (res < 0) {
        FTI_Print("FTI failed to close HDF5 type.", FTI_WARN);
    }
    ftiType->h5datatype = -1;
}
#endif

#ifdef ENABLE_HDF5
/*-------------------------------------------------------------------------*/
/**
  @brief      It creates a group and all it's children
  @param      ftiGroup        FTI_H5Group to be create
  @param      parentGroup     hid_t of the parent

  This function creates hdf5 group and all it's children. Should be
  called only before saving checkpoint in HDF5 format.

 **/
/*-------------------------------------------------------------------------*/
void FTI_CreateGroup(FTIT_H5Group* ftiGroup, hid_t parentGroup, FTIT_H5Group** FTI_Group)
{
    char str[FTI_BUFS];
    ftiGroup->h5groupID = H5Gcreate2(parentGroup, ftiGroup->name, H5P_DEFAULT, H5P_DEFAULT, H5P_DEFAULT);
    if (ftiGroup->h5groupID < 0) {
        FTI_Print("FTI failed to create HDF5 group.", FTI_WARN);
        return;
    }

    int i;
    for (i = 0; i < ftiGroup->childrenNo; i++) {
        FTI_CreateGroup(FTI_Group[ftiGroup->childrenID[i]], ftiGroup->h5groupID, FTI_Group); //Try to create the child
    }
}
#endif

#ifdef ENABLE_HDF5
/*-------------------------------------------------------------------------*/
/**
  @brief      It opens a group and all it's children
  @param      ftiGroup        FTI_H5Group to be opened
  @param      parentGroup     hid_t of the parent

  This function opens hdf5 group and all it's children. Should be
  called only before recovery in HDF5 format.

 **/
/*-------------------------------------------------------------------------*/
void FTI_OpenGroup(FTIT_H5Group* ftiGroup, hid_t parentGroup, FTIT_H5Group** FTI_Group)
{
    char str[FTI_BUFS];
    ftiGroup->h5groupID = H5Gopen2(parentGroup, ftiGroup->name, H5P_DEFAULT);
    if (ftiGroup->h5groupID < 0) {
        FTI_Print("FTI failed to open HDF5 group.", FTI_WARN);
        return;
    }

    int i;
    for (i = 0; i < ftiGroup->childrenNo; i++) {
        FTI_OpenGroup(FTI_Group[ftiGroup->childrenID[i]], ftiGroup->h5groupID, FTI_Group); //Try to open the child
    }
}
#endif

#ifdef ENABLE_HDF5
/*-------------------------------------------------------------------------*/
/**
  @brief      It closes a group and all it's children
  @param      ftiGroup        FTI_H5Group to be closed

  This function closes (destoys) hdf5 group and all it's children. Should be
  called only after saving checkpoint in HDF5 format.

 **/
/*-------------------------------------------------------------------------*/
void FTI_CloseGroup(FTIT_H5Group* ftiGroup, FTIT_H5Group** FTI_Group)
{
    char str[FTI_BUFS];
    if (ftiGroup->h5groupID == -1) {
        //This group already closed, in tree this is error
        snprintf(str, FTI_BUFS, "Group %s is already closed?", ftiGroup->name);
        FTI_Print(str, FTI_WARN);
        return;
    }

    int i;
    for (i = 0; i < ftiGroup->childrenNo; i++) {
        FTI_CloseGroup(FTI_Group[ftiGroup->childrenID[i]], FTI_Group); //Try to close the child
    }

    herr_t res = H5Gclose(ftiGroup->h5groupID);
    if (res < 0) {
        FTI_Print("FTI failed to close HDF5 group.", FTI_WARN);
    }
    ftiGroup->h5groupID = -1;
}
#endif

/*-------------------------------------------------------------------------*/
/**
  @brief      It creates the basic datatypes and the dataset array.
  @param      FTI_Data        Dataset metadata.
  @return     integer         FTI_SCES if successful.

  This function creates the basic data types using FTIT_Type.

 **/
/*-------------------------------------------------------------------------*/
int FTI_InitBasicTypes(FTIT_dataset* FTI_Data)
{
    int i;
    for (i = 0; i < FTI_BUFS; i++) {
        FTI_Data[i].id = -1;
    }
    FTI_InitType(&FTI_CHAR, sizeof(char));
    FTI_InitType(&FTI_SHRT, sizeof(short));
    FTI_InitType(&FTI_INTG, sizeof(int));
    FTI_InitType(&FTI_LONG, sizeof(long));
    FTI_InitType(&FTI_UCHR, sizeof(unsigned char));
    FTI_InitType(&FTI_USHT, sizeof(unsigned short));
    FTI_InitType(&FTI_UINT, sizeof(unsigned int));
    FTI_InitType(&FTI_ULNG, sizeof(unsigned long));
    FTI_InitType(&FTI_SFLT, sizeof(float));
    FTI_InitType(&FTI_DBLE, sizeof(double));
    FTI_InitType(&FTI_LDBE, sizeof(long double));

    return FTI_SCES;
}

/*-------------------------------------------------------------------------*/
/**
  @brief      It erases a directory and all its files.
  @param      path            Path to the directory we want to erase.
  @param      flag            Set to 1 to activate.
  @return     integer         FTI_SCES if successful.

  This function erases a directory and all its files. It focusses on the
  checkpoint directories created by FTI so it does NOT handle recursive
  erasing if the given directory includes other directories.

 **/
/*-------------------------------------------------------------------------*/

int FTI_RmDir(char path[FTI_BUFS], int flag)
{
    if (flag) {
        char str[FTI_BUFS];
        sprintf(str, "Removing directory %s and its files.", path);
        FTI_Print(str, FTI_DBUG);

        DIR* dp = opendir(path);
        if (dp != NULL) {
            struct dirent* ep = NULL;
            while ((ep = readdir(dp)) != NULL) {
                char fil[FTI_BUFS];
                sprintf(fil, "%s", ep->d_name);
                if ((strcmp(fil, ".") != 0) && (strcmp(fil, "..") != 0)) {
                    char fn[FTI_BUFS];
                    sprintf(fn, "%s/%s", path, fil);
                    sprintf(str, "File %s will be removed.", fn);
                    FTI_Print(str, FTI_DBUG);
                    if (remove(fn) == -1) {
                        if (errno != ENOENT) {
                            snprintf(str, FTI_BUFS, "Error removing target file (%s).", fn);
                            FTI_Print(str, FTI_EROR);
                        }
                    }
                }
            }
        }
        else {
            if (errno != ENOENT) {
                FTI_Print("Error with opendir.", FTI_EROR);
            }
        }
        if (dp != NULL) {
            closedir(dp);
        }

        if (remove(path) == -1) {
            if (errno != ENOENT) {
                FTI_Print("Error removing target directory.", FTI_EROR);
            }
        }
    }
    return FTI_SCES;
}

/*-------------------------------------------------------------------------*/
/**
  @brief      It erases the previous checkpoints and their metadata.
  @param      FTI_Conf        Configuration metadata.
  @param      FTI_Topo        Topology metadata.
  @param      FTI_Ckpt        Checkpoint metadata.
  @param      level           Level of cleaning.
  @return     integer         FTI_SCES if successful.

  This function erases previous checkpoint depending on the level of the
  current checkpoint. Level 5 means complete clean up. Level 6 means clean
  up local nodes but keep last checkpoint data and metadata in the PFS.

 **/
/*-------------------------------------------------------------------------*/
int FTI_Clean(FTIT_configuration* FTI_Conf, FTIT_topology* FTI_Topo,
        FTIT_checkpoint* FTI_Ckpt, int level)
{
    int nodeFlag; //only one process in the node has set it to 1
    int globalFlag = !FTI_Topo->splitRank; //only one process in the FTI_COMM_WORLD has set it to 1
    globalFlag = (!FTI_Ckpt[4].isDcp && (globalFlag != 0));


    nodeFlag = (((!FTI_Topo->amIaHead) && ((FTI_Topo->nodeRank - FTI_Topo->nbHeads) == 0)) || (FTI_Topo->amIaHead)) ? 1 : 0;
    nodeFlag = (!FTI_Ckpt[4].isDcp && (nodeFlag != 0));

    if (level == 0) {
        FTI_RmDir(FTI_Conf->mTmpDir, globalFlag);
        FTI_RmDir(FTI_Conf->gTmpDir, globalFlag);
        FTI_RmDir(FTI_Conf->lTmpDir, nodeFlag);
    }

    // Clean last checkpoint level 1
    if (level >= 1) {
        FTI_RmDir(FTI_Ckpt[1].metaDir, globalFlag);
        FTI_RmDir(FTI_Ckpt[1].dir, nodeFlag);
    }

    // Clean last checkpoint level 2
    if (level >= 2) {
        FTI_RmDir(FTI_Ckpt[2].metaDir, globalFlag);
        FTI_RmDir(FTI_Ckpt[2].dir, nodeFlag);
    }

    // Clean last checkpoint level 3
    if (level >= 3) {
        FTI_RmDir(FTI_Ckpt[3].metaDir, globalFlag);
        FTI_RmDir(FTI_Ckpt[3].dir, nodeFlag);
    }

    // Clean last checkpoint level 4
    if ( level == 4 || level == 5 ) {
        FTI_RmDir(FTI_Ckpt[4].metaDir, globalFlag);
        FTI_RmDir(FTI_Ckpt[4].dir, globalFlag);
        rmdir(FTI_Conf->gTmpDir);
    }
    if ( FTI_Conf->dcpEnabled && level == 5 ) {
        FTI_RmDir(FTI_Ckpt[4].dcpDir, !FTI_Topo->splitRank);
    }

    // If it is the very last cleaning and we DO NOT keep the last checkpoint
    if (level == 5) {
        rmdir(FTI_Conf->lTmpDir);
        rmdir(FTI_Conf->localDir);
        rmdir(FTI_Conf->glbalDir);
        char buf[FTI_BUFS];
        snprintf(buf, FTI_BUFS, "%s/Topology.fti", FTI_Conf->metadDir);
        if (remove(buf) == -1) {
            if (errno != ENOENT) {
                FTI_Print("Cannot remove Topology.fti", FTI_EROR);
            }
        }
        snprintf(buf, FTI_BUFS, "%s/Checkpoint.fti", FTI_Conf->metadDir);
        if (remove(buf) == -1) {
            if (errno != ENOENT) {
                FTI_Print("Cannot remove Checkpoint.fti", FTI_EROR);
            }
        }
        rmdir(FTI_Conf->metadDir);
    }

    // If it is the very last cleaning and we DO keep the last checkpoint
    if (level == 6) {
        rmdir(FTI_Conf->lTmpDir);
        rmdir(FTI_Conf->localDir);
    }

    return FTI_SCES;
}<|MERGE_RESOLUTION|>--- conflicted
+++ resolved
@@ -169,11 +169,8 @@
     // +--------- +
 
     /* FTIT_Ckpt[5]     FTI_Ckpt Array */               memset(FTI_Ckpt,0x0,sizeof(FTIT_checkpoint)*5);
-<<<<<<< HEAD
-=======
     /* int           */ FTI_Ckpt[4].isDcp               =false;
     /* int           */ FTI_Ckpt[4].hasDcp              =false;
->>>>>>> 7a09af11
 
     // +--------- +
     // | FTI_Injc |
@@ -581,7 +578,6 @@
 /*-------------------------------------------------------------------------*/
 void FTI_CreateGroup(FTIT_H5Group* ftiGroup, hid_t parentGroup, FTIT_H5Group** FTI_Group)
 {
-    char str[FTI_BUFS];
     ftiGroup->h5groupID = H5Gcreate2(parentGroup, ftiGroup->name, H5P_DEFAULT, H5P_DEFAULT, H5P_DEFAULT);
     if (ftiGroup->h5groupID < 0) {
         FTI_Print("FTI failed to create HDF5 group.", FTI_WARN);
@@ -609,7 +605,6 @@
 /*-------------------------------------------------------------------------*/
 void FTI_OpenGroup(FTIT_H5Group* ftiGroup, hid_t parentGroup, FTIT_H5Group** FTI_Group)
 {
-    char str[FTI_BUFS];
     ftiGroup->h5groupID = H5Gopen2(parentGroup, ftiGroup->name, H5P_DEFAULT);
     if (ftiGroup->h5groupID < 0) {
         FTI_Print("FTI failed to open HDF5 group.", FTI_WARN);
