--- conflicted
+++ resolved
@@ -74,7 +74,8 @@
 
  **/
 /*-------------------------------------------------------------------------*/
-int FTI_CheckHDF5File(char* fn, long fs, char* checksum){
+int FTI_CheckHDF5File(char* fn, long fs, char* checksum)
+{
     char str[FTI_BUFS];
     if (access(fn, F_OK) == 0) {
         struct stat fileStatus;
@@ -107,7 +108,8 @@
     }
 }
 
-hsize_t FTI_calculateCountDim(size_t sizeOfElement, hsize_t maxBytes, hsize_t *count, int numOfDimensions, hsize_t *dimensions, hsize_t *sep){
+hsize_t FTI_calculateCountDim(size_t sizeOfElement, hsize_t maxBytes, hsize_t *count, int numOfDimensions, hsize_t *dimensions, hsize_t *sep)
+{
     int i;
     memset(count, 0, sizeof(hsize_t)*numOfDimensions);
     size_t maxElements = maxBytes/sizeOfElement;
@@ -182,7 +184,8 @@
  **/
 /*-------------------------------------------------------------------------*/
 
-int FTI_WriteElements(hid_t dataspace, hid_t dataType, hid_t dataset, hsize_t *count, hsize_t *offset, hsize_t ranks, void *ptr){
+int FTI_WriteElements(hid_t dataspace, hid_t dataType, hid_t dataset, hsize_t *count, hsize_t *offset, hsize_t ranks, void *ptr)
+{
     char str[FTI_BUFS];
     hid_t status = H5Sselect_hyperslab(dataspace, H5S_SELECT_SET, offset, NULL,count, NULL);
     hsize_t *dims_in= (hsize_t*) malloc (sizeof(hsize_t)*ranks);
@@ -220,7 +223,8 @@
  **/
 /*-------------------------------------------------------------------------*/
 
-int FTI_ReadElements(hid_t dataspace, hid_t dimType, hid_t dataset, hsize_t *count, hsize_t *offset, hsize_t ranks, void *ptr){
+int FTI_ReadElements(hid_t dataspace, hid_t dimType, hid_t dataset, hsize_t *count, hsize_t *offset, hsize_t ranks, void *ptr)
+{
     char str[FTI_BUFS];
     hid_t status = H5Sselect_hyperslab(dataspace, H5S_SELECT_SET, offset, NULL,count, NULL);
     hsize_t *dims_out= (hsize_t*) malloc (sizeof(hsize_t)*ranks);
@@ -261,7 +265,8 @@
  **/
 /*-------------------------------------------------------------------------*/
 
-int FTI_AdvanceOffset(hsize_t sep,  hsize_t *start, hsize_t *add, hsize_t *dims, hsize_t rank){
+int FTI_AdvanceOffset(hsize_t sep,  hsize_t *start, hsize_t *add, hsize_t *dims, hsize_t rank)
+{
     int i;
     hsize_t carryOut=0;
     hsize_t temp;
@@ -304,7 +309,8 @@
  **/
 /*-------------------------------------------------------------------------*/
 
-int FTI_WriteHDF5Var(FTIT_dataset *FTI_DataVar){
+int FTI_WriteHDF5Var(FTIT_dataset *FTI_DataVar)
+{
     int j;
     hsize_t dimLength[32];
     char str[FTI_BUFS];
@@ -443,7 +449,8 @@
   move data from the File to the CPU and then to GPU side.
  **/
 /*-------------------------------------------------------------------------*/
-int FTI_ReadHDF5Var(FTIT_dataset *FTI_DataVar){
+int FTI_ReadHDF5Var(FTIT_dataset *FTI_DataVar)
+{
     char str[FTI_BUFS];
     int res;
 
@@ -638,7 +645,6 @@
     }
 
     // write data into ckpt file
-
 
     // create datatypes
     for (i = 0; i < FTI_Exec->nbVar; i++) {
@@ -669,7 +675,6 @@
                 return FTI_NSCS;
             }
         }
-<<<<<<< HEAD
     }
 
     if( FTI_Exec->h5SingleFile ) { 
@@ -678,23 +683,13 @@
 
     // write data
     for (i = 0; i < FTI_Exec->nbVar; i++) {
-        //convert dimLength array to hsize_t
-        int j;
-        hsize_t dimLength[32];
-        for (j = 0; j < FTI_Data[i].rank; j++) {
-            dimLength[j] = FTI_Data[i].dimLength[j];
-        }
-        herr_t res;
+        int res;
         if( FTI_Exec->h5SingleFile ) { 
             res = FTI_WriteSharedFileData( FTI_Data[i] );
         } else {
-            res = H5LTmake_dataset(FTI_Data[i].h5group->h5groupID, FTI_Data[i].name, FTI_Data[i].rank, dimLength, FTI_Data[i].type->h5datatype, FTI_Data[i].ptr);
-        }
-        if (res < 0) {
-=======
-        //Write Dataset
-        if ( FTI_Try(FTI_WriteHDF5Var(&FTI_Data[i]) , "Writing data to HDF5 filesystem") != FTI_SCES){
->>>>>>> 1ab283d4
+            res = FTI_WriteHDF5Var(&FTI_Data[i]); 
+        }
+        if ( res != FTI_SCES ) {
             sprintf(str, "Dataset #%d could not be written", FTI_Data[i].id);
             FTI_Print(str, FTI_EROR);
             int j;
@@ -705,7 +700,7 @@
             return FTI_NSCS;
         }
     }
-
+    
     for (i = 0; i < FTI_Exec->nbVar; i++) {
         FTI_CloseComplexType(FTI_Data[i].type, FTI_Exec->FTI_Type);
     }
@@ -740,14 +735,8 @@
 
  **/
 /*-------------------------------------------------------------------------*/
-<<<<<<< HEAD
 int FTI_RecoverHDF5(FTIT_configuration* FTI_Conf, FTIT_execution* FTI_Exec, FTIT_checkpoint* FTI_Ckpt,
                    FTIT_dataset* FTI_Data)
-=======
-
-int FTI_RecoverHDF5(FTIT_execution* FTI_Exec, FTIT_checkpoint* FTI_Ckpt,
-        FTIT_dataset* FTI_Data)
->>>>>>> 1ab283d4
 {
     char str[FTI_BUFS], fn[FTI_BUFS];
     snprintf(fn, FTI_BUFS, "%s/%s", FTI_Ckpt[FTI_Exec->ckptLvel].dir, FTI_Exec->meta[FTI_Exec->ckptLvel].ckptFile);
@@ -770,7 +759,6 @@
         file_id = H5Fopen(fn, H5F_ACC_RDONLY, H5P_DEFAULT);
     }
     if (file_id < 0) {
-        FTI_Print(str,FTI_WARN);
         FTI_Print("Could not open FTI checkpoint file.", FTI_EROR);
         return FTI_NREC;
     }
@@ -781,10 +769,9 @@
     for (i = 0; i < FTI_Exec->H5groups[0]->childrenNo; i++) {
         FTI_OpenGroup(FTI_Exec->H5groups[rootGroup->childrenID[i]], file_id, FTI_Exec->H5groups);
     }
-
+    
     for (i = 0; i < FTI_Exec->nbVar; i++) {
         FTI_CreateComplexType(FTI_Data[i].type, FTI_Exec->FTI_Type);
-<<<<<<< HEAD
     }
     
     if( FTI_Exec->h5SingleFile ) { 
@@ -796,11 +783,8 @@
         if( FTI_Exec->h5SingleFile ) { 
             res = FTI_ReadSharedFileData( FTI_Data[i] );
         } else {
-            res = H5LTread_dataset(FTI_Data[i].h5group->h5groupID, FTI_Data[i].name, FTI_Data[i].type->h5datatype, FTI_Data[i].ptr);
-        }
-=======
-        herr_t res = FTI_ReadHDF5Var(&FTI_Data[i]);
->>>>>>> 1ab283d4
+            res = FTI_ReadHDF5Var(&FTI_Data[i]);
+        }
         if (res < 0) {
             FTI_Print("Could not read FTI checkpoint file.", FTI_EROR);
             int j;
@@ -835,17 +819,16 @@
 
 /*-------------------------------------------------------------------------*/
 /**
-  @brief      During the restart, recovers the given variable
-  @param      id              Variable to recover
-  @return     int             FTI_SCES if successful.
-
-  During a restart process, this function recovers the variable specified
-  by the given id.
+    @brief      During the restart, recovers the given variable
+    @param      id              Variable to recover
+    @return     int             FTI_SCES if successful.
+
+    During a restart process, this function recovers the variable specified
+    by the given id.
 
  **/
 /*-------------------------------------------------------------------------*/
 int FTI_RecoverVarHDF5(FTIT_execution* FTI_Exec, FTIT_checkpoint* FTI_Ckpt,
-
         FTIT_dataset* FTI_Data, int id)
 {
     char str[FTI_BUFS], fn[FTI_BUFS];
