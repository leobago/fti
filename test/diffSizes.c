/**
 *  @file   diffSizes.c
 *  @author Karol Sierocinski (ksiero@man.poznan.pl)
 *  @date   March, 2017
 *  @brief  FTI testing program.
 *
 *  Testing FTI_Init, FTI_Checkpoint, FTI_Status, FTI_Recover, FTI_Finalize,
 *  saving last checkpoint to PFS
 *
 *  Every process in every iteration expand their array and set value to each
 *  index and make checkpoint. Every rank has different size of checkpoint.
 *
 *  Program don't end with FTI_Finalize to make sure that checkpoint files
 *  will stay local (for L1, L2 and L3).
 *
 *  First execution this program should be with fail flag = 1, because
 *  then FTI saves checkpoint and program stops after ITER_STOP iteration.
 *  Second execution must be with the same #defines and flag = 0 to
 *  properly recover data. It is important that FTI config file got
 *  keep_last_ckpt = 1.
 */

#include <stdio.h>
#include <stdlib.h>
#include <fcntl.h>
#include <unistd.h>
#include <fti.h>
#include <string.h>
#include <dirent.h>
#include <sys/stat.h>

#include "../deps/iniparser/iniparser.h"
#include "../deps/iniparser/dictionary.h"

#define ITERATIONS 111          //iterations
#define ITER_CHECK 10           //every ITER_CHECK iterations make checkpoint
#define ITER_STOP 63            //stop work after ITER_STOP iterations

#define WORK_DONE 0
#define VERIFY_FAILED 1
#define CHECKPOINT_FAILED 2
#define RECOVERY_FAILED 3

#define VERIFY_SUCCESS 0

#define INIT_SIZE 1024 * 128

/*-------------------------------------------------------------------------*/
/**
    Verifies final result.
 **/
/*-------------------------------------------------------------------------*/
int verify(long* array, int world_rank)
{
    int i;
    int size = world_rank * ITERATIONS;
    for (i = 0; i < size; i++) {
        if (array[i] != world_rank * ITERATIONS) {
            printf("array[%d] = %ld, should be %d.\n", i, array[i], world_rank * ITERATIONS);
            return VERIFY_FAILED;
        }
    }
    return VERIFY_SUCCESS;
}

/*-------------------------------------------------------------------------*/
/**
    @brief      Do work to makes checkpoints
    @param      world_rank          FTI_COMM rank
    @param      world_size          FTI_COMM size
    @param      checkpoint_level    Checkpont level to all checkpoints
    @param      fail                True if stop after ITER_STOP, false if resuming work
    @return     integer             WORK_DONE if successful.
 **/
/*-------------------------------------------------------------------------*/
int do_work(int world_rank, int world_size, int checkpoint_level, int fail)
{
    //defining structure
    typedef struct iterators {
        int i;
        int size;
    } cIters;
    cIters its = {0, (world_rank + 1) * INIT_SIZE};
    FTIT_type itersInfo;
    //creating new FTI type
    FTI_InitType(&itersInfo, 2 * sizeof(int));

    int res;
    int j;
    int originSize = its.size;
    int addToSize = world_rank * 1024;

    FTI_Protect(1, &its, 1, itersInfo);
    long* buf = malloc (sizeof(long) * its.size);
    for (j = 0; j < its.size; j++) {
        buf[j] = 0;
    }
    FTI_Protect(2, buf, its.size, FTI_LONG);
    //checking if this is recovery run
    if (FTI_Status() != 0 && fail == 0) {
        if (world_rank % 2 == 0) {
            res = FTI_Recover();
        } else {
<<<<<<< HEAD
            FTI_RecoverVarInit();
            res = FTI_RecoverVar(1);
            res += FTI_RecoverVar(2);
            FTI_RecoverVarFinalize();
=======
            res = FTI_RecoverVarInit();
            res += FTI_RecoverVar(1);
            res += FTI_RecoverVar(2);
            res += FTI_RecoverVarFinalize();
>>>>>>> 91f7de60
        }

        if (res != 0) {
            if(world_rank==1) printf("\n -->  rank: %d ARRIVE HERE\n", world_rank);
            buf = FTI_Realloc(2, buf);
            if (buf == NULL) {
                printf("%d: Reallocation failed!\n", world_rank);
                return RECOVERY_FAILED;
            } else {
                printf("%d: Variable #2 reallocated!\n", world_rank);
            }
            if (world_rank % 2 == 0) {
                res = FTI_Recover();
            } else {
<<<<<<< HEAD
                FTI_RecoverVarInit();
                res = FTI_RecoverVar(1);
                res = FTI_RecoverVar(2);
                FTI_RecoverVarFinalize();
=======
                res = FTI_RecoverVarInit();
                res += FTI_RecoverVar(1);
                res += FTI_RecoverVar(2);
                res += FTI_RecoverVarFinalize();
>>>>>>> 91f7de60
            }
            if (res != 0) {
                printf("%d: Recovery failed! FTI_Recover returned %d.\n", world_rank, res);
                return RECOVERY_FAILED;
            }
        }

        int expectedI = ITER_STOP - ITER_STOP % ITER_CHECK;
        if (its.i != expectedI){
            printf("%d: i = %d, should be %d\n", world_rank, its.i, expectedI);
            return RECOVERY_FAILED;
        }
        int expectedSize = originSize + (its.i * addToSize);
        if (its.size != expectedSize) {
            printf("%d: size = %d, should be %d\n", world_rank, its.size, expectedSize);
            return RECOVERY_FAILED;
        }
        long recoverySize = 2 * sizeof(int); //i and size

        for (j = 0; j < its.size; j++) {
            if (buf[j] != its.i * world_rank) {
                printf("%d: Recovery size = %ld MB\n", world_rank, recoverySize/1024/1024);
                printf("%d: buf[%d] = %ld, should be %d\n", world_rank, j, buf[j], its.i * world_rank);
                return RECOVERY_FAILED;
            }
            recoverySize += sizeof(long);
        }
        printf("%d: Recovery size = %ld B\n", world_rank, recoverySize);
        long savedSize = FTI_GetStoredSize(1);
        savedSize += FTI_GetStoredSize(2);
        if (recoverySize != savedSize) {
            printf("%d: RecoverySize != SavedSize: %ld != %ld\n", world_rank, recoverySize, savedSize);
        }
    }
    if (world_rank == 0) {
        printf("Starting work at i = %d.\n", its.i);
    }
    for (; its.i < ITERATIONS; its.i++) {
        //checkpoint after every ITER_CHECK iterations
        if (its.i%ITER_CHECK == 0) {
            FTI_Protect(2, buf, its.size, FTI_LONG);
            res = FTI_Checkpoint(its.i/ITER_CHECK + 1, checkpoint_level);
            if (res != FTI_DONE) {
                printf("%d: Checkpoint failed! FTI_Checkpoint returned %d.\n", world_rank, res);
                return CHECKPOINT_FAILED;
            }
        }

        its.size += addToSize;                      //enlarge size
        buf = realloc (buf, sizeof(long) * its.size);
        long tempValue = buf[0];
        for (j = 0; j < its.size; j++) {
            buf[j] = tempValue + world_rank;
        }
        //stoping after ITER_STOP iterations
        if (fail && its.i >= ITER_STOP) {
            if (world_rank == 0) {
                printf("Work stopped at i = %d.\n", ITER_STOP);
            }
            return WORK_DONE;
        }
    }

    int rtn = verify(buf, world_rank);

    free(buf);

    return WORK_DONE;
}


int init(char** argv, int* checkpoint_level, int* fail, int* check_sizes)
{
    int rtn = 0;    //return value
    if (argv[1] == NULL) {
        printf("Missing first parameter (config file).\n");
        rtn = 1;
    }
    if (argv[2] == NULL) {
        printf("Missing second parameter (checkpoint level).\n");
        rtn = 1;
    }
    else {
        *checkpoint_level = atoi(argv[2]);
    }
    if (argv[3] == NULL) {
        printf("Missing third parameter (if fail).\n");
        rtn = 1;
    }
    else {
        *fail = atoi(argv[3]);
    }
    if (argv[4] == NULL) {
        printf("Missing fourth parameter (check_sizes).\n");
        rtn = 1;
    }
    else {
        *check_sizes = atoi(argv[4]);
    }
    return rtn;
}


int checkFileSizes(int* mpi_ranks, int world_size, int global_world_size, int level, int fail)
{
    dictionary* ini = iniparser_load("config.fti");
    char* exec_id = malloc (sizeof(char) * 256);
    exec_id = iniparser_getstring(ini, "Restart:exec_id", NULL);
    int nodeSize = (int)iniparser_getint(ini, "Basic:node_size", -1);
    int nodes = nodeSize ? global_world_size / nodeSize : 0;
    char str[600];
    char path[300];

    DIR *dir;
    struct dirent *ent;
    int j;
    for (j = 0; j < nodes; j++) {
        if (level == 4) {
            sprintf(path, "./Global/%s/l4", exec_id);
        } else {
            sprintf(path, "./Local/node%d/%s/l%d", j, exec_id, level);
        }
        if ((dir = opendir (path)) != NULL) {
            while ((ent = readdir (dir)) != NULL) {
                if (strstr(ent->d_name , "Rank") != NULL) {
                    snprintf(str,600, "%s/%s", path, ent->d_name);

                    FILE* f = fopen(str, "rb");
                    fseek(f, 0L, SEEK_END);
                    int fileSize = ftell(f);

                    //get rank from file name
                    int i, id, rank;
                    sscanf(ent->d_name, "Ckpt%d-Rank%d.fti", &id, &rank);
                    for (i = 0; i < world_size; i++) {
                        if (rank == mpi_ranks[i]) {
                            rank = i;
                            break;
                        }
                    }

                    int expectedSize = 0;

                    expectedSize += sizeof(int) * 2; //i and size

                    int lastCheckpointIter;
                    if (fail) {
                        lastCheckpointIter = ITER_STOP - ITER_STOP % ITER_CHECK;
                    }
                    else {
                        lastCheckpointIter = (ITERATIONS - 1) - (ITERATIONS - 1) % ITER_CHECK;
                    }

                    expectedSize += ((rank + 1) * INIT_SIZE + lastCheckpointIter * rank  * 1024) * sizeof(long);

                    printf("%d: Last checkpoint file size = %d MB\n", rank, fileSize/1024/1024);
                    if (fileSize != expectedSize) {
                        printf("%d: Last checkpoint file size = %d, should be %d.\n", rank, fileSize, expectedSize);

                        fclose(f);
                        closedir (dir);

                        return 1;
                    }
                    fclose(f);
                }
            }
            closedir (dir);
        }
        else {
            //could not open directory
            perror ("Checking file size failed: ");
            free(exec_id);
            return 1;
        }
        if (level == 4) break;
    }
    free(exec_id);
    return 0;
}

/*-------------------------------------------------------------------------*/
/**
    @return     integer     0 if successful, 1 otherwise
 **/
/*-------------------------------------------------------------------------*/
int main(int argc, char** argv)
{
    int checkpoint_level, fail, check_sizes;
    if (init(argv, &checkpoint_level, &fail, &check_sizes)) return 0;   //verify args

    MPI_Init(&argc, &argv);
    int global_world_rank, global_world_size;                          //MPI_COMM rank
    MPI_Comm_rank(MPI_COMM_WORLD, &global_world_rank);
    MPI_Comm_size(MPI_COMM_WORLD, &global_world_size);

    FTI_Init(argv[1], MPI_COMM_WORLD);
    int world_rank, world_size;                     //FTI_COMM rank and size
    MPI_Comm_rank(FTI_COMM_WORLD, &world_rank);
    MPI_Comm_size(FTI_COMM_WORLD, &world_size);

    int rtn = do_work(world_rank, world_size, checkpoint_level, fail);

    //need MPI ranks to know checkpoint files names
    int* mpi_ranks = malloc (sizeof(int) * world_size);
    MPI_Gather(&global_world_rank, 1, MPI_INT, mpi_ranks, 1, MPI_INT, 0, FTI_COMM_WORLD);

    dictionary* ini = iniparser_load("config.fti");
    int heads = (int)iniparser_getint(ini, "Basic:head", -1);
    int nodeSize = (int)iniparser_getint(ini, "Basic:node_size", -1);
    int final_tag = (int)iniparser_getint(ini, "Advanced:final_tag", 3107);
    int general_tag = (int)iniparser_getint(ini, "Advanced:general_tag", 2612);
    int res;
    if (checkpoint_level != 1) {
        int isInline = -1;
        int heads = (int)iniparser_getint(ini, "Basic:head", -1);
        switch (checkpoint_level) {
            case 2:
                isInline = (int)iniparser_getint(ini, "Basic:inline_l2", 1);
                break;
            case 3:
                isInline = (int)iniparser_getint(ini, "Basic:inline_l3", 1);
                break;
            case 4:
                isInline = (int)iniparser_getint(ini, "Basic:inline_l4", 1);
                break;
        }
        if (isInline == 0) {
            //waiting untill head do Post-checkpointing
            MPI_Recv(&res, 1, MPI_INT, global_world_rank - (global_world_rank%nodeSize) , general_tag, MPI_COMM_WORLD, MPI_STATUS_IGNORE);
        }
    }
    iniparser_freedict(ini);
    if (heads > 0) {
        res = FTI_ENDW;
        //sending END WORK to head to stop listening
        MPI_Send(&res, 1, MPI_INT, global_world_rank - (global_world_rank%nodeSize), final_tag, MPI_COMM_WORLD);
        //Barrier needed for heads (look FTI_Finalize() in api.c)
        MPI_Barrier(MPI_COMM_WORLD);
    }

    if (world_rank == 0 && !rtn) {
        if (check_sizes) {
            rtn = checkFileSizes(mpi_ranks, world_size, global_world_size, checkpoint_level, fail);
            if (!rtn && !fail) {
                printf("Success.\n");
            }
        }
        else {
            printf("Success.\n");
            rtn = 0;
        }
    }
    MPI_Barrier(FTI_COMM_WORLD);
    //There is no FTI_Finalize(), because want to recover also from L1, L2, L3
    MPI_Finalize();

    free(mpi_ranks);

    return rtn;
}<|MERGE_RESOLUTION|>--- conflicted
+++ resolved
@@ -101,21 +101,12 @@
         if (world_rank % 2 == 0) {
             res = FTI_Recover();
         } else {
-<<<<<<< HEAD
-            FTI_RecoverVarInit();
-            res = FTI_RecoverVar(1);
-            res += FTI_RecoverVar(2);
-            FTI_RecoverVarFinalize();
-=======
             res = FTI_RecoverVarInit();
             res += FTI_RecoverVar(1);
             res += FTI_RecoverVar(2);
             res += FTI_RecoverVarFinalize();
->>>>>>> 91f7de60
-        }
-
+        }
         if (res != 0) {
-            if(world_rank==1) printf("\n -->  rank: %d ARRIVE HERE\n", world_rank);
             buf = FTI_Realloc(2, buf);
             if (buf == NULL) {
                 printf("%d: Reallocation failed!\n", world_rank);
@@ -126,17 +117,10 @@
             if (world_rank % 2 == 0) {
                 res = FTI_Recover();
             } else {
-<<<<<<< HEAD
-                FTI_RecoverVarInit();
-                res = FTI_RecoverVar(1);
-                res = FTI_RecoverVar(2);
-                FTI_RecoverVarFinalize();
-=======
                 res = FTI_RecoverVarInit();
                 res += FTI_RecoverVar(1);
                 res += FTI_RecoverVar(2);
                 res += FTI_RecoverVarFinalize();
->>>>>>> 91f7de60
             }
             if (res != 0) {
                 printf("%d: Recovery failed! FTI_Recover returned %d.\n", world_rank, res);
