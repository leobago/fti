#ifndef _DIFF_TEST_H_
#define _DIFF_TEST_H_

#include <stdbool.h>
#include <assert.h>
#include <stdio.h>
#include <mpi.h>
#include <stdlib.h>
<<<<<<< HEAD
=======
#ifdef NO_OPENSSL
#   include "../../../deps/md5/md5.h"
#else
#   include <openssl/md5.h>
#endif
>>>>>>> aef0d6b7
#include <fti.h>
#include <openssl/md5.h>
#include <time.h>
#include <sys/time.h>
#include <errno.h>
#include <string.h>
#include <stdint.h>
#include <unistd.h>
#include "../../../deps/iniparser/dictionary.h"
#include "../../../deps/iniparser/iniparser.h"

#ifndef NUM_DCKPT
#   define NUM_DCKPT 5
#endif
#define ERR_CONF (-1001)
#define ERR_STD (-1002)
#define XOR_INFO_ID 2001
#define PAT_ID 2002
#define NBUFFER_ID 2003

#define EXIT_ID_SUCCESS 0
#define EXIT_ID_ERROR_RECOVERY 1
#define EXIT_ID_ERROR_DATA 2

#define EXIT_CFG_ERR(MSG,...) do {                                                              \
    fprintf( stderr, "[ERROR-%d] " MSG "\n", grank, ##__VA_ARGS__);                             \
    exit(ERR_CONF);                                                                             \
} while (0)

#define EXIT_STD_ERR(MSG,...) do {                                                              \
    fprintf( stderr, "[ERROR-%d] " MSG " : %s\n", grank, ##__VA_ARGS__, strerror(errno));       \
    exit(EXIT_FAILURE);                                                                              \
} while (0)

#define WARN_MSG(MSG,...) do {                                                                  \
    printf( "[WARNING-%d] " MSG "\n", grank, ##__VA_ARGS__);                                    \
} while (0)

#define DBG_MSG(MSG,RANK,...) do { \
    int rank; \
    MPI_Comm_rank(FTI_COMM_WORLD,&rank); \
    if ( rank == RANK ) \
        printf( "%s:%d[DEBUG-%d] " MSG "\n", __FILE__,__LINE__,rank, ##__VA_ARGS__); \
    if ( RANK == -1 ) \
        printf( "%s:%d[DEBUG-%d] " MSG "\n", __FILE__,__LINE__,rank, ##__VA_ARGS__); \
} while (0)

#define INFO_MSG(MSG,...) do { \
    int rank; \
    MPI_Comm_rank(FTI_COMM_WORLD,&rank); \
    if ( rank == 0 ) \
        printf( "%s:%d[INFO] " MSG "\n", __FILE__,__LINE__,rank, ##__VA_ARGS__); \
} while (0)

#define KB (1024L)
#define MB (1024L*KB)
#define GB (1024L*MB)

#define TEST_ICP 1
#define TEST_NOICP 0

#define UI_UNIT sizeof(uint32_t)
#define STATIC_SEED 310793 

enum ALLOC_FLAGS {
    ALLOC_FULL,
    ALLOC_RANDOM
};

int grank;

extern int numHeads;
extern int finalTag;
extern int headRank;

static FTIT_type FTI_UI;
static FTIT_type FTI_XOR_INFO;
static uint32_t pat;
static double share_ratio;

extern int A[1];
extern int B[2];
extern int C[3];
extern int D[4];
extern int E[5];
extern int F[6];
extern int G[7];
extern int H[8];
extern int I[9];
extern int J[10];

extern int **SHARE;

void init_share();

typedef struct _xor_info {
    double share;
    int offset[256];
    unsigned long nunits[256];
} xor_info_t;

typedef struct _dcp_info {
    void **buffer;
    unsigned long *size;
    unsigned long *oldsize;
    int nbuffer;
    int test_mode;
    unsigned char **hash;
    xor_info_t xor_info[NUM_DCKPT];
} dcp_info_t;

/*
 * init a random amount of buffers with random data.
 * Allocate not more then 'alloc_size' in bytes.
*/
void init( dcp_info_t * info, unsigned long alloc_size );

/*
 * change 'share' percentage (integer) of data in buffer with 'id' 
 * and return size of changed data in bytes.
*/
void xor_data( int id, dcp_info_t *info );

void allocate_buffers( dcp_info_t * info, unsigned long alloc_size);
void update_data( dcp_info_t * info, uintptr_t *offset );
void generate_data( dcp_info_t * info );
unsigned long reallocate_buffers( dcp_info_t * info, unsigned long alloc_size, enum ALLOC_FLAGS ALLOC_FLAG );
void invert_data( dcp_info_t *info );
double get_share_ratio();
bool valid( dcp_info_t * info );
void protect_buffers( dcp_info_t *info );
void checkpoint( dcp_info_t *info, int ID, int level );
void deallocate_buffers( dcp_info_t * info );
#endif<|MERGE_RESOLUTION|>--- conflicted
+++ resolved
@@ -6,16 +6,12 @@
 #include <stdio.h>
 #include <mpi.h>
 #include <stdlib.h>
-<<<<<<< HEAD
-=======
 #ifdef NO_OPENSSL
 #   include "../../../deps/md5/md5.h"
 #else
 #   include <openssl/md5.h>
 #endif
->>>>>>> aef0d6b7
 #include <fti.h>
-#include <openssl/md5.h>
 #include <time.h>
 #include <sys/time.h>
 #include <errno.h>
