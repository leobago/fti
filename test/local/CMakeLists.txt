add_executable(check.exe check.c)
target_link_libraries(check.exe fti.static ${MPI_C_LIBRARIES} m)
set_property(TARGET check.exe APPEND PROPERTY COMPILE_FLAGS ${MPI_C_COMPILE_FLAGS})
set_property(TARGET check.exe APPEND PROPERTY LINK_FLAGS ${MPI_C_LINK_FLAGS})

<<<<<<< HEAD
if(ENABLE_FORTRAN)
    add_executable(fcheck.exe check.f90)
    target_link_libraries(fcheck.exe fti_f90.static ${MPI_Fortran_LIBRARIES} m)
    set_property(TARGET fcheck.exe APPEND PROPERTY COMPILE_FLAGS ${MPI_Fortran_COMPILE_FLAGS})
    set_property(TARGET fcheck.exe APPEND PROPERTY LINK_FLAGS ${MPI_Fortran_LINK_FLAGS})
endif()

## uncomment after merge with IO branch
#if(ENABLE_SIONLIB)
#    set(IO 3)
#    set(IO_NAMES "POSIX MPIIO SIONLIB")
#else()
#    set(IO 2)
#    set(IO_NAMES "POSIX MPIIO")
#endif()

## delete after merge with IO branch
set(IO 1)
set(IO_NAMES "POSIX")
=======
if(ENABLE_SIONLIB)
    set(IO 3)
    set(IO_NAMES "POSIX MPIIO SIONLIB")
else()
    set(IO 2)
    set(IO_NAMES "POSIX MPIIO")
endif()
>>>>>>> deee4ae6

configure_file(run-checks.in ${CMAKE_CURRENT_SOURCE_DIR}/run-checks.sh @ONLY)

install(DIRECTORY DESTINATION ${CMAKE_CURRENT_BINARY_DIR}/Local)
install(DIRECTORY DESTINATION ${CMAKE_CURRENT_BINARY_DIR}/Global)
install(DIRECTORY DESTINATION ${CMAKE_CURRENT_BINARY_DIR}/Meta)
install(DIRECTORY DESTINATION ${CMAKE_CURRENT_BINARY_DIR}/chk)

file(COPY Global Local Meta chk DESTINATION .)

file(INSTALL run-checks.sh DESTINATION ${CMAKE_CURRENT_BINARY_DIR} PERMISSIONS OWNER_READ OWNER_WRITE OWNER_EXECUTE GROUP_READ GROUP_WRITE GROUP_EXECUTE WORLD_READ WORLD_WRITE)

file(REMOVE run-checks.sh)<|MERGE_RESOLUTION|>--- conflicted
+++ resolved
@@ -3,7 +3,6 @@
 set_property(TARGET check.exe APPEND PROPERTY COMPILE_FLAGS ${MPI_C_COMPILE_FLAGS})
 set_property(TARGET check.exe APPEND PROPERTY LINK_FLAGS ${MPI_C_LINK_FLAGS})
 
-<<<<<<< HEAD
 if(ENABLE_FORTRAN)
     add_executable(fcheck.exe check.f90)
     target_link_libraries(fcheck.exe fti_f90.static ${MPI_Fortran_LIBRARIES} m)
@@ -11,19 +10,6 @@
     set_property(TARGET fcheck.exe APPEND PROPERTY LINK_FLAGS ${MPI_Fortran_LINK_FLAGS})
 endif()
 
-## uncomment after merge with IO branch
-#if(ENABLE_SIONLIB)
-#    set(IO 3)
-#    set(IO_NAMES "POSIX MPIIO SIONLIB")
-#else()
-#    set(IO 2)
-#    set(IO_NAMES "POSIX MPIIO")
-#endif()
-
-## delete after merge with IO branch
-set(IO 1)
-set(IO_NAMES "POSIX")
-=======
 if(ENABLE_SIONLIB)
     set(IO 3)
     set(IO_NAMES "POSIX MPIIO SIONLIB")
@@ -31,7 +17,6 @@
     set(IO 2)
     set(IO_NAMES "POSIX MPIIO")
 endif()
->>>>>>> deee4ae6
 
 configure_file(run-checks.in ${CMAKE_CURRENT_SOURCE_DIR}/run-checks.sh @ONLY)
 
