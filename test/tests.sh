--- conflicted
+++ resolved
@@ -50,36 +50,11 @@
 	configs=(configH0I1.fti configH1I1.fti configH1I0.fti)
 	silentConfigs=(configH0I1Silent.fti configH1I1Silent.fti configH1I0Silent.fti)
 
-<<<<<<< HEAD
-	#runs all configuration with 16 processes
-	if [ "$TEST" = "" ]
-	then
-		runAllConfiguration 16
-	elif [ "$TEST" = "heatdis" ]
-	then
-		for i in {0..2}
-		do
-			startTest "$TEST" ${silentConfigs[$i]} 16
-		done
-	else
-		for i in {0..2}
-		do
-			for j in {1..4}
-			do
-				if [ "$TEST" = "nodeFlag" ]; then
-					startTest "$TEST" ${configs[$i]} 16 $j
-				else
-					startTest "$TEST" ${silentConfigs[$i]} 16 $j
-				fi
-			done
-		done
-=======
 	if  [ -z "$TEST" ] || [ -z "$CONFIG" ]
 	then
 		runAllConfiguration 16
 	else 
 		startTest "$TEST" "$CONFIG" 16 "$LEVEL"
->>>>>>> 863341ff
 	fi
 
 #----------------------------------------------------------------------------------------
