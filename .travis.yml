--- conflicted
+++ resolved
@@ -44,15 +44,8 @@
   - mkdir $BUILD_DIR
   - cd $BUILD_DIR
   - cmake ..
-<<<<<<< HEAD
-  - sudo make all install
-
-script: 
-=======
   - make all
   - sudo make install
-  - cd ..
 
 script:
->>>>>>> c7c1af7d
   - ./test/tests.sh