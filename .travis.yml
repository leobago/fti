--- conflicted
+++ resolved
@@ -44,15 +44,8 @@
   - mkdir $BUILD_DIR
   - cd $BUILD_DIR
   - cmake ..
-<<<<<<< HEAD
-  - sudo make all install
-
-script: 
-=======
   - make all
   - sudo make install
-  - cd ..
 
 script:
->>>>>>> ad4f700b
   - ./test/tests.sh