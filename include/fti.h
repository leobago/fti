--- conflicted
+++ resolved
@@ -215,7 +215,6 @@
     int                     lifetime;
   }FTIT_DataDiffHash;
 
-
   /** @typedef    FTIFF_dbvar
    *  @brief      Information about protected variable in datablock.
    *
@@ -238,6 +237,7 @@
     unsigned char hash[MD5_DIGEST_LENGTH];  /**< hash of variable chunk       */
     unsigned char myhash[MD5_DIGEST_LENGTH];  /**< hash of this structure     */
     bool update;        /**< TRUE if struct needs to be updated in ckpt file  */
+    long nbHashes;      /**< holds the number of hashes for data chunk        */
     FTIT_DataDiffHash* dataDiffHash; /**< dCP meta data for data chunk        */
     char *cptr;         /**< pointer to memory address of container origin    */
   } FTIFF_dbvar;
@@ -431,56 +431,6 @@
    *  This type stores all the dynamic metadata related to the current execution
    */
   typedef struct FTIT_execution {
-<<<<<<< HEAD
-    char                    id[FTI_BUFS];       /**< Execution ID.                  */
-    int                     ckpt;               /**< Checkpoint flag.               */
-    int                     reco;               /**< Recovery flag.                 */
-    int                     ckptLvel;           /**< Checkpoint level.              */
-    int                     ckptIntv;           /**< Ckpt. interval in minutes.     */
-    int                     lastCkptLvel;       /**< Last checkpoint level.         */
-    int                     wasLastOffline;     /**< TRUE if last ckpt. offline.    */
-    double                  iterTime;           /**< Current wall time.             */
-    double                  lastIterTime;       /**< Time spent in the last iter.   */
-    double                  meanIterTime;       /**< Mean iteration time.           */
-    double                  globMeanIter;       /**< Global mean iteration time.    */
-    double                  totalIterTime;      /**< Total main loop time spent.    */
-    unsigned int            syncIter;           /**< To check mean iter. time.      */
-    int                     syncIterMax;        /**< Maximal synch. intervall.      */
-    unsigned int            minuteCnt;          /**< Checkpoint minute counter.     */
-    bool                    hasCkpt;            /**< Indicator that ckpt exists     */
-    bool                    h5SingleFile;       /**< Indicator if HDF5 single file  */
-    unsigned int            ckptCnt;            /**< Checkpoint number counter.     */
-    unsigned int            ckptIcnt;           /**< Iteration loop counter.        */
-    unsigned int            ckptID;             /**< Checkpoint ID.                 */
-    unsigned int            ckptNext;           /**< Iteration for next checkpoint. */
-    unsigned int            ckptLast;           /**< Iteration for last checkpoint. */
-    long                    ckptSize;           /**< Checkpoint size.               */
-    unsigned int            nbVar;              /**< Number of protected variables. */
-    unsigned int            nbVarStored;        /**< Nr. prot. var. stored in file  */
-    unsigned int            nbType;             /**< Number of data types.          */
-    int                     nbGroup;            /**< Number of protected groups.    */
-    int                     metaAlloc;          /**< TRUE if meta allocated.        */
-    int                     initSCES;           /**< TRUE if FTI initialized.       */
-    char            h5SingleFileLast[FTI_BUFS]; /**< Last HDF5 single file name     */
-    FTIT_metadata           meta[5];            /**< Metadata for each ckpt level   */
-    FTIFF_db                 *firstdb;          /**< Pointer to first datablock     */
-    FTIFF_db                 *lastdb;           /**< Pointer to first datablock     */
-    FTIFF_metaInfo          FTIFFMeta;          /**< File meta data for FTI-FF      */
-    FTIT_type**             FTI_Type;           /**< Pointer to FTI_Types           */
-    FTIT_H5Group**          H5groups;           /**< HDF5 root group.               */
-    FTIT_globalDataset*     globalDatasets;     /**< Pointer to first global dataset*/
-    FTIT_StageInfo*         stageInfo;          /**< root of staging requests       */
-    FTIT_iCPInfo            iCPInfo;            /**< meta info iCP                  */
-    MPI_Comm                globalComm;         /**< Global communicator.           */
-    MPI_Comm                groupComm;          /**< Group communicator.            */
-    MPI_Comm                nodeComm;           /**< Node communicator.             */
-#ifdef GPUSUPPORT            
-    cudaStream_t            cStream;            /**< CUDA stream.                   */
-    cudaEvent_t             cEvents[2];         /**< CUDA event.                    */
-    void*                   cHostBufs[2];       /**< CUDA host buffer.              */
-#endif
-  } FTIT_execution;
-=======
     char            id[FTI_BUFS];       /**< Execution ID.                  */
     int             ckpt;               /**< Checkpoint flag.               */
     int             reco;               /**< Recovery flag.                 */
@@ -497,6 +447,7 @@
     int             syncIterMax;        /**< Maximal synch. intervall.      */
     unsigned int    minuteCnt;          /**< Checkpoint minute counter.     */
     bool            hasCkpt;            /**< Indicator that ckpt exists     */
+    bool                    h5SingleFile;       /**< Indicator if HDF5 single file  */
     unsigned int    ckptCnt;            /**< Checkpoint number counter.     */
     unsigned int    ckptIcnt;           /**< Iteration loop counter.        */
     unsigned int    ckptID;             /**< Checkpoint ID.                 */
@@ -509,19 +460,20 @@
     int             nbGroup;            /**< Number of protected groups.    */
     int             metaAlloc;          /**< TRUE if meta allocated.        */
     int             initSCES;           /**< TRUE if FTI initialized.       */
+    char            h5SingleFileLast[FTI_BUFS]; /**< Last HDF5 single file name     */
     FTIT_metadata   meta[5];            /**< Metadata for each ckpt level   */
     FTIFF_db         *firstdb;          /**< Pointer to first datablock     */
     FTIFF_db         *lastdb;           /**< Pointer to first datablock     */
     FTIFF_metaInfo  FTIFFMeta;          /**< File meta data for FTI-FF      */
     FTIT_type**     FTI_Type;           /**< Pointer to FTI_Types           */
     FTIT_H5Group**  H5groups;           /**< HDF5 root group.               */
+    FTIT_globalDataset*     globalDatasets;     /**< Pointer to first global dataset*/
     FTIT_StageInfo* stageInfo;          /**< root of staging requests       */
     FTIT_iCPInfo    iCPInfo;            /**< meta info iCP                  */
     MPI_Comm        globalComm;         /**< Global communicator.           */
     MPI_Comm        groupComm;          /**< Group communicator.            */
     MPI_Comm        nodeComm;
 } FTIT_execution;
->>>>>>> 1ab283d4
 
   /** @typedef    FTIT_configuration
    *  @brief      Configuration metadata.
@@ -529,23 +481,22 @@
    *  This type stores the general configuration metadata.
    */
   typedef struct FTIT_configuration {
-    bool            stagingEnabled;     /**< TRUE if staging enabled            */
-    bool            dcpEnabled;         /**< Enable differential ckpt.          */
-    bool            keepL4Ckpt;         /**< TRUE if l4 ckpts to keep           */        
-    bool            keepHeadsAlive;     /**< TRUE if heads return               */
-    int             dcpMode;            /**< dCP mode.                          */
-    int             dcpBlockSize;       /**< Block size for dCP hash            */
-    char            cfgFile[FTI_BUFS];  /**< Configuration file name.           */
-    int             saveLastCkpt;       /**< TRUE to save last checkpoint.      */
-    int             verbosity;          /**< Verbosity level.                   */
-    int             blockSize;          /**< Communication block size.          */
-    int             transferSize;       /**< Transfer size local to PFS         */
+    bool            stagingEnabled;
+    bool            dcpEnabled;         /**< Enable differential ckpt.      */
+    bool            keepL4Ckpt;         /**< TRUE if l4 ckpts to keep       */        
+    bool            keepHeadsAlive;     /**< TRUE if heads return           */
+    int             dcpMode;            /**< dCP mode.                      */
+    int             dcpBlockSize;       /**< Block size for dCP hash        */
+    char            cfgFile[FTI_BUFS];  /**< Configuration file name.       */
+    int             saveLastCkpt;       /**< TRUE to save last checkpoint.  */
+    int             verbosity;          /**< Verbosity level.               */
+    int             blockSize;          /**< Communication block size.      */
+    int             transferSize;       /**< Transfer size local to PFS     */
 #ifdef LUSTRE
-    int             stripeUnit;         /**< Striping Unit for Lustre FS        */
-    int             stripeOffset;       /**< Striping Offset for Lustre FS      */
-    int             stripeFactor;       /**< Striping Factor for Lustre FS      */
-#endif
-<<<<<<< HEAD
+    int             stripeUnit;         /**< Striping Unit for Lustre FS    */
+    int             stripeOffset;       /**< Striping Offset for Lustre FS  */
+    int             stripeFactor;       /**< Striping Factor for Lustre FS  */
+#endif
     int             ckptTag;            /**< MPI tag for ckpt requests.         */
     int             stageTag;           /**< MPI tag for staging comm.          */
     int             finalTag;           /**< MPI tag for finalize comm.         */
@@ -564,26 +515,7 @@
     char            lTmpDir[FTI_BUFS];  /**< Local temporary directory.         */
     char            gTmpDir[FTI_BUFS];  /**< Global temporary directory.        */
     char            mTmpDir[FTI_BUFS];  /**< Metadata temporary directory.      */
-#ifdef GPUSUPPORT    
-    size_t          cHostBufSize;       /**< Host buffer size for GPU data.     */
-#endif
-=======
-    int             ckptTag;            /**< MPI tag for ckpt requests.     */
-    int             stageTag;           /**< MPI tag for staging comm.      */
-    int             finalTag;           /**< MPI tag for finalize comm.     */
-    int             generalTag;         /**< MPI tag for general comm.      */
-    int             test;               /**< TRUE if local test.            */
-    int             l3WordSize;         /**< RS encoding word size.         */
-    int             ioMode;             /**< IO mode for L4 ckpt.           */
-    char            stageDir[FTI_BUFS]; /**< Staging directory.             */
-    char            localDir[FTI_BUFS]; /**< Local directory.               */
-    char            glbalDir[FTI_BUFS]; /**< Global directory.              */
-    char            metadDir[FTI_BUFS]; /**< Metadata directory.            */
-    char            lTmpDir[FTI_BUFS];  /**< Local temporary directory.     */
-    char            gTmpDir[FTI_BUFS];  /**< Global temporary directory.    */
-    char            mTmpDir[FTI_BUFS];  /**< Metadata temporary directory.  */
     size_t          cHostBufSize;       /**< Host buffer size for GPU data. */
->>>>>>> 1ab283d4
 
   } FTIT_configuration;
 
