/**
 *  @file   fti.h
 *  @author Leonardo A. Bautista Gomez (leobago@gmail.com)
 *  @date   July, 2013
 *  @brief  Header file for the FTI library.
 */

#ifndef _FTI_H
#define _FTI_H

#include <mpi.h>

/*---------------------------------------------------------------------------
  Defines
  ---------------------------------------------------------------------------*/

/** Define RED color for FTI output.                                       */
#define RED   "\x1B[31m"
/** Define ORANGE color for FTI output.                                    */
#define ORG   "\x1B[38;5;202m"
/** Define GREEN color for FTI output.                                     */
#define GRN   "\x1B[32m"
/** Define color RESET for FTI output.                                     */
#define RESET "\x1B[0m"

/** Standard size of buffer and max node size.                             */
#define FTI_BUFS 256
/** Word size used during RS encoding.                                     */
#define FTI_WORD 16
/** Token returned when FTI performs a checkpoint.                         */
#define FTI_DONE 1
/** Token returned if a FTI function succeeds.                             */
#define FTI_SCES 0
/** Token returned if a FTI function fails.                                */
#define FTI_NSCS -1
/** Token returned if recovery fails.                                      */
#define FTI_NREC -2

/** Verbosity level to print only errors.                                  */
#define FTI_EROR 4
/** Verbosity level to print only warning and errors.                      */
#define FTI_WARN 3
/** Verbosity level to print main information.                             */
#define FTI_INFO 2
/** Verbosity level to print debug messages.                               */
#define FTI_DBUG 1

/** Token for checkpoint Baseline.                                         */
#define FTI_BASE 990
/** Token for checkpoint Level 1.                                          */
#define FTI_CKTW 991
/** Token for checkpoint Level 2.                                          */
#define FTI_XORW 992
/** Token for checkpoint Level 3.                                          */
#define FTI_RSEW 993
/** Token for checkpoint Level 4.                                          */
#define FTI_PFSW 994
/** Token for end of the execution.                                        */
#define FTI_ENDW 995
/** Token to reject checkpoint.                                            */
#define FTI_REJW 996
/** Token for IO mode Posix.                                               */
#define FTI_IO_POSIX 1001
/** Token for IO mode MPI.                                                 */
#define FTI_IO_MPI 1002
/** Token for IO mode FTI-FF.                                                 */
#define FTI_IO_FTIFF 1003

/** Hashed string length.                                                  */
#define MD5_DIGEST_LENGTH 16
#define MD5_DIGEST_STRING_LENGTH 33

#ifdef ENABLE_SIONLIB // --> If SIONlib is installed
<<<<<<< HEAD
    /** Token for IO mode SIONlib.                                         */
    #define FTI_IO_SIONLIB 1004
=======
/** Token for IO mode SIONlib.                                         */
#define FTI_IO_SIONLIB 1003
>>>>>>> ce672765
#endif


#ifdef __cplusplus
extern "C" {
#endif

<<<<<<< HEAD
/*---------------------------------------------------------------------------
                                  FTI-FF types
---------------------------------------------------------------------------*/

/** @typedef    FTIFF_metaInfo
 *  @brief      Meta Information about file.
 *
 *  (For FTI-FF only)
 *  Keeps information about the chunk of the protected variable with id 
 *  stored in the current datablock. 
 *  
 */
typedef struct FTIFF_metaInfo {
    char checksum[MD5_DIGEST_STRING_LENGTH];
    unsigned char myHash[MD5_DIGEST_LENGTH];
    long ckptSize;
    long fs;
    long maxFs;
    long ptFs;
    long timestamp;			   /**< checkpoint creation time	        */
} FTIFF_metaInfo;

/** @typedef    FTIFF_dbvar
 *  @brief      Information about protected variable in datablock.
 *
 *  (For FTI-FF only)
 *  Keeps information about the chunk of the protected variable with id 
 *  stored in the current datablock. 
 *  
 */
typedef struct FTIFF_dbvar {
    int id;
    int idx;			   /**< index to corresponding id in pvar array */
    long dptr;			   /**< data pointer offset				        */
    long fptr;			   /**< file pointer offset                     */
    long chunksize;
    unsigned char hash[MD5_DIGEST_LENGTH];
} FTIFF_dbvar;

/** @typedef    FTIFF_db
 *  @brief      Information about current datablock.
 *
 *  (For FTI-FF only)
 *  Keeps information about the current datablock in file
 */
typedef struct FTIFF_db {
    int numvars;	        /**< number of protected variables in datablock */
    long dbsize;            /**< size of metadata + data in bytes		    */
    FTIFF_dbvar *dbvars;     /**< pointer to corresponding dbvar array       */
    struct FTIFF_db *previous;		 /**< link to previous datablock        */
    struct FTIFF_db *next;			 /**< link to next datablock            */
} FTIFF_db;

/*---------------------------------------------------------------------------
                                  New types
---------------------------------------------------------------------------*/
=======
    /*---------------------------------------------------------------------------
      New types
      ---------------------------------------------------------------------------*/
>>>>>>> ce672765

    /** @typedef    FTIT_double
     *  @brief      Double mapped as two integers to allow bit-wise operations.
     *
     *  Double mapped as integer and byte array to allow bit-wise operators so
     *  that we can inject failures on it.
     */
    typedef union FTIT_double {
        double          value;              /**< Double floating point value.   */
        float           floatval[2];        /**< Float mapped to do bit edits.  */
        int             intval[2];          /**< Integer mapped to do bit edits.*/
        char            byte[8];            /**< Byte array for coarser control.*/
    } FTIT_double;

    /** @typedef    FTIT_float
     *  @brief      Float mapped as integer to allow bit-wise operations.
     *
     *  Float mapped as integer and byte array to allow bit-wise operators so
     *  that we can inject failures on it.
     */
    typedef union FTIT_float {
        float           value;              /**< Floating point value.          */
        int             intval;             /**< Integer mapped to do bit edits.*/
        char            byte[4];            /**< Byte array for coarser control.*/
    } FTIT_float;

    /** @typedef    FTIT_type
     *  @brief      Type recognized by FTI.
     *
     *  This type allows handling data structures.
     */
    typedef struct FTIT_type {
        int             id;                 /**< ID of the data type.           */
        int             size;               /**< Size of the data type.         */
    } FTIT_type;

    /** @typedef    FTIT_dataset
     *  @brief      Dataset metadata.
     *
     *  This type stores the metadata related with a dataset.
     */
    typedef struct FTIT_dataset {
        int             id;                 /**< ID to search/update dataset.   */
        void            *ptr;               /**< Pointer to the dataset.        */
        long            count;              /**< Number of elements in dataset. */
        FTIT_type       type;               /**< Data type for the dataset.     */
        int             eleSize;            /**< Element size for the dataset.  */
        long            size;               /**< Total size of the dataset.     */
        /** MD5 Checksum                    */
        char            checksum[MD5_DIGEST_STRING_LENGTH];
    } FTIT_dataset;

    /** @typedef    FTIT_metadata
     *  @brief      Metadata for restart.
     *
     *  This type stores all the metadata necessary for the restart.
     */
    typedef struct FTIT_metadata {
        int*             exists;             /**< True if metadata exists        */
        long*            maxFs;              /**< Maximum file size.             */
        long*            fs;                 /**< File size.                     */
        long*            pfs;                /**< Partner file size.             */
        char*            ckptFile;           /**< Ckpt file name. [FTI_BUFS]     */
        int*             nbVar;              /**< Number of variables. [FTI_BUFS]*/
        int*             varID;              /**< Variable id for size.[FTI_BUFS]*/
        long*            varSize;            /**< Variable size. [FTI_BUFS]      */
    } FTIT_metadata;

<<<<<<< HEAD
/** @typedef    FTIT_execution
 *  @brief      Execution metadata.
 *
 *  This type stores all the dynamic metadata related to the current execution
 */
typedef struct FTIT_execution {
    char            id[FTI_BUFS];       /**< Execution ID.                  */
    int             ckpt;               /**< Checkpoint flag.               */
    int             reco;               /**< Recovery flag.                 */
    int             ckptLvel;           /**< Checkpoint level.              */
    int             ckptIntv;           /**< Ckpt. interval in minutes.     */
    int             lastCkptLvel;       /**< Last checkpoint level.         */
    int             wasLastOffline;     /**< TRUE if last ckpt. offline.    */
    double          iterTime;           /**< Current wall time.             */
    double          lastIterTime;       /**< Time spent in the last iter.   */
    double          meanIterTime;       /**< Mean iteration time.           */
    double          globMeanIter;       /**< Global mean iteration time.    */
    double          totalIterTime;      /**< Total main loop time spent.    */
    unsigned int    syncIter;           /**< To check mean iter. time.      */
    int             syncIterMax;        /**< Maximal synch. intervall.      */
    unsigned int    minuteCnt;          /**< Checkpoint minute counter.     */
    unsigned int    ckptCnt;            /**< Checkpoint number counter.     */
    unsigned int    ckptIcnt;           /**< Iteration loop counter.        */
    unsigned int    ckptID;             /**< Checkpoint ID.                 */
    unsigned int    ckptNext;           /**< Iteration for next checkpoint. */
    unsigned int    ckptLast;           /**< Iteration for last checkpoint. */
    long            ckptSize;           /**< Checkpoint size.               */
    unsigned int    nbVar;              /**< Number of protected variables. */
    unsigned int    nbVarStored;        /**< Nr. prot. var. stored in file  */
    unsigned int    nbType;             /**< Number of data types.          */
    int             metaAlloc;          /**< True if meta allocated.        */
    int             initSCES;           /**< True if FTI initialized.       */
    FTIT_metadata   meta[5];            /**< Metadata for each ckpt level   */
    FTIFF_db         *firstdb;           /**< Pointer to first datablock     */
    FTIFF_db         *lastdb;            /**< Pointer to first datablock     */
    FTIFF_metaInfo  FTIFFMeta;
    MPI_Comm        globalComm;         /**< Global communicator.           */
    MPI_Comm        groupComm;          /**< Group communicator.            */
} FTIT_execution;
=======
    /** @typedef    FTIT_execution
     *  @brief      Execution metadata.
     *
     *  This type stores all the dynamic metadata related to the current execution
     */
    typedef struct FTIT_execution {
        char            id[FTI_BUFS];       /**< Execution ID.                  */
        int             ckpt;               /**< Checkpoint flag.               */
        int             reco;               /**< Recovery flag.                 */
        int             ckptLvel;           /**< Checkpoint level.              */
        int             ckptIntv;           /**< Ckpt. interval in minutes.     */
        int             lastCkptLvel;       /**< Last checkpoint level.         */
        int             wasLastOffline;     /**< TRUE if last ckpt. offline.    */
        double          iterTime;           /**< Current wall time.             */
        double          lastIterTime;       /**< Time spent in the last iter.   */
        double          meanIterTime;       /**< Mean iteration time.           */
        double          globMeanIter;       /**< Global mean iteration time.    */
        double          totalIterTime;      /**< Total main loop time spent.    */
        unsigned int    syncIter;           /**< To check mean iter. time.      */
        int             syncIterMax;        /**< Maximal synch. intervall.      */
        unsigned int    minuteCnt;          /**< Checkpoint minute counter.     */
        unsigned int    ckptCnt;            /**< Checkpoint number counter.     */
        unsigned int    ckptIcnt;           /**< Iteration loop counter.        */
        unsigned int    ckptID;             /**< Checkpoint ID.                 */
        unsigned int    ckptNext;           /**< Iteration for next checkpoint. */
        unsigned int    ckptLast;           /**< Iteration for last checkpoint. */
        long            ckptSize;           /**< Checkpoint size.               */
        unsigned int    nbVar;              /**< Number of protected variables. */
        unsigned int    nbType;             /**< Number of data types.          */
        int             metaAlloc;          /**< True if meta allocated.        */
        int             initSCES;           /**< True if FTI initialized.       */
        FTIT_metadata   meta[5];            /**< Metadata for each ckpt level   */
        MPI_Comm        globalComm;         /**< Global communicator.           */
        MPI_Comm        groupComm;          /**< Group communicator.            */
    } FTIT_execution;
>>>>>>> ce672765

    /** @typedef    FTIT_configuration
     *  @brief      Configuration metadata.
     *
     *  This type stores the general configuration metadata.
     */
    typedef struct FTIT_configuration {
        char            cfgFile[FTI_BUFS];  /**< Configuration file name.       */
        int             saveLastCkpt;       /**< TRUE to save last checkpoint.  */
        int             verbosity;          /**< Verbosity level.               */
        int             blockSize;          /**< Communication block size.      */
        int             transferSize;       /**< Transfer size local to PFS     */
#ifdef LUSTRE
        int             stripeUnit;         /**< Striping Unit for Lustre FS    */
        int             stripeOffset;       /**< Striping Offset for Lustre FS  */
        int             stripeFactor;       /**< Striping Factor for Lustre FS  */
#endif
        int             tag;                /**< Tag for MPI messages in FTI.   */
        int             test;               /**< TRUE if local test.            */
        int             l3WordSize;         /**< RS encoding word size.         */
        int             ioMode;             /**< IO mode for L4 ckpt.           */
        char            localDir[FTI_BUFS]; /**< Local directory.               */
        char            glbalDir[FTI_BUFS]; /**< Global directory.              */
        char            metadDir[FTI_BUFS]; /**< Metadata directory.            */
        char            lTmpDir[FTI_BUFS];  /**< Local temporary directory.     */
        char            gTmpDir[FTI_BUFS];  /**< Global temporary directory.    */
        char            mTmpDir[FTI_BUFS];  /**< Metadata temporary directory.  */
    } FTIT_configuration;

    /** @typedef    FTIT_topology
     *  @brief      Topology metadata.
     *
     *  This type stores the topology metadata.
     */
    typedef struct FTIT_topology {
        int             nbProc;             /**< Total global number of proc.   */
        int             nbNodes;            /**< Total global number of nodes.  */
        int             myRank;             /**< My rank on the global comm.    */
        int             splitRank;          /**< My rank on the FTI comm.       */
        int             nodeSize;           /**< Total number of pro. per node. */
        int             nbHeads;            /**< Number of FTI proc. per node.  */
        int             nbApprocs;          /**< Number of app. proc. per node. */
        int             groupSize;          /**< Group size for L2 and L3.      */
        int             sectorID;           /**< Sector ID in the system.       */
        int             nodeID;             /**< Node ID in the system.         */
        int             groupID;            /**< Group ID in the node.          */
        int             amIaHead;           /**< TRUE if FTI process.           */
        int             headRank;           /**< Rank of the head in this node. */
        int             nodeRank;           /**< Rank of the node.              */
        int             groupRank;          /**< My rank in the group comm.     */
        int             right;              /**< Proc. on the right of the ring.*/
        int             left;               /**< Proc. on the left of the ring. */
        int             body[FTI_BUFS];     /**< List of app. proc. in the node.*/
    } FTIT_topology;


    /** @typedef    FTIT_checkpoint
     *  @brief      Checkpoint metadata.
     *
     *  This type stores all the checkpoint metadata.
     */
    typedef struct FTIT_checkpoint {
        char            dir[FTI_BUFS];      /**< Checkpoint directory.          */
        char            metaDir[FTI_BUFS];  /**< Metadata directory.            */
        int             isInline;           /**< TRUE if work is inline.        */
        int             ckptIntv;           /**< Checkpoint interval.           */
        int             ckptCnt;            /**< Checkpoint counter.            */

    } FTIT_checkpoint;

    /** @typedef    FTIT_injection
     *  @brief      Type to describe failure injections in FTI.
     *
     *  This type allows users to describe a SDC failure injection model.
     */
    typedef struct FTIT_injection {
        int             rank;               /**< Rank of proc. that injects     */
        int             index;              /**< Array index of the bit-flip.   */
        int             position;           /**< Bit position of the bit-flip.  */
        int             number;             /**< Number of bit-flips to inject. */
        int             frequency;          /**< Injection frequency (in min.)  */
        int             counter;            /**< Injection counter.             */
        double          timer;              /**< Timer to measure frequency     */
    } FTIT_injection;

    /*---------------------------------------------------------------------------
      Global variables
      ---------------------------------------------------------------------------*/

    /** MPI communicator that splits the global one into app and FTI appart.   */
    extern MPI_Comm FTI_COMM_WORLD;

    /** FTI data type for chars.                                               */
    extern FTIT_type FTI_CHAR;
    /** FTI data type for short integers.                                      */
    extern FTIT_type FTI_SHRT;
    /** FTI data type for integers.                                            */
    extern FTIT_type FTI_INTG;
    /** FTI data type for long integers.                                       */
    extern FTIT_type FTI_LONG;
    /** FTI data type for unsigned chars.                                      */
    extern FTIT_type FTI_UCHR;
    /** FTI data type for unsigned short integers.                             */
    extern FTIT_type FTI_USHT;
    /** FTI data type for unsigned integers.                                   */
    extern FTIT_type FTI_UINT;
    /** FTI data type for unsigned long integers.                              */
    extern FTIT_type FTI_ULNG;
    /** FTI data type for single floating point.                               */
    extern FTIT_type FTI_SFLT;
    /** FTI data type for double floating point.                               */
    extern FTIT_type FTI_DBLE;
    /** FTI data type for long doble floating point.                           */
    extern FTIT_type FTI_LDBE;

    /*---------------------------------------------------------------------------
      FTI public functions
      ---------------------------------------------------------------------------*/

    int FTI_Init(char *configFile, MPI_Comm globalComm);
    int FTI_Status();
    int FTI_InitType(FTIT_type* type, int size);
    int FTI_Protect(int id, void* ptr, long count, FTIT_type type);
    long FTI_GetStoredSize(int id);
    void* FTI_Realloc(int id, void* ptr);
    int FTI_BitFlip(int datasetID);
    int FTI_Checkpoint(int id, int level);
    int FTI_Recover();
    int FTI_Snapshot();
    int FTI_Finalize();
    int FTI_RecoverVar(int id);

#ifdef __cplusplus
}
#endif

#endif /* ----- #ifndef _FTI_H  ----- */<|MERGE_RESOLUTION|>--- conflicted
+++ resolved
@@ -71,13 +71,8 @@
 #define MD5_DIGEST_STRING_LENGTH 33
 
 #ifdef ENABLE_SIONLIB // --> If SIONlib is installed
-<<<<<<< HEAD
     /** Token for IO mode SIONlib.                                         */
     #define FTI_IO_SIONLIB 1004
-=======
-/** Token for IO mode SIONlib.                                         */
-#define FTI_IO_SIONLIB 1003
->>>>>>> ce672765
 #endif
 
 
@@ -85,7 +80,6 @@
 extern "C" {
 #endif
 
-<<<<<<< HEAD
 /*---------------------------------------------------------------------------
                                   FTI-FF types
 ---------------------------------------------------------------------------*/
@@ -142,80 +136,74 @@
 /*---------------------------------------------------------------------------
                                   New types
 ---------------------------------------------------------------------------*/
-=======
-    /*---------------------------------------------------------------------------
-      New types
-      ---------------------------------------------------------------------------*/
->>>>>>> ce672765
-
-    /** @typedef    FTIT_double
-     *  @brief      Double mapped as two integers to allow bit-wise operations.
-     *
-     *  Double mapped as integer and byte array to allow bit-wise operators so
-     *  that we can inject failures on it.
-     */
-    typedef union FTIT_double {
-        double          value;              /**< Double floating point value.   */
-        float           floatval[2];        /**< Float mapped to do bit edits.  */
-        int             intval[2];          /**< Integer mapped to do bit edits.*/
-        char            byte[8];            /**< Byte array for coarser control.*/
-    } FTIT_double;
-
-    /** @typedef    FTIT_float
-     *  @brief      Float mapped as integer to allow bit-wise operations.
-     *
-     *  Float mapped as integer and byte array to allow bit-wise operators so
-     *  that we can inject failures on it.
-     */
-    typedef union FTIT_float {
-        float           value;              /**< Floating point value.          */
-        int             intval;             /**< Integer mapped to do bit edits.*/
-        char            byte[4];            /**< Byte array for coarser control.*/
-    } FTIT_float;
-
-    /** @typedef    FTIT_type
-     *  @brief      Type recognized by FTI.
-     *
-     *  This type allows handling data structures.
-     */
-    typedef struct FTIT_type {
-        int             id;                 /**< ID of the data type.           */
-        int             size;               /**< Size of the data type.         */
-    } FTIT_type;
-
-    /** @typedef    FTIT_dataset
-     *  @brief      Dataset metadata.
-     *
-     *  This type stores the metadata related with a dataset.
-     */
-    typedef struct FTIT_dataset {
-        int             id;                 /**< ID to search/update dataset.   */
-        void            *ptr;               /**< Pointer to the dataset.        */
-        long            count;              /**< Number of elements in dataset. */
-        FTIT_type       type;               /**< Data type for the dataset.     */
-        int             eleSize;            /**< Element size for the dataset.  */
-        long            size;               /**< Total size of the dataset.     */
-        /** MD5 Checksum                    */
-        char            checksum[MD5_DIGEST_STRING_LENGTH];
-    } FTIT_dataset;
-
-    /** @typedef    FTIT_metadata
-     *  @brief      Metadata for restart.
-     *
-     *  This type stores all the metadata necessary for the restart.
-     */
-    typedef struct FTIT_metadata {
-        int*             exists;             /**< True if metadata exists        */
-        long*            maxFs;              /**< Maximum file size.             */
-        long*            fs;                 /**< File size.                     */
-        long*            pfs;                /**< Partner file size.             */
-        char*            ckptFile;           /**< Ckpt file name. [FTI_BUFS]     */
-        int*             nbVar;              /**< Number of variables. [FTI_BUFS]*/
-        int*             varID;              /**< Variable id for size.[FTI_BUFS]*/
-        long*            varSize;            /**< Variable size. [FTI_BUFS]      */
-    } FTIT_metadata;
-
-<<<<<<< HEAD
+
+/** @typedef    FTIT_double
+ *  @brief      Double mapped as two integers to allow bit-wise operations.
+ *
+ *  Double mapped as integer and byte array to allow bit-wise operators so
+ *  that we can inject failures on it.
+ */
+typedef union FTIT_double {
+    double          value;              /**< Double floating point value.   */
+    float           floatval[2];        /**< Float mapped to do bit edits.  */
+    int             intval[2];          /**< Integer mapped to do bit edits.*/
+    char            byte[8];            /**< Byte array for coarser control.*/
+} FTIT_double;
+
+/** @typedef    FTIT_float
+ *  @brief      Float mapped as integer to allow bit-wise operations.
+ *
+ *  Float mapped as integer and byte array to allow bit-wise operators so
+ *  that we can inject failures on it.
+ */
+typedef union FTIT_float {
+    float           value;              /**< Floating point value.          */
+    int             intval;             /**< Integer mapped to do bit edits.*/
+    char            byte[4];            /**< Byte array for coarser control.*/
+} FTIT_float;
+
+/** @typedef    FTIT_type
+ *  @brief      Type recognized by FTI.
+ *
+ *  This type allows handling data structures.
+ */
+typedef struct FTIT_type {
+    int             id;                 /**< ID of the data type.           */
+    int             size;               /**< Size of the data type.         */
+} FTIT_type;
+
+/** @typedef    FTIT_dataset
+ *  @brief      Dataset metadata.
+ *
+ *  This type stores the metadata related with a dataset.
+ */
+typedef struct FTIT_dataset {
+    int             id;                 /**< ID to search/update dataset.   */
+    void            *ptr;               /**< Pointer to the dataset.        */
+    long            count;              /**< Number of elements in dataset. */
+    FTIT_type       type;               /**< Data type for the dataset.     */
+    int             eleSize;            /**< Element size for the dataset.  */
+    long            size;               /**< Total size of the dataset.     */
+    /** MD5 Checksum                    */
+    char            checksum[MD5_DIGEST_STRING_LENGTH];
+} FTIT_dataset;
+
+/** @typedef    FTIT_metadata
+ *  @brief      Metadata for restart.
+ *
+ *  This type stores all the metadata necessary for the restart.
+ */
+typedef struct FTIT_metadata {
+    int*             exists;             /**< True if metadata exists        */
+    long*            maxFs;              /**< Maximum file size.             */
+    long*            fs;                 /**< File size.                     */
+    long*            pfs;                /**< Partner file size.             */
+    char*            ckptFile;           /**< Ckpt file name. [FTI_BUFS]     */
+    int*             nbVar;              /**< Number of variables. [FTI_BUFS]*/
+    int*             varID;              /**< Variable id for size.[FTI_BUFS]*/
+    long*            varSize;            /**< Variable size. [FTI_BUFS]      */
+} FTIT_metadata;
+
 /** @typedef    FTIT_execution
  *  @brief      Execution metadata.
  *
@@ -255,55 +243,18 @@
     MPI_Comm        globalComm;         /**< Global communicator.           */
     MPI_Comm        groupComm;          /**< Group communicator.            */
 } FTIT_execution;
-=======
-    /** @typedef    FTIT_execution
-     *  @brief      Execution metadata.
-     *
-     *  This type stores all the dynamic metadata related to the current execution
-     */
-    typedef struct FTIT_execution {
-        char            id[FTI_BUFS];       /**< Execution ID.                  */
-        int             ckpt;               /**< Checkpoint flag.               */
-        int             reco;               /**< Recovery flag.                 */
-        int             ckptLvel;           /**< Checkpoint level.              */
-        int             ckptIntv;           /**< Ckpt. interval in minutes.     */
-        int             lastCkptLvel;       /**< Last checkpoint level.         */
-        int             wasLastOffline;     /**< TRUE if last ckpt. offline.    */
-        double          iterTime;           /**< Current wall time.             */
-        double          lastIterTime;       /**< Time spent in the last iter.   */
-        double          meanIterTime;       /**< Mean iteration time.           */
-        double          globMeanIter;       /**< Global mean iteration time.    */
-        double          totalIterTime;      /**< Total main loop time spent.    */
-        unsigned int    syncIter;           /**< To check mean iter. time.      */
-        int             syncIterMax;        /**< Maximal synch. intervall.      */
-        unsigned int    minuteCnt;          /**< Checkpoint minute counter.     */
-        unsigned int    ckptCnt;            /**< Checkpoint number counter.     */
-        unsigned int    ckptIcnt;           /**< Iteration loop counter.        */
-        unsigned int    ckptID;             /**< Checkpoint ID.                 */
-        unsigned int    ckptNext;           /**< Iteration for next checkpoint. */
-        unsigned int    ckptLast;           /**< Iteration for last checkpoint. */
-        long            ckptSize;           /**< Checkpoint size.               */
-        unsigned int    nbVar;              /**< Number of protected variables. */
-        unsigned int    nbType;             /**< Number of data types.          */
-        int             metaAlloc;          /**< True if meta allocated.        */
-        int             initSCES;           /**< True if FTI initialized.       */
-        FTIT_metadata   meta[5];            /**< Metadata for each ckpt level   */
-        MPI_Comm        globalComm;         /**< Global communicator.           */
-        MPI_Comm        groupComm;          /**< Group communicator.            */
-    } FTIT_execution;
->>>>>>> ce672765
-
-    /** @typedef    FTIT_configuration
-     *  @brief      Configuration metadata.
-     *
-     *  This type stores the general configuration metadata.
-     */
-    typedef struct FTIT_configuration {
-        char            cfgFile[FTI_BUFS];  /**< Configuration file name.       */
-        int             saveLastCkpt;       /**< TRUE to save last checkpoint.  */
-        int             verbosity;          /**< Verbosity level.               */
-        int             blockSize;          /**< Communication block size.      */
-        int             transferSize;       /**< Transfer size local to PFS     */
+
+/** @typedef    FTIT_configuration
+ *  @brief      Configuration metadata.
+ *
+ *  This type stores the general configuration metadata.
+ */
+typedef struct FTIT_configuration {
+    char            cfgFile[FTI_BUFS];  /**< Configuration file name.       */
+    int             saveLastCkpt;       /**< TRUE to save last checkpoint.  */
+    int             verbosity;          /**< Verbosity level.               */
+    int             blockSize;          /**< Communication block size.      */
+    int             transferSize;       /**< Transfer size local to PFS     */
 #ifdef LUSTRE
         int             stripeUnit;         /**< Striping Unit for Lustre FS    */
         int             stripeOffset;       /**< Striping Offset for Lustre FS  */
