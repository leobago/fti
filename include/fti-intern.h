#ifndef __FTI_TYPES_H__
#define __FTI_TYPES_H__

#include <stddef.h>
#include <stdlib.h>
#include <stdio.h>
#include <string.h>
#include <stdarg.h>
#include <errno.h>
#include <stdint.h>
#include <unistd.h>
#include <stdbool.h>
#include <mpi.h>

#ifdef ENABLE_HDF5 // --> If HDF5 is installed
#include "hdf5.h"
#endif

#ifdef GPUSUPPORT
#include <cuda_runtime_api.h>
#endif

/** Malloc macro.                                                          */
#define talloc(type, num) (type *)malloc(sizeof(type) * (num))

#define LOCAL 0
#define GLOBAL 1

#define __FILENAME__ (strrchr(__FILE__, '/') ? strrchr(__FILE__, '/') + 1 : __FILE__)

#define DBG_MSG(MSG,RANK,...) do { \
    int rank; \
    MPI_Comm_rank(MPI_COMM_WORLD,&rank); \
    if ( rank == RANK ) \
        printf( "%s:%d[DEBUG-%d] " MSG "\n", __FILENAME__,__LINE__,rank, ##__VA_ARGS__); \
    if ( RANK == -1 ) \
        printf( "%s:%d[DEBUG-%d] " MSG "\n", __FILENAME__,__LINE__,rank, ##__VA_ARGS__); \
} while (0)

/** Maximum size for dynamic reallocation                                  */
#define FTI_MAX_REALLOC 10L*1024L*1024L // 10 Mb

/** highest value for id of protected variable                             */
#define FTI_DEFAULT_MAX_VAR_ID 100L*1024L // about 100K
#define FTI_LIMIT_MAX_VAR_ID 10L*1024L*1024L // about 10 million

/** MD5-hash: unsigned char digest length.                                 */
#define MD5_DIGEST_LENGTH 16
/** MD5-hash: hex converted char digest length.                            */
#define MD5_DIGEST_STRING_LENGTH 33

/** Define RED color for FTI output.                                       */
#define FTI_COLOR_RED   "\x1B[31m"
/** Define ORANGE color for FTI output.                                    */
#define FTI_COLOR_ORG   "\x1B[38;5;202m"
/** Define GREEN color for FTI output.                                     */
#define FTI_COLOR_GRN   "\x1B[32m"
/** Define BLUE color for FTI output.                                       */
#define FTI_COLOR_BLU   "\x1B[34m"
/** Define color RESET for FTI output.                                     */
#define FTI_COLOR_RESET "\x1B[0m"

/** Verbosity level to print only errors.                                  */
#define FTI_EROR 4
/** Verbosity level to print only warning and errors.                      */
#define FTI_WARN 3
/** Verbosity level to print main information.                             */
#define FTI_IDCP 5
/** Verbosity level to print debug messages.                               */
#define FTI_INFO 2
/** Verbosity level to print debug messages.                               */
#define FTI_DBUG 1

/** Token for checkpoint Baseline.                                         */
#define FTI_BASE 990
/** Token for checkpoint Level 1.                                          */
#define FTI_CKTW 991
/** Token for checkpoint Level 2.                                          */
#define FTI_XORW 992
/** Token for checkpoint Level 3.                                          */
#define FTI_RSEW 993
/** Token for checkpoint Level 4.                                          */
#define FTI_PFSW 994
/** Token for end of the execution.                                        */
#define FTI_ENDW 995
/** Token to reject checkpoint.                                            */
#define FTI_REJW 996
/** Token for IO mode Posix.                                               */
#define FTI_IO_POSIX 1001
/** Token for IO mode MPI.                                                 */
#define FTI_IO_MPI 1002
/** Token for IO mode FTI-FF.                                              */
#define FTI_IO_FTIFF 1003
/** Token for IO mode HDF5.                                         */
#define FTI_IO_HDF5 1005
#ifdef ENABLE_SIONLIB // --> If SIONlib is installed
/** Token for IO mode SIONlib.                                             */
#define FTI_IO_SIONLIB 1004
#endif

#define MAX_STACK_SIZE 10

#ifdef __cplusplus
extern "C" {
#endif

#ifdef ENABLE_HDF5 // --> If HDF5 is installed
    typedef hsize_t FTIT_hsize_t;
#else
    typedef unsigned long long FTIT_hsize_t;
#endif
    
    typedef uintptr_t           FTI_ADDRVAL;        /**< for ptr manipulation       */
    typedef void*               FTI_ADDRPTR;        /**< void ptr type              */ 

    typedef struct FTIT_datasetInfo {
        int varID;
        unsigned long varSize;
    } FTIT_datasetInfo;

    typedef struct FTIT_dcpConfigurationPosix 
    {
        unsigned int digestWidth;
        unsigned char* (*hashFunc)( const unsigned char *data, unsigned long nBytes, unsigned char *hash );
        unsigned int StackSize;
        unsigned long BlockSize;
        unsigned int cachedCkpt;
    } FTIT_dcpConfigurationPosix;

    typedef struct FTIT_dcpExecutionPosix
    {
        int nbLayerReco;
        int nbVarReco;
        unsigned int Counter;
        unsigned long FileSize;
        unsigned long dataSize;
        unsigned long dcpSize;
        unsigned long LayerSize[MAX_STACK_SIZE];
        FTIT_datasetInfo datasetInfo[MAX_STACK_SIZE][FTI_BUFS];
        char LayerHash[MAX_STACK_SIZE*MD5_DIGEST_STRING_LENGTH];

    } FTIT_dcpExecutionPosix;

    typedef struct FTIT_dcpDatasetPosix
    {
        unsigned long hashDataSize;
        unsigned char* currentHashArray;
        unsigned char* oldHashArray;

    } FTIT_dcpDatasetPosix;

    typedef struct blockMetaInfo_t
    {
        unsigned long varId : 18;
        unsigned long blockId : 30;

    } blockMetaInfo_t;

    /*---------------------------------------------------------------------------
      FTI-FF types
      ---------------------------------------------------------------------------*/

    /** @typedef    FTIT_level
     *  @brief      holds the level id.
     */
    typedef enum {
        FTI_L1 = 1,
        FTI_L2,
        FTI_L3,
        FTI_L4,
        FTI_L1_DCP,
        FTI_L2_DCP,
        FTI_L3_DCP,
        FTI_L4_DCP,
        FTI_L4_H5_SINGLE,
        FTI_MIN_LEVEL_ID = FTI_L1,
        FTI_MAX_LEVEL_ID = FTI_L4_H5_SINGLE
    } FTIT_level;


    /** @typedef    FTIT_iCPInfo
     *  @brief      Meta Information needed for iCP.
     *  
     *  The member fh is a generic file handle container large enough to hold any
     *  file handle type of I/O modes that are used within FTI.
     */
    typedef struct FTIT_iCPInfo {
        bool isFirstCp;             /**< TRUE if first cp in run                */
        short status;               /**< holds status (active,failed) of iCP    */
        int  result;                /**< holds result of I/O specific write     */
        int lastCkptID;             /**< holds last successful cp ID            */
        int countVar;               /**< counts datasets written                */
        bool* isWritten;    /**< holds IDs of datasets in cp file       */
        double t0;                  /**< timing for CP statistics               */
        double t1;                  /**< timing for CP statistics               */
        char fn[FTI_BUFS];          /**< Name of the checkpoint file            */
        void *fd;  
    } FTIT_iCPInfo;

    /** @typedef    FTIFF_metaInfo
     *  @brief      Meta Information about file.
     *
     *  (For FTI-FF only)
     *  Keeps information about the file. 'checksum' is the hash of the file
     *  excluding the file meta data. 'myHash' is the hash of the file meta data.
     *
     */
    typedef struct FTIFF_metaInfo {
        char checksum[MD5_DIGEST_STRING_LENGTH]; /**< hash of file without meta */
        unsigned char myHash[MD5_DIGEST_LENGTH]; /**< hash of this struct       */
        int ckptId;     /**< Checkpoint ID                                      */
        long metaSize;  /**< size of ckpt data                                  */
        long ckptSize;  /**< also file size TODO remove                         */
        long dataSize;  /**< total size of protected data (excluding meta data) */
        long pureDataSize;  /**< total size of protected data (excluding meta data) */
        long fs;        /**< file size                                          */
        long maxFs;     /**< maximum file size in group                         */
        long ptFs;      /**< partner copy file size                             */
        long timestamp; /**< time when ckpt was created in ns (CLOCK_REALTIME)  */
        long dcpSize;   /**< how much actually written by rank                  */
    } FTIFF_metaInfo;

    /** @typedef    FTIT_DataDiffHash
     *  @brief      dCP information about data block.
     *  
     *  Holds information for each data block relevant for the dCP mechanism.
     *  This structure is a member of FTIFF_dbvar. It is stored as an array
     *  with n elements, where n corresponds to the number of data blocks in 
     *  that the data chunk is partitioned (depending on the dCP block size).
     */
    typedef struct              FTIT_DataDiffHash
    {
        unsigned char*          md5hash[2];    /**< MD5 digest                       */
        uint32_t*               bit32hash[2];  /**< CRC32 digest                     */
        unsigned short*         blockSize;  /**< data block size                  */
        bool*                   isValid;    /**< indicates if data block is valid */
        long                    nbHashes;     /**< holds the number of hashes for the data chunk                    */ 
        int                     currentId;
        int                     creationType;
        int                     lifetime;
    }FTIT_DataDiffHash;

    /** @typedef    FTIFF_dbvar
     *  @brief      Information about protected variable in datablock.
     *
     *  (For FTI-FF only)
     *  Keeps information about the chunk of the protected variable with id
     *  stored in the current datablock. 'idx' is the index for the array
     *  element of 'FTIT_dataset* FTI_Data', that contains variable with 'id'.
     *
     */
    typedef struct FTIFF_dbvar {
        int id;             /**< id of protected variable                         */
        int idx;            /**< index to corresponding id in pvar array          */
        int containerid;    /**< container index (first container -> 0)           */
        bool hascontent;    /**< indicates if container holds ckpt data           */
        bool hasCkpt;       /**< indicates if container is stored in ckpt         */
        uintptr_t dptr;     /**< data pointer offset				              */
        uintptr_t fptr;     /**< file pointer offset                              */
        long chunksize;     /**< chunk size stored aof prot. var. in this block   */
        long containersize; /**< chunk size stored aof prot. var. in this block   */
        unsigned char hash[MD5_DIGEST_LENGTH];  /**< hash of variable chunk       */
        unsigned char myhash[MD5_DIGEST_LENGTH];  /**< hash of this structure     */
        bool update;        /**< TRUE if struct needs to be updated in ckpt file  */
        FTIT_DataDiffHash* dataDiffHash; /**< dCP meta data for data chunk        */
        char *cptr;         /**< pointer to memory address of container origin    */
    } FTIFF_dbvar;

    /** @typedef    FTIFF_db
     *  @brief      Information about current datablock.
     *
     *  (For FTI-FF only)
     *  Keeps information about the current datablock in file
     *
     */
    typedef struct FTIFF_db {
        int numvars;            /**< number of protected variables in datablock   */
        long dbsize;            /**< size of metadata + data for block in bytes   */
        unsigned char myhash[MD5_DIGEST_LENGTH];  /**< hash of variable chunk     */
        bool update;        /**< TRUE if struct needs to be updated in ckpt file  */
        bool finalized;        /**< TRUE if block is stored in cp file            */
        FTIFF_dbvar *dbvars;    /**< pointer to related dbvar array               */
        struct FTIFF_db *previous;  /**< link to previous datablock               */
        struct FTIFF_db *next;      /**< link to next datablock                   */
    } FTIFF_db;

    /*---------------------------------------------------------------------------
      New types
      ---------------------------------------------------------------------------*/

    /** @typedef    FTIT_StageInfo
     *  @brief      Staging meta info.
     *  
     *  The request pointer is void in order to allow the structure to
     *  keep the head rank staging info if used by a head process or the
     *  application rank staging info otherwise. The cast is performed
     *  via the macros 'FTI_SI_HPTR( ptr )' for the head processes and
     *  'FTI_SI_APTR( ptr )' for the application processes.
     */
    typedef struct FTIT_StageInfo {
        int nbRequest;  /**< Number of allocated request info structures        */
        void *request;  /**< pointer to request meta info array                 */
    } FTIT_StageInfo;

    /** @typedef    FTIT_double
     *  @brief      Double mapped as two integers to allow bit-wise operations.
     *
     *  Double mapped as integer and byte array to allow bit-wise operators so
     *  that we can inject failures on it.
     */
    typedef union FTIT_double {
        double          value;              /**< Double floating point value.   */
        float           floatval[2];        /**< Float mapped to do bit edits.  */
        int             intval[2];          /**< Integer mapped to do bit edits.*/
        char            byte[8];            /**< Byte array for coarser control.*/
    } FTIT_double;

    /** @typedef    FTIT_float
     *  @brief      Float mapped as integer to allow bit-wise operations.
     *
     *  Float mapped as integer and byte array to allow bit-wise operators so
     *  that we can inject failures on it.
     */
    typedef union FTIT_float {
        float           value;              /**< Floating point value.          */
        int             intval;             /**< Integer mapped to do bit edits.*/
        char            byte[4];            /**< Byte array for coarser control.*/
    } FTIT_float;

    /** @typedef    FTIT_complexType
     *  @brief      Type that consists of other FTI types
     *
     *  This type allows creating complex datatypes.
     */
    typedef struct FTIT_complexType FTIT_complexType;

    typedef struct FTIT_H5Group FTIT_H5Group;

    typedef struct FTIT_H5Group {
        int                 id;                     /**< ID of the group.               */
        char                name[FTI_BUFS];         /**< Name of the group.             */
        char                fullName[FTI_BUFS];     /**< Holds full 'path' of group     */
        int                 childrenNo;             /**< Number of children             */
        int                 childrenID[FTI_BUFS];   /**< IDs of the children groups     */
#ifdef ENABLE_HDF5
        hid_t               h5groupID;              /**< Group hid_t.                   */
#endif
    } FTIT_H5Group;

    /** @typedef    FTIT_type
     *  @brief      Type recognized by FTI.
     *
     *  This type allows handling data structures.
     */
    typedef struct FTIT_type {
        int                 id;                     /**< ID of the data type.           */
        int                 size;                   /**< Size of the data type.         */
        FTIT_complexType*   structure;              /**< Logical structure for HDF5.    */
        FTIT_H5Group*       h5group;                /**< Group of this datatype.        */
#ifdef ENABLE_HDF5
        hid_t               h5datatype;             /**< HDF5 datatype.                 */
#endif
    } FTIT_type;

    typedef struct FTIT_globalDataset {
        bool                        initialized;    /**< Dataset is initialized         */
        int                         rank;           /**< Rank of dataset                */
        int                         id;             /**< ID of dataset.                 */
        int                         numSubSets;     /**< Number of assigned sub-sets    */
        int*                        varIdx;         /**< FTI_Data index of subset var   */
        FTIT_H5Group*               location;       /**< Dataset location in file.      */
#ifdef ENABLE_HDF5
        hid_t                       hid;            /**< HDF5 id datset.                */
        hid_t                       fileSpace;      /**< HDF5 id dataset filespace      */
        hid_t                       hdf5TypeId;     /**< HDF5 id of assigned FTI type   */
        hsize_t*                    dimension;      /**< num of elements for each dim.  */
#endif
        struct FTIT_globalDataset*  next;           /**< Pointer to next dataset        */
        FTIT_type                   type;           /**< corresponding FTI type.        */
        char                        name[FTI_BUFS]; /**< Dataset name.                  */
        char                        fullName[FTI_BUFS]; /**< full 'path' of dataset     */
    } FTIT_globalDataset;

    typedef struct FTIT_sharedData {
        FTIT_globalDataset* dataset;                /**< Pointer to global dataset.     */
#ifdef ENABLE_HDF5
        hsize_t*            count;                  /**< num of elem in each dim.       */
        hsize_t*            offset;                 /**< coord origin of sub-set.       */
#endif
    } FTIT_sharedData;

    /** @typedef    FTIT_typeField
     *  @brief      Holds info about field in complex type
     *
     *  This type simplify creating complex datatypes.
     */
    typedef struct FTIT_typeField {
        int                 typeID;                 /**< FTI type ID of the field.          */
        int                 offset;                 /**< Offset of the field in structure.  */
        int                 rank;                   /**< Field rank (max. 32)               */
        int                 dimLength[32];          /**< Lenght of each dimention           */
        char                name[FTI_BUFS];         /**< Name of the field                  */
    } FTIT_typeField;

    /** @typedef    FTIT_complexType
     *  @brief      Type that consists of other FTI types
     *
     *  This type allows creating complex datatypes.
     */
    typedef struct FTIT_complexType {
        char                name[FTI_BUFS];         /**< Name of the complex type.          */
        int                 length;                 /**< Number of types in complex type.   */
        FTIT_typeField      field[FTI_BUFS];        /**< Fields of the complex type.        */
    } FTIT_complexType;

    /** @typedef    FTIT_dataset
     *  @brief      Dataset metadata.
     *
     *  This type stores the metadata related with a dataset.
     */
    typedef struct FTIT_dataset {
        int                 id;                 /**< ID to search/update dataset.                   */
        bool                recovered;          /**< True if dataset metadata was restored.         */
        void                *ptr;               /**< Pointer to the dataset.                        */
        long                count;              /**< Number of elements in dataset.                 */
        FTIT_type*          type;               /**< Data type for the dataset.                     */
        int                 eleSize;            /**< Element size for the dataset.                  */
        long                size;               /**< Total size of the dataset.                     */
        long                sizeStored;         /**< Total size of the dataset in last checkpoint.  */
        int                 rank;               /**< Rank of dataset (for HDF5).                    */
        int                 dimLength[32];      /**< Lenght of each dimention.                      */
        char                name[FTI_BUFS];     /**< Name of the dataset.                           */
        FTIT_H5Group*       h5group;            /**< Group of this dataset                          */
        bool                isDevicePtr;        /**< True if this data are stored in a device memory*/
        void                *devicePtr;         /**< Pointer to data in the device                  */
        FTIT_sharedData     sharedData;         /**< Info if dataset is sub-set (VPR)               */
        FTIT_dcpDatasetPosix dcpInfoPosix;      /**< dCP info for posix I/O                         */
        char                idChar[FTI_BUFS];   /**< THis is glue for ALYA                          */
<<<<<<< HEAD
        size_t				filePos;
=======
        size_t				filePos; 
        size_t              filePosStored;
>>>>>>> d90b43ee
    } FTIT_dataset;

    /** @typedef    FTIT_metadata
     *  @brief      Temporary checkpoint metadata.
     *
     *  This type stores temporary checkpoint metadata.
     */
    typedef struct FTIT_metadata {
        int             level;             /**< TRUE if metadata exists               */
        long            maxFs;              /**< Maximum file size.                    */
        long            fs;                 /**< File size.                            */
        long            pfs;                /**< Partner file size.                    */
        int             ckptId;  /**< Current Ckpt file name. [FTI_BUFS]    */        
        int             ckptIdL4;  /**< Current Ckpt file name. [FTI_BUFS]    */        
        char            ckptFile[FTI_BUFS];           /**< Ckpt file name. [FTI_BUFS]            */
    } FTIT_metadata;

    /** @typedef    FTIT_configuration
     *  @brief      Configuration metadata.
     *
     *  This type stores the general configuration metadata.
     */
    typedef struct FTIT_configuration {
        bool            stagingEnabled;
        bool            dcpFtiff;         /**< Enable differential ckpt.      */
        bool            dcpPosix;         /**< Enable differential ckpt.      */
        bool            keepL4Ckpt;         /**< TRUE if l4 ckpts to keep       */        
        bool            keepHeadsAlive;     /**< TRUE if heads return           */
        int             dcpMode;            /**< dCP mode.                      */
        int             dcpBlockSize;       /**< Block size for dCP hash        */
        char            cfgFile[FTI_BUFS];  /**< Configuration file name.       */
        int             saveLastCkpt;       /**< TRUE to save last checkpoint.  */
        int             verbosity;          /**< Verbosity level.               */
        int             blockSize;          /**< Communication block size.      */
        int             transferSize;       /**< Transfer size local to PFS     */
        int             maxVarId;
#ifdef LUSTRE
        int             stripeUnit;         /**< Striping Unit for Lustre FS    */
        int             stripeOffset;       /**< Striping Offset for Lustre FS  */
        int             stripeFactor;       /**< Striping Factor for Lustre FS  */
#endif
        int             ckptTag;            /**< MPI tag for ckpt requests.         */
        int             stageTag;           /**< MPI tag for staging comm.          */
        int             finalTag;           /**< MPI tag for finalize comm.         */
        int             generalTag;         /**< MPI tag for general comm.          */
        int             test;               /**< TRUE if local test.                */
        int             l3WordSize;         /**< RS encoding word size.             */
        int             ioMode;             /**< IO mode for L4 ckpt.               */
        bool            h5SingleFileEnable; /**< TRUE if VPR enabled                */
        bool            h5SingleFileKeep;   /**< TRUE if VPR files to keep          */
        char            h5SingleFileDir[FTI_BUFS]; /**< HDF5 single file dir        */
        char            h5SingleFilePrefix[FTI_BUFS]; /**< HDF5 single file prefix  */
        char            stageDir[FTI_BUFS]; /**< Staging directory.                 */
        char            localDir[FTI_BUFS]; /**< Local directory.                   */
        char            glbalDir[FTI_BUFS]; /**< Global directory.                  */
        char            metadDir[FTI_BUFS]; /**< Metadata directory.                */
        char            lTmpDir[FTI_BUFS];  /**< Local temporary directory.         */
        char            gTmpDir[FTI_BUFS];  /**< Global temporary directory.        */
        char            mTmpDir[FTI_BUFS];  /**< Metadata temporary directory.      */
        size_t          cHostBufSize;       /**< Host buffer size for GPU data. */
        char 	 		suffix[4];			/** Suffix of the checkpoint files		*/
        FTIT_dcpConfigurationPosix dcpInfoPosix;      /**< dCP info for posix I/O   */


    } FTIT_configuration;

    /** @typedef    FTIT_topology
     *  @brief      Topology metadata.
     *
     *  This type stores the topology metadata.
     */
    typedef struct FTIT_topology {
        int             nbProc;             /**< Total global number of proc.   */
        int             nbNodes;            /**< Total global number of nodes.  */
        int             myRank;             /**< My rank on the global comm.    */
        int             splitRank;          /**< My rank on the FTI comm.       */
        int             nodeSize;           /**< Total number of pro. per node. */
        int             nbHeads;            /**< Number of FTI proc. per node.  */
        int             nbApprocs;          /**< Number of app. proc. per node. */
        int             groupSize;          /**< Group size for L2 and L3.      */
        int             sectorID;           /**< Sector ID in the system.       */
        int             nodeID;             /**< Node ID in the system.         */
        int             groupID;            /**< Group ID in the node.          */
        int             amIaHead;           /**< TRUE if FTI process.           */
        int             headRank;           /**< Rank of the head in this node. */
        int             headRankNode;       /**< Rank of the head in node comm. */
        int             nodeRank;           /**< Rank of the node.              */
        int             groupRank;          /**< My rank in the group comm.     */
        int             right;              /**< Proc. on the right of the ring.*/
        int             left;               /**< Proc. on the left of the ring. */
        int             body[FTI_BUFS];     /**< List of app. proc. in the node.*/
    } FTIT_topology;


    /** @typedef    FTIT_checkpoint
     *  @brief      Checkpoint metadata.
     *
     *  This type stores all the checkpoint metadata.
     */
    typedef struct FTIT_checkpoint {
        char            dir[FTI_BUFS];      /**< Checkpoint directory.                  */
        char            dcpDir[FTI_BUFS];   /**< dCP directory.                         */
        char            archDir[FTI_BUFS];  /**< Checkpoint directory.                  */        
        char            archMeta[FTI_BUFS]; /**< .Directory storing archieved meta      */        
        char            metaDir[FTI_BUFS];  /**< Metadata directory.                    */
        char            dcpName[FTI_BUFS];  /**< dCP file name.                         */
        bool            isDcp;              /**< TRUE if dCP requested                  */
        bool            recoIsDcp;          /**< TRUE if dCP requested                  */
        bool            hasDcp;             /**< TRUE if execution has already a dCP    */
        bool            hasCkpt;            /**< TRUE if level has ckpt                 */        
        int             isInline;           /**< TRUE if work is inline.                */
        int             ckptIntv;           /**< Checkpoint interval.                   */
        int             ckptCnt;            /**< Checkpoint counter.                    */
        int             ckptDcpIntv;        /**< Checkpoint interval.                   */
        int             ckptDcpCnt;         /**< Checkpoint counter.                    */
    } FTIT_checkpoint;

    /** @typedef    FTIT_injection
     *  @brief      Type to describe failure injections in FTI.
     *
     *  This type allows users to describe a SDC failure injection model.
     */
    typedef struct FTIT_injection {
        int             rank;               /**< Rank of proc. that injects     */
        int             index;              /**< Array index of the bit-flip.   */
        int             position;           /**< Bit position of the bit-flip.  */
        int             number;             /**< Number of bit-flips to inject. */
        int             frequency;          /**< Injection frequency (in min.)  */
        int             counter;            /**< Injection counter.             */
        double          timer;              /**< Timer to measure frequency     */
    } FTIT_injection;

    typedef struct FTIT_execution FTIT_execution;


    /** @typedef    FTIT_IO 
     *  @brief      Pointer to functions which are used to write the checkpoint file.
     *
     * This is a general description of what different file formats need to implement in 
     * order to checkpoint.
     */

    typedef struct ftit_io{
        void*  (*initCKPT) (	FTIT_configuration* , 
                FTIT_execution*  ,
                FTIT_topology*   ,
                FTIT_checkpoint* , 
                FTIT_dataset *);

        int (*WriteData) (	FTIT_dataset * ,
                void *write_info);
        int (*finCKPT)	(void *fileDesc);
        size_t (*getPos) (void *fileDesc);
        void (*finIntegrity) (unsigned char *, void*);


    }FTIT_IO;

    typedef struct FTIT_mnode
    {
        struct FTIT_mnode*  _next;
        FTIT_metadata*      _data;
    } FTIT_mnode;

<<<<<<< HEAD
    typedef struct FTIT_keymap FTIT_keymap;

=======
    typedef struct FTIT_mqueue
    {
        FTIT_mnode*     _front;
        bool            (*empty)    ( void );
        int             (*push)     ( FTIT_metadata );
        int             (*pop)      ( FTIT_metadata* );
        void             (*clear)    ( void );
    } FTIT_mqueue;
    
>>>>>>> d90b43ee
    /** @typedef    FTIT_execution
     *  @brief      Execution metadata.
     *
     *  This type stores all the dynamic metadata related to the current execution
     */
    typedef struct FTIT_execution {
        char            id[FTI_BUFS];       /**< Execution ID.                  */
        int             reco;               /**< Recovery flag.                 */
        int             ckptLvel;           /**< Checkpoint level.              */
        int             ckptIntv;           /**< Ckpt. interval in minutes.     */
        int             lastCkptLvel;       /**< Last checkpoint level.         */
        int             wasLastOffline;     /**< TRUE if last ckpt. offline.    */
        double          iterTime;           /**< Current wall time.             */
        double          lastIterTime;       /**< Time spent in the last iter.   */
        double          meanIterTime;       /**< Mean iteration time.           */
        double          globMeanIter;       /**< Global mean iteration time.    */
        double          totalIterTime;      /**< Total main loop time spent.    */
        unsigned int    syncIter;           /**< To check mean iter. time.      */
        int             syncIterMax;        /**< Maximal synch. intervall.      */
        unsigned int    minuteCnt;          /**< Checkpoint minute counter.     */
        bool            hasCkpt;            /**< Indicator that ckpt exists     */
        bool            h5SingleFile;       /**< Indicator if HDF5 single file  */
        unsigned int    ckptCnt;            /**< Checkpoint number counter.     */
        unsigned int    ckptIcnt;           /**< Iteration loop counter.        */
        unsigned int    ckptId;             /**< Checkpoint ID.                 */
        unsigned int    ckptNext;           /**< Iteration for next checkpoint. */
        unsigned int    ckptLast;           /**< Iteration for last checkpoint. */
        long            ckptSize;           /**< Checkpoint size.               */
        unsigned int    nbVar;              /**< Number of protected variables. */
        unsigned int    nbVarStored;        /**< Nr. prot. var. stored in file  */
        unsigned int    nbType;             /**< Number of data types.          */
        int             nbGroup;            /**< Number of protected groups.    */
        int             initSCES;           /**< TRUE if FTI initialized.       */
        char    h5SingleFileLast[FTI_BUFS]; /**< Last HDF5 single file name     */
        char    h5SingleFileReco[FTI_BUFS]; /**< HDF5 single fn from recovery   */
        unsigned char 	integrity[MD5_DIGEST_LENGTH];
        FTIT_mqueue     mqueue;
        FTIT_metadata   ckptMeta;            /**< Metadata for each ckpt level   */
        FTIFF_db         *firstdb;          /**< Pointer to first datablock     */
        FTIFF_db         *lastdb;           /**< Pointer to first datablock     */
        FTIFF_metaInfo  FTIFFMeta;          /**< File meta data for FTI-FF      */
        FTIT_type**     FTI_Type;           /**< Pointer to FTI_Types           */
        FTIT_H5Group**  H5groups;           /**< HDF5 root group.               */
        FTIT_globalDataset* globalDatasets; /**< Pointer to first global dataset*/
        FTIT_StageInfo* stageInfo;          /**< root of staging requests       */
        FTIT_iCPInfo    iCPInfo;            /**< meta info iCP                  */
        MPI_Comm        globalComm;         /**< Global communicator.           */
        MPI_Comm        groupComm;          /**< Group communicator.            */
        MPI_Comm        nodeComm;
        FTIT_dcpExecutionPosix dcpInfoPosix;      /**< dCP info for posix I/O   */
        int (*ckptFunc[2]) 					/** A function pointer pointing to  */									
            (FTIT_configuration* , 		/** the function which actually 	*/
             struct FTIT_execution* ,	/** the checkpoint file. Noticeably	*/ 
             FTIT_topology* ,			/** We need 2 function pointers,	*/ 
             FTIT_checkpoint* , 			/** One for the Level 4 checkpoint  */
             FTIT_keymap*,				/** And one for the remaining cases	*/
             FTIT_IO *);					

        int (*initICPFunc[2]) 				/** A function pointer pointing to  */									
            (FTIT_configuration* , 		/** the function which actually 	*/
             struct FTIT_execution* ,	/** initializes the iCP. Noticeably	*/ 
             FTIT_topology* ,			/** We need 2 function pointers,	*/ 
             FTIT_checkpoint* , 			/** One for the Level 4 checkpoint  */
             FTIT_keymap*,				/** And one for the remaining cases	*/
             FTIT_IO *);					

        int (*writeVarICPFunc[2]) 		    /** A function pointer pointing to  */
            (int,						/**									*/
             FTIT_configuration* , 		/** the function which actually 	*/
             struct FTIT_execution* ,	/** writes the iCP. Noticeably		*/ 
             FTIT_topology* ,			/** We need 2 function pointers,	*/ 
             FTIT_checkpoint* , 			/** One for the Level 4 checkpoint  */
             FTIT_keymap*,				/** And one for the remaining cases	*/
             FTIT_IO*);					

        int (*finalizeICPFunc[2]) 			/** A function pointer pointing to  */									
            (FTIT_configuration* , 		/** the function which actually 	*/
             struct FTIT_execution* ,	/** finalize the iCP. Noticeably	*/ 
             FTIT_topology* ,			/** We need 2 function pointers,	*/ 
             FTIT_checkpoint* , 			/** One for the Level 4 checkpoint  */
             FTIT_keymap*,				/** And one for the remaining cases	*/
             FTIT_IO *);					
        
        int (*activateHeads) 			/** A function pointer pointing to  */									
            (FTIT_configuration* , 		/** the function which actually 	*/
             struct FTIT_execution* ,	/** finalize the iCP. Noticeably	*/ 
             FTIT_topology* ,			/** We need 2 function pointers,	*/ 
             FTIT_checkpoint* , 			/** One for the Level 4 checkpoint  */
             int ); 			/** One for the Level 4 checkpoint  */


    } FTIT_execution;



#ifdef __cplusplus
}
#endif

#endif // __FTI_TYPES_H__<|MERGE_RESOLUTION|>--- conflicted
+++ resolved
@@ -436,12 +436,8 @@
         FTIT_sharedData     sharedData;         /**< Info if dataset is sub-set (VPR)               */
         FTIT_dcpDatasetPosix dcpInfoPosix;      /**< dCP info for posix I/O                         */
         char                idChar[FTI_BUFS];   /**< THis is glue for ALYA                          */
-<<<<<<< HEAD
-        size_t				filePos;
-=======
         size_t				filePos; 
         size_t              filePosStored;
->>>>>>> d90b43ee
     } FTIT_dataset;
 
     /** @typedef    FTIT_metadata
@@ -606,10 +602,6 @@
         FTIT_metadata*      _data;
     } FTIT_mnode;
 
-<<<<<<< HEAD
-    typedef struct FTIT_keymap FTIT_keymap;
-
-=======
     typedef struct FTIT_mqueue
     {
         FTIT_mnode*     _front;
@@ -618,8 +610,9 @@
         int             (*pop)      ( FTIT_metadata* );
         void             (*clear)    ( void );
     } FTIT_mqueue;
-    
->>>>>>> d90b43ee
+
+    typedef struct FTIT_keymap FTIT_keymap;
+
     /** @typedef    FTIT_execution
      *  @brief      Execution metadata.
      *
