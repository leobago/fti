#!/bin/groovy

def executeSteps_one( arg1, arg2 ) {
  env.PATHA = arg1 
  env.PATHB = arg2 
  catchError {
    sh '''
      export PATH=$PATHA:$PATHB:$PATH
      echo $PATH
      cd build; TEST=diffSizes CONFIG=configH0I1.fti LEVEL=1 CKPTORPTNER=0 CORRORERASE=0 CORRUPTIONLEVEL=0 ./testing/tests.sh
      '''
  }
  catchError {
    sh '''
      export PATH=$PATHA:$PATHB:$PATH
      echo $PATH
      cd build; TEST=diffSizes CONFIG=configH0I1.fti LEVEL=1 CKPTORPTNER=0 CORRORERASE=0 CORRUPTIONLEVEL=0 ./testing/tests.sh
      '''
  }
  catchError {
    sh '''
      export PATH=$PATHA:$PATHB:$PATH
      echo $PATH
      cd build; TEST=diffSizes CONFIG=configH0I1.fti LEVEL=1 CKPTORPTNER=0 CORRORERASE=1 CORRUPTIONLEVEL=0 ./testing/tests.sh
      '''
  }
  catchError {
    sh '''
      export PATH=$PATHA:$PATHB:$PATH
      echo $PATH
      cd build; TEST=diffSizes NOTCORRUPT=1 CONFIG=configH0I1.fti LEVEL=1 ./testing/tests.sh
      '''
  }
  catchError {
    sh '''
      export PATH=$PATHA:$PATHB:$PATH
      echo $PATH
      cd build; TEST=addInArray CONFIG=configH0I1.fti LEVEL=1 ./testing/tests.sh
      '''
  }
  catchError {
    sh '''
      export PATH=$PATHA:$PATHB:$PATH
      echo $PATH
      cd build; TEST=diffSizes CONFIG=configH1I1.fti LEVEL=1 CKPTORPTNER=0 CORRORERASE=0 CORRUPTIONLEVEL=0 ./testing/tests.sh
      '''
  }
  catchError {
    sh '''
      export PATH=$PATHA:$PATHB:$PATH
      echo $PATH
      cd build; TEST=diffSizes CONFIG=configH1I1.fti LEVEL=1 CKPTORPTNER=0 CORRORERASE=1 CORRUPTIONLEVEL=0 ./testing/tests.sh
      '''
  }
  catchError {
    sh '''
      export PATH=$PATHA:$PATHB:$PATH
      echo $PATH
      cd build; TEST=diffSizes CONFIG=configH1I0.fti LEVEL=1 CKPTORPTNER=0 CORRORERASE=0 CORRUPTIONLEVEL=0 ./testing/tests.sh
      '''
  }
  catchError {
    sh '''
      export PATH=$PATHA:$PATHB:$PATH
      echo $PATH
      cd build; TEST=diffSizes CONFIG=configH1I0.fti LEVEL=1 CKPTORPTNER=0 CORRORERASE=1 CORRUPTIONLEVEL=0 ./testing/tests.sh
      '''
  }
  catchError {
    sh '''
      export PATH=$PATHA:$PATHB:$PATH
      echo $PATH
      cd build; TEST=diffSizes NOTCORRUPT=1 CONFIG=configH1I1.fti LEVEL=1 ./testing/tests.sh
      '''
  }
  catchError {
    sh '''
      export PATH=$PATHA:$PATHB:$PATH
      echo $PATH
      cd build; TEST=diffSizes NOTCORRUPT=1 CONFIG=configH1I0.fti LEVEL=1 ./testing/tests.sh
      '''
  }
  catchError {
    sh '''
      export PATH=$PATHA:$PATHB:$PATH
      echo $PATH
      cd build; TEST=addInArray CONFIG=configH1I1.fti LEVEL=1 ./testing/tests.sh
      '''
  }
  catchError {
    sh '''
      export PATH=$PATHA:$PATHB:$PATH
      echo $PATH
      cd build; TEST=addInArray CONFIG=configH1I0.fti LEVEL=1 ./testing/tests.sh
      '''
  }
  catchError {
    sh '''
      export PATH=$PATHA:$PATHB:$PATH
      echo $PATH
      cd build; TEST=diffSizes CONFIG=configH0I1.fti LEVEL=2 CKPTORPTNER=0 CORRORERASE=0 CORRUPTIONLEVEL=0 ./testing/tests.sh
      '''
  }
  catchError {
    sh '''
      export PATH=$PATHA:$PATHB:$PATH
      echo $PATH
      cd build; TEST=diffSizes CONFIG=configH0I1.fti LEVEL=2 CKPTORPTNER=0 CORRORERASE=1 CORRUPTIONLEVEL=0 ./testing/tests.sh
      '''
  }
  catchError {
    sh '''
      export PATH=$PATHA:$PATHB:$PATH
      echo $PATH
      cd build; TEST=diffSizes CONFIG=configH0I1.fti LEVEL=2 CKPTORPTNER=1 CORRORERASE=0 CORRUPTIONLEVEL=0 ./testing/tests.sh
      '''
  }
  catchError {
    sh '''
      export PATH=$PATHA:$PATHB:$PATH
      echo $PATH
      cd build; TEST=diffSizes CONFIG=configH0I1.fti LEVEL=2 CKPTORPTNER=1 CORRORERASE=1 CORRUPTIONLEVEL=0 ./testing/tests.sh
      '''
  }
  catchError {
    sh '''
      export PATH=$PATHA:$PATHB:$PATH
      echo $PATH
      cd build; TEST=diffSizes CONFIG=configH0I1.fti LEVEL=2 CKPTORPTNER=0 CORRORERASE=0 CORRUPTIONLEVEL=1 ./testing/tests.sh
      '''
  }
  catchError {
    sh '''
      export PATH=$PATHA:$PATHB:$PATH
      echo $PATH
      cd build; TEST=diffSizes CONFIG=configH0I1.fti LEVEL=2 CKPTORPTNER=0 CORRORERASE=1 CORRUPTIONLEVEL=1 ./testing/tests.sh
      '''
  }
  catchError {
    sh '''
      export PATH=$PATHA:$PATHB:$PATH
      echo $PATH
      cd build; TEST=diffSizes CONFIG=configH0I1.fti LEVEL=2 CKPTORPTNER=1 CORRORERASE=0 CORRUPTIONLEVEL=1 ./testing/tests.sh
      '''
  }
  catchError {
    sh '''
      export PATH=$PATHA:$PATHB:$PATH
      echo $PATH
      cd build; TEST=diffSizes CONFIG=configH0I1.fti LEVEL=2 CKPTORPTNER=1 CORRORERASE=1 CORRUPTIONLEVEL=1 ./testing/tests.sh
      '''
  }
  catchError {
    sh '''
      export PATH=$PATHA:$PATHB:$PATH
      echo $PATH
      cd build; TEST=diffSizes CONFIG=configH0I1.fti LEVEL=2 CKPTORPTNER=0 CORRORERASE=0 CORRUPTIONLEVEL=2 ./testing/tests.sh
      '''
  }
  catchError {
    sh '''
      export PATH=$PATHA:$PATHB:$PATH
      echo $PATH
      cd build; TEST=diffSizes CONFIG=configH0I1.fti LEVEL=2 CKPTORPTNER=0 CORRORERASE=1 CORRUPTIONLEVEL=2 ./testing/tests.sh
      '''
  }
  catchError {
    sh '''
      export PATH=$PATHA:$PATHB:$PATH
      echo $PATH
      cd build; TEST=diffSizes CONFIG=configH0I1.fti LEVEL=2 CKPTORPTNER=1 CORRORERASE=0 CORRUPTIONLEVEL=2 ./testing/tests.sh
      '''
  }
  catchError {
    sh '''
      export PATH=$PATHA:$PATHB:$PATH
      echo $PATH
      cd build; TEST=diffSizes CONFIG=configH0I1.fti LEVEL=2 CKPTORPTNER=1 CORRORERASE=1 CORRUPTIONLEVEL=2 ./testing/tests.sh
      '''
  }
  catchError {
    sh '''
      export PATH=$PATHA:$PATHB:$PATH
      echo $PATH
      cd build; TEST=diffSizes CONFIG=configH0I1.fti LEVEL=2 CKPTORPTNER=0 CORRORERASE=0 CORRUPTIONLEVEL=3 ./testing/tests.sh
      '''
  }
  catchError {
    sh '''
      export PATH=$PATHA:$PATHB:$PATH
      echo $PATH
      cd build; TEST=diffSizes CONFIG=configH0I1.fti LEVEL=2 CKPTORPTNER=0 CORRORERASE=1 CORRUPTIONLEVEL=3 ./testing/tests.sh
      '''
  }
  catchError {
    sh '''
      export PATH=$PATHA:$PATHB:$PATH
      echo $PATH
      cd build; TEST=diffSizes CONFIG=configH0I1.fti LEVEL=2 CKPTORPTNER=1 CORRORERASE=0 CORRUPTIONLEVEL=3 ./testing/tests.sh
      '''
  }
  catchError {
    sh '''
      export PATH=$PATHA:$PATHB:$PATH
      echo $PATH
      cd build; TEST=diffSizes CONFIG=configH0I1.fti LEVEL=2 CKPTORPTNER=1 CORRORERASE=1 CORRUPTIONLEVEL=3 ./testing/tests.sh
      '''
  }
  catchError {
    sh '''
      export PATH=$PATHA:$PATHB:$PATH
      echo $PATH
      cd build; TEST=diffSizes NOTCORRUPT=1 CONFIG=configH0I1.fti LEVEL=2 ./testing/tests.sh
      '''
  }
  catchError {
    sh '''
      export PATH=$PATHA:$PATHB:$PATH
      echo $PATH
      cd build; TEST=addInArray CONFIG=configH0I1.fti LEVEL=2 ./testing/tests.sh
      '''
  }
  catchError {
    sh '''
      export PATH=$PATHA:$PATHB:$PATH
      echo $PATH
      cd build; TEST=diffSizes CONFIG=configH1I1.fti LEVEL=2 CKPTORPTNER=0 CORRORERASE=0 CORRUPTIONLEVEL=0 ./testing/tests.sh
      '''
  }
  catchError {
    sh '''
      export PATH=$PATHA:$PATHB:$PATH
      echo $PATH
      cd build; TEST=diffSizes CONFIG=configH1I1.fti LEVEL=2 CKPTORPTNER=0 CORRORERASE=1 CORRUPTIONLEVEL=0 ./testing/tests.sh
      '''
  }
  catchError {
    sh '''
      export PATH=$PATHA:$PATHB:$PATH
      echo $PATH
      cd build; TEST=diffSizes CONFIG=configH1I1.fti LEVEL=2 CKPTORPTNER=1 CORRORERASE=0 CORRUPTIONLEVEL=0 ./testing/tests.sh
      '''
  }
  catchError {
    sh '''
      export PATH=$PATHA:$PATHB:$PATH
      echo $PATH
      cd build; TEST=diffSizes CONFIG=configH1I1.fti LEVEL=2 CKPTORPTNER=1 CORRORERASE=1 CORRUPTIONLEVEL=0 ./testing/tests.sh
      '''
  }
  catchError {
    sh '''
      export PATH=$PATHA:$PATHB:$PATH
      echo $PATH
      cd build; TEST=diffSizes CONFIG=configH1I1.fti LEVEL=2 CKPTORPTNER=0 CORRORERASE=0 CORRUPTIONLEVEL=1 ./testing/tests.sh
      '''
  }
  catchError {
    sh '''
      export PATH=$PATHA:$PATHB:$PATH
      echo $PATH
      cd build; TEST=diffSizes CONFIG=configH1I1.fti LEVEL=2 CKPTORPTNER=0 CORRORERASE=1 CORRUPTIONLEVEL=1 ./testing/tests.sh
      '''
  }
  catchError {
    sh '''
      export PATH=$PATHA:$PATHB:$PATH
      echo $PATH
      cd build; TEST=diffSizes CONFIG=configH1I1.fti LEVEL=2 CKPTORPTNER=1 CORRORERASE=0 CORRUPTIONLEVEL=1 ./testing/tests.sh
      '''
  }
  catchError {
    sh '''
      export PATH=$PATHA:$PATHB:$PATH
      echo $PATH
      cd build; TEST=diffSizes CONFIG=configH1I1.fti LEVEL=2 CKPTORPTNER=1 CORRORERASE=1 CORRUPTIONLEVEL=1 ./testing/tests.sh
      '''
  }
  catchError {
    sh '''
      export PATH=$PATHA:$PATHB:$PATH
      echo $PATH
      cd build; TEST=diffSizes CONFIG=configH1I1.fti LEVEL=2 CKPTORPTNER=0 CORRORERASE=0 CORRUPTIONLEVEL=2 ./testing/tests.sh
      '''
  }
  catchError {
    sh '''
      export PATH=$PATHA:$PATHB:$PATH
      echo $PATH
      cd build; TEST=diffSizes CONFIG=configH1I1.fti LEVEL=2 CKPTORPTNER=0 CORRORERASE=1 CORRUPTIONLEVEL=2 ./testing/tests.sh
      '''
  }
  catchError {
    sh '''
      export PATH=$PATHA:$PATHB:$PATH
      echo $PATH
      cd build; TEST=diffSizes CONFIG=configH1I1.fti LEVEL=2 CKPTORPTNER=1 CORRORERASE=0 CORRUPTIONLEVEL=2 ./testing/tests.sh
      '''
  }
  catchError {
    sh '''
      export PATH=$PATHA:$PATHB:$PATH
      echo $PATH
      cd build; TEST=diffSizes CONFIG=configH1I1.fti LEVEL=2 CKPTORPTNER=1 CORRORERASE=1 CORRUPTIONLEVEL=2 ./testing/tests.sh
      '''
  }
  catchError {
    sh '''
      export PATH=$PATHA:$PATHB:$PATH
      echo $PATH
      cd build; TEST=diffSizes CONFIG=configH1I1.fti LEVEL=2 CKPTORPTNER=0 CORRORERASE=0 CORRUPTIONLEVEL=3 ./testing/tests.sh
      '''
  }
  catchError {
    sh '''
      export PATH=$PATHA:$PATHB:$PATH
      echo $PATH
      cd build; TEST=diffSizes CONFIG=configH1I1.fti LEVEL=2 CKPTORPTNER=0 CORRORERASE=1 CORRUPTIONLEVEL=3 ./testing/tests.sh
      '''
  }
  catchError {
    sh '''
      export PATH=$PATHA:$PATHB:$PATH
      echo $PATH
      cd build; TEST=diffSizes CONFIG=configH1I1.fti LEVEL=2 CKPTORPTNER=1 CORRORERASE=0 CORRUPTIONLEVEL=3 ./testing/tests.sh
      '''
  }
  catchError {
    sh '''
      export PATH=$PATHA:$PATHB:$PATH
      echo $PATH
      cd build; TEST=diffSizes CONFIG=configH1I1.fti LEVEL=2 CKPTORPTNER=1 CORRORERASE=1 CORRUPTIONLEVEL=3 ./testing/tests.sh
      '''
  }
  catchError {
    sh '''
      export PATH=$PATHA:$PATHB:$PATH
      echo $PATH
      cd build; TEST=diffSizes CONFIG=configH1I0.fti LEVEL=2 CKPTORPTNER=0 CORRORERASE=0 CORRUPTIONLEVEL=0 ./testing/tests.sh
      '''
  }
  catchError {
    sh '''
      export PATH=$PATHA:$PATHB:$PATH
      echo $PATH
      cd build; TEST=diffSizes CONFIG=configH1I0.fti LEVEL=2 CKPTORPTNER=0 CORRORERASE=1 CORRUPTIONLEVEL=0 ./testing/tests.sh
      '''
  }
  catchError {
    sh '''
      export PATH=$PATHA:$PATHB:$PATH
      echo $PATH
      cd build; TEST=diffSizes CONFIG=configH1I0.fti LEVEL=2 CKPTORPTNER=1 CORRORERASE=0 CORRUPTIONLEVEL=0 ./testing/tests.sh
      '''
  }
  catchError {
    sh '''
      export PATH=$PATHA:$PATHB:$PATH
      echo $PATH
      cd build; TEST=diffSizes CONFIG=configH1I0.fti LEVEL=2 CKPTORPTNER=1 CORRORERASE=1 CORRUPTIONLEVEL=0 ./testing/tests.sh
      '''
  }
  catchError {
    sh '''
      export PATH=$PATHA:$PATHB:$PATH
      echo $PATH
      cd build; TEST=diffSizes CONFIG=configH1I0.fti LEVEL=2 CKPTORPTNER=0 CORRORERASE=0 CORRUPTIONLEVEL=1 ./testing/tests.sh
      '''
  }
  catchError {
    sh '''
      export PATH=$PATHA:$PATHB:$PATH
      echo $PATH
      cd build; TEST=diffSizes CONFIG=configH1I0.fti LEVEL=2 CKPTORPTNER=0 CORRORERASE=1 CORRUPTIONLEVEL=1 ./testing/tests.sh
      '''
  }
  catchError {
    sh '''
      export PATH=$PATHA:$PATHB:$PATH
      echo $PATH
      cd build; TEST=diffSizes CONFIG=configH1I0.fti LEVEL=2 CKPTORPTNER=1 CORRORERASE=0 CORRUPTIONLEVEL=1 ./testing/tests.sh
      '''
  }
  catchError {
    sh '''
      export PATH=$PATHA:$PATHB:$PATH
      echo $PATH
      cd build; TEST=diffSizes CONFIG=configH1I0.fti LEVEL=2 CKPTORPTNER=1 CORRORERASE=1 CORRUPTIONLEVEL=1 ./testing/tests.sh
      '''
  }
  catchError {
    sh '''
      export PATH=$PATHA:$PATHB:$PATH
      echo $PATH
      cd build; TEST=diffSizes CONFIG=configH1I0.fti LEVEL=2 CKPTORPTNER=0 CORRORERASE=0 CORRUPTIONLEVEL=2 ./testing/tests.sh
      '''
  }
  catchError {
    sh '''
      export PATH=$PATHA:$PATHB:$PATH
      echo $PATH
      cd build; TEST=diffSizes CONFIG=configH1I0.fti LEVEL=2 CKPTORPTNER=0 CORRORERASE=1 CORRUPTIONLEVEL=2 ./testing/tests.sh
      '''
  }
  catchError {
    sh '''
      export PATH=$PATHA:$PATHB:$PATH
      echo $PATH
      cd build; TEST=diffSizes CONFIG=configH1I0.fti LEVEL=2 CKPTORPTNER=1 CORRORERASE=0 CORRUPTIONLEVEL=2 ./testing/tests.sh
      '''
  }
  catchError {
    sh '''
      export PATH=$PATHA:$PATHB:$PATH
      echo $PATH
      cd build; TEST=diffSizes CONFIG=configH1I0.fti LEVEL=2 CKPTORPTNER=1 CORRORERASE=1 CORRUPTIONLEVEL=2 ./testing/tests.sh
      '''
  }
  catchError {
    sh '''
      export PATH=$PATHA:$PATHB:$PATH
      echo $PATH
      cd build; TEST=diffSizes CONFIG=configH1I0.fti LEVEL=2 CKPTORPTNER=0 CORRORERASE=0 CORRUPTIONLEVEL=3 ./testing/tests.sh
      '''
  }
  catchError {
    sh '''
      export PATH=$PATHA:$PATHB:$PATH
      echo $PATH
      cd build; TEST=diffSizes CONFIG=configH1I0.fti LEVEL=2 CKPTORPTNER=0 CORRORERASE=1 CORRUPTIONLEVEL=3 ./testing/tests.sh
      '''
  }
  catchError {
    sh '''
      export PATH=$PATHA:$PATHB:$PATH
      echo $PATH
      cd build; TEST=diffSizes CONFIG=configH1I0.fti LEVEL=2 CKPTORPTNER=1 CORRORERASE=0 CORRUPTIONLEVEL=3 ./testing/tests.sh
      '''
  }
  catchError {
    sh '''
      export PATH=$PATHA:$PATHB:$PATH
      echo $PATH
      cd build; TEST=diffSizes CONFIG=configH1I0.fti LEVEL=2 CKPTORPTNER=1 CORRORERASE=1 CORRUPTIONLEVEL=3 ./testing/tests.sh
      '''
  }
  catchError {
    sh '''
      export PATH=$PATHA:$PATHB:$PATH
      echo $PATH
      cd build; TEST=diffSizes NOTCORRUPT=1 CONFIG=configH1I1.fti LEVEL=2 ./testing/tests.sh
      '''
  }
  catchError {
    sh '''
      export PATH=$PATHA:$PATHB:$PATH
      echo $PATH
      cd build; TEST=diffSizes NOTCORRUPT=1 CONFIG=configH1I0.fti LEVEL=2 ./testing/tests.sh
      '''
  }
  catchError {
    sh '''
      export PATH=$PATHA:$PATHB:$PATH
      echo $PATH
      cd build; TEST=addInArray CONFIG=configH1I1.fti LEVEL=2 ./testing/tests.sh
      '''
  }
  catchError {
    sh '''
      export PATH=$PATHA:$PATHB:$PATH
      echo $PATH
      cd build; TEST=addInArray CONFIG=configH1I0.fti LEVEL=2 ./testing/tests.sh
      '''
  }
  catchError {
    sh '''
      export PATH=$PATHA:$PATHB:$PATH
      echo $PATH
      cd build; TEST=diffSizes CONFIG=configH0I1.fti LEVEL=3 CKPTORPTNER=0 CORRORERASE=0 CORRUPTIONLEVEL=0 ./testing/tests.sh
      '''
  }
  catchError {
    sh '''
      export PATH=$PATHA:$PATHB:$PATH
      echo $PATH
      cd build; TEST=diffSizes CONFIG=configH0I1.fti LEVEL=3 CKPTORPTNER=0 CORRORERASE=1 CORRUPTIONLEVEL=0 ./testing/tests.sh
      '''
  }
  catchError {
    sh '''
      export PATH=$PATHA:$PATHB:$PATH
      echo $PATH
      cd build; TEST=diffSizes CONFIG=configH0I1.fti LEVEL=3 CKPTORPTNER=1 CORRORERASE=0 CORRUPTIONLEVEL=0 ./testing/tests.sh
      '''
  }
  catchError {
    sh '''
      export PATH=$PATHA:$PATHB:$PATH
      echo $PATH
      cd build; TEST=diffSizes CONFIG=configH0I1.fti LEVEL=3 CKPTORPTNER=1 CORRORERASE=1 CORRUPTIONLEVEL=0 ./testing/tests.sh
      '''
  }
  catchError {
    sh '''
      export PATH=$PATHA:$PATHB:$PATH
      echo $PATH
      cd build; TEST=diffSizes CONFIG=configH0I1.fti LEVEL=3 CKPTORPTNER=0 CORRORERASE=0 CORRUPTIONLEVEL=1 ./testing/tests.sh
      '''
  }
  catchError {
    sh '''
      export PATH=$PATHA:$PATHB:$PATH
      echo $PATH
      cd build; TEST=diffSizes CONFIG=configH0I1.fti LEVEL=3 CKPTORPTNER=0 CORRORERASE=1 CORRUPTIONLEVEL=1 ./testing/tests.sh
      '''
  }
  catchError {
    sh '''
      export PATH=$PATHA:$PATHB:$PATH
      echo $PATH
      cd build; TEST=diffSizes CONFIG=configH0I1.fti LEVEL=3 CKPTORPTNER=1 CORRORERASE=0 CORRUPTIONLEVEL=1 ./testing/tests.sh
      '''
  }
  catchError {
    sh '''
      export PATH=$PATHA:$PATHB:$PATH
      echo $PATH
      cd build; TEST=diffSizes CONFIG=configH0I1.fti LEVEL=3 CKPTORPTNER=1 CORRORERASE=1 CORRUPTIONLEVEL=1 ./testing/tests.sh
      '''
  }
  catchError {
    sh '''
      export PATH=$PATHA:$PATHB:$PATH
      echo $PATH
      cd build; TEST=diffSizes CONFIG=configH0I1.fti LEVEL=3 CKPTORPTNER=0 CORRORERASE=0 CORRUPTIONLEVEL=2 ./testing/tests.sh
      '''
  }
  catchError {
    sh '''
      export PATH=$PATHA:$PATHB:$PATH
      echo $PATH
      cd build; TEST=diffSizes CONFIG=configH0I1.fti LEVEL=3 CKPTORPTNER=0 CORRORERASE=1 CORRUPTIONLEVEL=2 ./testing/tests.sh
      '''
  }
  catchError {
    sh '''
      export PATH=$PATHA:$PATHB:$PATH
      echo $PATH
      cd build; TEST=diffSizes CONFIG=configH0I1.fti LEVEL=3 CKPTORPTNER=1 CORRORERASE=0 CORRUPTIONLEVEL=2 ./testing/tests.sh
      '''
  }
  catchError {
    sh '''
      export PATH=$PATHA:$PATHB:$PATH
      echo $PATH
      cd build; TEST=diffSizes CONFIG=configH0I1.fti LEVEL=3 CKPTORPTNER=1 CORRORERASE=1 CORRUPTIONLEVEL=2 ./testing/tests.sh
      '''
  }
  catchError {
    sh '''
      export PATH=$PATHA:$PATHB:$PATH
      echo $PATH
      cd build; TEST=diffSizes CONFIG=configH0I1.fti LEVEL=3 CKPTORPTNER=0 CORRORERASE=0 CORRUPTIONLEVEL=3 ./testing/tests.sh
      '''
  }
  catchError {
    sh '''
      export PATH=$PATHA:$PATHB:$PATH
      echo $PATH
      cd build; TEST=diffSizes CONFIG=configH0I1.fti LEVEL=3 CKPTORPTNER=0 CORRORERASE=1 CORRUPTIONLEVEL=3 ./testing/tests.sh
      '''
  }
  catchError {
    sh '''
      export PATH=$PATHA:$PATHB:$PATH
      echo $PATH
      cd build; TEST=diffSizes CONFIG=configH0I1.fti LEVEL=3 CKPTORPTNER=1 CORRORERASE=0 CORRUPTIONLEVEL=3 ./testing/tests.sh
      '''
  }
  catchError {
    sh '''
      export PATH=$PATHA:$PATHB:$PATH
      echo $PATH
      cd build; TEST=diffSizes CONFIG=configH0I1.fti LEVEL=3 CKPTORPTNER=1 CORRORERASE=1 CORRUPTIONLEVEL=3 ./testing/tests.sh
      '''
  }
}

def executeSteps_two( arg1, arg2 ) {
  env.PATHA = arg1 
  env.PATHB = arg2
  catchError {
    sh '''
      export PATH=$PATHA:$PATHB:$PATH
      echo $PATH
      cd build; TEST=diffSizes NOTCORRUPT=1 CONFIG=configH0I1.fti LEVEL=3 ./testing/tests.sh
      '''
  }
  catchError {
    sh '''
      export PATH=$PATHA:$PATHB:$PATH
      echo $PATH
      cd build; TEST=addInArray CONFIG=configH0I1.fti LEVEL=3 ./testing/tests.sh
      '''
  }
  catchError {
    sh '''
      export PATH=$PATHA:$PATHB:$PATH
      echo $PATH
      cd build; TEST=diffSizes CONFIG=configH1I1.fti LEVEL=3 CKPTORPTNER=0 CORRORERASE=0 CORRUPTIONLEVEL=0 ./testing/tests.sh
      '''
  }
  catchError {
    sh '''
      export PATH=$PATHA:$PATHB:$PATH
      echo $PATH
      cd build; TEST=diffSizes CONFIG=configH1I1.fti LEVEL=3 CKPTORPTNER=0 CORRORERASE=1 CORRUPTIONLEVEL=0 ./testing/tests.sh
      '''
  }
  catchError {
    sh '''
      export PATH=$PATHA:$PATHB:$PATH
      echo $PATH
      cd build; TEST=diffSizes CONFIG=configH1I1.fti LEVEL=3 CKPTORPTNER=1 CORRORERASE=0 CORRUPTIONLEVEL=0 ./testing/tests.sh
      '''
  }
  catchError {
    sh '''
      export PATH=$PATHA:$PATHB:$PATH
      echo $PATH
      cd build; TEST=diffSizes CONFIG=configH1I1.fti LEVEL=3 CKPTORPTNER=1 CORRORERASE=1 CORRUPTIONLEVEL=0 ./testing/tests.sh
      '''
  }
  catchError {
    sh '''
      export PATH=$PATHA:$PATHB:$PATH
      echo $PATH
      cd build; TEST=diffSizes CONFIG=configH1I1.fti LEVEL=3 CKPTORPTNER=0 CORRORERASE=0 CORRUPTIONLEVEL=1 ./testing/tests.sh
      '''
  }
  catchError {
    sh '''
      export PATH=$PATHA:$PATHB:$PATH
      echo $PATH
      cd build; TEST=diffSizes CONFIG=configH1I1.fti LEVEL=3 CKPTORPTNER=0 CORRORERASE=1 CORRUPTIONLEVEL=1 ./testing/tests.sh
      '''
  }
  catchError {
    sh '''
      export PATH=$PATHA:$PATHB:$PATH
      echo $PATH
      cd build; TEST=diffSizes CONFIG=configH1I1.fti LEVEL=3 CKPTORPTNER=1 CORRORERASE=0 CORRUPTIONLEVEL=1 ./testing/tests.sh
      '''
  }
  catchError {
    sh '''
      export PATH=$PATHA:$PATHB:$PATH
      echo $PATH
      cd build; TEST=diffSizes CONFIG=configH1I1.fti LEVEL=3 CKPTORPTNER=1 CORRORERASE=1 CORRUPTIONLEVEL=1 ./testing/tests.sh
      '''
  }
  catchError {
    sh '''
      export PATH=$PATHA:$PATHB:$PATH
      echo $PATH
      cd build; TEST=diffSizes CONFIG=configH1I1.fti LEVEL=3 CKPTORPTNER=0 CORRORERASE=0 CORRUPTIONLEVEL=2 ./testing/tests.sh
      '''
  }
  catchError {
    sh '''
      export PATH=$PATHA:$PATHB:$PATH
      echo $PATH
      cd build; TEST=diffSizes CONFIG=configH1I1.fti LEVEL=3 CKPTORPTNER=0 CORRORERASE=1 CORRUPTIONLEVEL=2 ./testing/tests.sh
      '''
  }
  catchError {
    sh '''
      export PATH=$PATHA:$PATHB:$PATH
      echo $PATH
      cd build; TEST=diffSizes CONFIG=configH1I1.fti LEVEL=3 CKPTORPTNER=1 CORRORERASE=0 CORRUPTIONLEVEL=2 ./testing/tests.sh
      '''
  }
  catchError {
    sh '''
      export PATH=$PATHA:$PATHB:$PATH
      echo $PATH
      cd build; TEST=diffSizes CONFIG=configH1I1.fti LEVEL=3 CKPTORPTNER=1 CORRORERASE=1 CORRUPTIONLEVEL=2 ./testing/tests.sh
      '''
  }
  catchError {
    sh '''
      export PATH=$PATHA:$PATHB:$PATH
      echo $PATH
      cd build; TEST=diffSizes CONFIG=configH1I1.fti LEVEL=3 CKPTORPTNER=0 CORRORERASE=0 CORRUPTIONLEVEL=3 ./testing/tests.sh
      '''
  }
  catchError {
    sh '''
      export PATH=$PATHA:$PATHB:$PATH
      echo $PATH
      cd build; TEST=diffSizes CONFIG=configH1I1.fti LEVEL=3 CKPTORPTNER=0 CORRORERASE=1 CORRUPTIONLEVEL=3 ./testing/tests.sh
      '''
  }
  catchError {
    sh '''
      export PATH=$PATHA:$PATHB:$PATH
      echo $PATH
      cd build; TEST=diffSizes CONFIG=configH1I1.fti LEVEL=3 CKPTORPTNER=1 CORRORERASE=0 CORRUPTIONLEVEL=3 ./testing/tests.sh
      '''
  }
  catchError {
    sh '''
      export PATH=$PATHA:$PATHB:$PATH
      echo $PATH
      cd build; TEST=diffSizes CONFIG=configH1I1.fti LEVEL=3 CKPTORPTNER=1 CORRORERASE=1 CORRUPTIONLEVEL=3 ./testing/tests.sh
      '''
  }
  catchError {
    sh '''
      export PATH=$PATHA:$PATHB:$PATH
      echo $PATH
      cd build; TEST=diffSizes CONFIG=configH1I0.fti LEVEL=3 CKPTORPTNER=0 CORRORERASE=0 CORRUPTIONLEVEL=0 ./testing/tests.sh
      '''
  }
  catchError {
    sh '''
      export PATH=$PATHA:$PATHB:$PATH
      echo $PATH
      cd build; TEST=diffSizes CONFIG=configH1I0.fti LEVEL=3 CKPTORPTNER=0 CORRORERASE=1 CORRUPTIONLEVEL=0 ./testing/tests.sh
      '''
  }
  catchError {
    sh '''
      export PATH=$PATHA:$PATHB:$PATH
      echo $PATH
      cd build; TEST=diffSizes CONFIG=configH1I0.fti LEVEL=3 CKPTORPTNER=1 CORRORERASE=0 CORRUPTIONLEVEL=0 ./testing/tests.sh
      '''
  }
  catchError {
    sh '''
      export PATH=$PATHA:$PATHB:$PATH
      echo $PATH
      cd build; TEST=diffSizes CONFIG=configH1I0.fti LEVEL=3 CKPTORPTNER=1 CORRORERASE=1 CORRUPTIONLEVEL=0 ./testing/tests.sh
      '''
  }
  catchError {
    sh '''
      export PATH=$PATHA:$PATHB:$PATH
      echo $PATH
      cd build; TEST=diffSizes CONFIG=configH1I0.fti LEVEL=3 CKPTORPTNER=0 CORRORERASE=0 CORRUPTIONLEVEL=1 ./testing/tests.sh
      '''
  }
  catchError {
    sh '''
      export PATH=$PATHA:$PATHB:$PATH
      echo $PATH
      cd build; TEST=diffSizes CONFIG=configH1I0.fti LEVEL=3 CKPTORPTNER=0 CORRORERASE=1 CORRUPTIONLEVEL=1 ./testing/tests.sh
      '''
  }
  catchError {
    sh '''
      export PATH=$PATHA:$PATHB:$PATH
      echo $PATH
      cd build; TEST=diffSizes CONFIG=configH1I0.fti LEVEL=3 CKPTORPTNER=1 CORRORERASE=0 CORRUPTIONLEVEL=1 ./testing/tests.sh
      '''
  }
  catchError {
    sh '''
      export PATH=$PATHA:$PATHB:$PATH
      echo $PATH
      cd build; TEST=diffSizes CONFIG=configH1I0.fti LEVEL=3 CKPTORPTNER=1 CORRORERASE=1 CORRUPTIONLEVEL=1 ./testing/tests.sh
      '''
  }
  catchError {
    sh '''
      export PATH=$PATHA:$PATHB:$PATH
      echo $PATH
      cd build; TEST=diffSizes CONFIG=configH1I0.fti LEVEL=3 CKPTORPTNER=0 CORRORERASE=0 CORRUPTIONLEVEL=2 ./testing/tests.sh
      '''
  }
  catchError {
    sh '''
      export PATH=$PATHA:$PATHB:$PATH
      echo $PATH
      cd build; TEST=diffSizes CONFIG=configH1I0.fti LEVEL=3 CKPTORPTNER=0 CORRORERASE=1 CORRUPTIONLEVEL=2 ./testing/tests.sh
      '''
  }
  catchError {
    sh '''
      export PATH=$PATHA:$PATHB:$PATH
      echo $PATH
      cd build; TEST=diffSizes CONFIG=configH1I0.fti LEVEL=3 CKPTORPTNER=1 CORRORERASE=0 CORRUPTIONLEVEL=2 ./testing/tests.sh
      '''
  }
  catchError {
    sh '''
      export PATH=$PATHA:$PATHB:$PATH
      echo $PATH
      cd build; TEST=diffSizes CONFIG=configH1I0.fti LEVEL=3 CKPTORPTNER=1 CORRORERASE=1 CORRUPTIONLEVEL=2 ./testing/tests.sh
      '''
  }
  catchError {
    sh '''
      export PATH=$PATHA:$PATHB:$PATH
      echo $PATH
      cd build; TEST=diffSizes CONFIG=configH1I0.fti LEVEL=3 CKPTORPTNER=0 CORRORERASE=0 CORRUPTIONLEVEL=3 ./testing/tests.sh
      '''
  }
  catchError {
    sh '''
      export PATH=$PATHA:$PATHB:$PATH
      echo $PATH
      cd build; TEST=diffSizes CONFIG=configH1I0.fti LEVEL=3 CKPTORPTNER=0 CORRORERASE=1 CORRUPTIONLEVEL=3 ./testing/tests.sh
      '''
  }
  catchError {
    sh '''
      export PATH=$PATHA:$PATHB:$PATH
      echo $PATH
      cd build; TEST=diffSizes CONFIG=configH1I0.fti LEVEL=3 CKPTORPTNER=1 CORRORERASE=0 CORRUPTIONLEVEL=3 ./testing/tests.sh
      '''
  }
  catchError {
    sh '''
      export PATH=$PATHA:$PATHB:$PATH
      echo $PATH
      cd build; TEST=diffSizes CONFIG=configH1I0.fti LEVEL=3 CKPTORPTNER=1 CORRORERASE=1 CORRUPTIONLEVEL=3 ./testing/tests.sh
      '''
  }
  catchError {
    sh '''
      export PATH=$PATHA:$PATHB:$PATH
      echo $PATH
      cd build; TEST=diffSizes NOTCORRUPT=1 CONFIG=configH1I1.fti LEVEL=3 ./testing/tests.sh
      '''
  }
  catchError {
    sh '''
      export PATH=$PATHA:$PATHB:$PATH
      echo $PATH
      cd build; TEST=diffSizes NOTCORRUPT=1 CONFIG=configH1I0.fti LEVEL=3 ./testing/tests.sh
      '''
  }
  catchError {
    sh '''
      export PATH=$PATHA:$PATHB:$PATH
      echo $PATH
      cd build; TEST=addInArray CONFIG=configH1I1.fti LEVEL=3 ./testing/tests.sh
      '''
  }
  catchError {
    sh '''
      export PATH=$PATHA:$PATHB:$PATH
      echo $PATH
      cd build; TEST=addInArray CONFIG=configH1I0.fti LEVEL=3 ./testing/tests.sh
      '''
  }
  catchError {
    sh '''
      export PATH=$PATHA:$PATHB:$PATH
      echo $PATH
      cd build; TEST=diffSizes CONFIG=configH1I0.fti LEVEL=3 CKPTORPTNER=0 CORRORERASE=0 CORRUPTIONLEVEL=3 CMAKEVERSION=3.3 ./testing/tests.sh
      '''
  }
  catchError {
    sh '''
      export PATH=$PATHA:$PATHB:$PATH
      echo $PATH
      cd build; TEST=diffSizes CONFIG=configH1I0.fti LEVEL=3 CKPTORPTNER=0 CORRORERASE=0 CORRUPTIONLEVEL=3 CMAKEVERSION=3.4 ./testing/tests.sh
      '''
  }
  catchError {
    sh '''
      export PATH=$PATHA:$PATHB:$PATH
      echo $PATH
      cd build; TEST=diffSizes CONFIG=configH1I0.fti LEVEL=3 CKPTORPTNER=0 CORRORERASE=0 CORRUPTIONLEVEL=3 CMAKEVERSION=3.5 ./testing/tests.sh
      '''
  }
  catchError {
    sh '''
      export PATH=$PATHA:$PATHB:$PATH
      echo $PATH
      cd build; TEST=diffSizes CONFIG=configH1I0.fti LEVEL=3 CKPTORPTNER=0 CORRORERASE=0 CORRUPTIONLEVEL=3 CMAKEVERSION=3.6 ./testing/tests.sh
      '''
  }
  catchError {
    sh '''
      export PATH=$PATHA:$PATHB:$PATH
      echo $PATH
      cd build; TEST=diffSizes CONFIG=configH1I0.fti LEVEL=3 CKPTORPTNER=0 CORRORERASE=0 CORRUPTIONLEVEL=3 CMAKEVERSION=3.7 ./testing/tests.sh
      '''
  }
  catchError {
    sh '''
      export PATH=$PATHA:$PATHB:$PATH
      echo $PATH
      cd build; TEST=diffSizes CONFIG=configH1I0.fti LEVEL=3 CKPTORPTNER=0 CORRORERASE=0 CORRUPTIONLEVEL=3 CMAKEVERSION=3.8 ./testing/tests.sh
      '''
  }
  catchError {
    sh '''
      export PATH=$PATHA:$PATHB:$PATH
      echo $PATH
      cd build; TEST=diffSizes CONFIG=configH1I0.fti LEVEL=3 CKPTORPTNER=0 CORRORERASE=0 CORRUPTIONLEVEL=3 CMAKEVERSION=3.9 ./testing/tests.sh
      '''
  }
  catchError {
    sh '''
      export PATH=$PATHA:$PATHB:$PATH
      echo $PATH
      cd build; TEST=diffSizes CONFIG=configH0I1.fti LEVEL=4 CKPTORPTNER=0 CORRORERASE=0 CORRUPTIONLEVEL=0 ./testing/tests.sh
      '''
  }
  catchError {
    sh '''
      export PATH=$PATHA:$PATHB:$PATH
      echo $PATH
      cd build; TEST=diffSizes CONFIG=configH0I1.fti LEVEL=4 CKPTORPTNER=0 CORRORERASE=1 CORRUPTIONLEVEL=0 ./testing/tests.sh
      '''
  }
  catchError {
    sh '''
      export PATH=$PATHA:$PATHB:$PATH
      echo $PATH
      cd build; TEST=diffSizes NOTCORRUPT=1 CONFIG=configH0I1.fti LEVEL=4 ./testing/tests.sh
      '''
  }
  catchError {
    sh '''
      export PATH=$PATHA:$PATHB:$PATH
      echo $PATH
      cd build; TEST=addInArray CONFIG=configH0I1.fti LEVEL=4 ./testing/tests.sh
      '''
  }
  catchError {
    sh '''
      export PATH=$PATHA:$PATHB:$PATH
      echo $PATH
      cd build; TEST=diffSizes CONFIG=configH1I1.fti LEVEL=4 CKPTORPTNER=0 CORRORERASE=0 CORRUPTIONLEVEL=0 ./testing/tests.sh
      '''
  }
  catchError {
    sh '''
      export PATH=$PATHA:$PATHB:$PATH
      echo $PATH
      cd build; TEST=diffSizes CONFIG=configH1I1.fti LEVEL=4 CKPTORPTNER=0 CORRORERASE=1 CORRUPTIONLEVEL=0 ./testing/tests.sh
      '''
  }
  catchError {
    sh '''
      export PATH=$PATHA:$PATHB:$PATH
      echo $PATH
      cd build; TEST=diffSizes CONFIG=configH1I0.fti LEVEL=4 CKPTORPTNER=0 CORRORERASE=0 CORRUPTIONLEVEL=0 ./testing/tests.sh
      '''
  }
  catchError {
    sh '''
      export PATH=$PATHA:$PATHB:$PATH
      echo $PATH
      cd build; TEST=diffSizes CONFIG=configH1I0.fti LEVEL=4 CKPTORPTNER=0 CORRORERASE=1 CORRUPTIONLEVEL=0 ./testing/tests.sh
      '''
  }
  catchError {
    sh '''
      export PATH=$PATHA:$PATHB:$PATH
      echo $PATH
      cd build; TEST=diffSizes NOTCORRUPT=1 CONFIG=configH1I1.fti LEVEL=4 ./testing/tests.sh
      '''
  }
  catchError {
    sh '''
      export PATH=$PATHA:$PATHB:$PATH
      echo $PATH
      cd build; TEST=diffSizes NOTCORRUPT=1 CONFIG=configH1I0.fti LEVEL=4 ./testing/tests.sh
      '''
  }
  catchError {
    sh '''
      export PATH=$PATHA:$PATHB:$PATH
      echo $PATH
      cd build; TEST=addInArray CONFIG=configH1I1.fti LEVEL=4 ./testing/tests.sh
      '''
  }
  catchError {
    sh '''
      export PATH=$PATHA:$PATHB:$PATH
      echo $PATH
      cd build; TEST=addInArray CONFIG=configH1I0.fti LEVEL=4 ./testing/tests.sh
      '''
  }
  catchError {
    sh '''
      export PATH=$PATHA:$PATHB:$PATH
      echo $PATH
      cd build; TEST=heatdis CONFIG=configH0I1.fti ./testing/tests.sh
      '''
  }
  catchError {
    sh '''
      export PATH=$PATHA:$PATHB:$PATH
      echo $PATH
      cd build; TEST=heatdis CONFIG=configH1I1.fti ./testing/tests.sh
      '''
  }
  catchError {
    sh '''
      export PATH=$PATHA:$PATHB:$PATH
      echo $PATH
      cd build; TEST=heatdis CONFIG=configH1I0.fti ./testing/tests.sh
      '''
  }
  catchError {
    sh '''
      export PATH=$PATHA:$PATHB:$PATH
      echo $PATH
      cd build; TEST=nodeFlag CONFIG=configH0I1.fti ./testing/tests.sh
      '''
  }
  catchError {
    sh '''
      export PATH=$PATHA:$PATHB:$PATH
      echo $PATH
      cd build; TEST=nodeFlag CONFIG=configH1I1.fti ./testing/tests.sh
      '''
  }
  catchError {
    sh '''
      export PATH=$PATHA:$PATHB:$PATH
      echo $PATH
      cd build; TEST=nodeFlag CONFIG=configH1I0.fti ./testing/tests.sh
      '''
  }
  catchError {
    sh '''
      export PATH=$PATHA:$PATHB:$PATH
      echo $PATH
      cd build; TEST=syncIntv CONFIG=configH1I0.fti ./testing/tests.sh
      '''
  }
  catchError {
    sh '''
      export PATH=$PATHA:$PATHB:$PATH
      echo $PATH
      cd build; TEST=hdf5 ./testing/tests.sh
      '''
  }
  catchError {
    sh '''
      export PATH=$PATHA:$PATHB:$PATH
      echo $PATH
      cd build; TEST=cornerCases ./testing/tests.sh
      '''
  }
}

versions = [ '3.3', '3.4', '3.5', '3.6', '3.7', '3.8', '3.9' ]

def cmakesteps(list) {
  for (int i = 0; i < list.size(); i++) {
    env.CMAKE = "/opt/cmake/${list[i]}/bin/cmake"
    sh '''
      mkdir build; cd build
      $CMAKE --version
      $CMAKE -DCMAKE_INSTALL_PREFIX=`pwd`/RELEASE ..
      make -j 16 all install
      '''
    catchError {
      sh 'cd build; TEST=diffSizes CONFIG=configH1I0.fti LEVEL=3 CKPTORPTNER=0 CORRORERASE=0 CORRUPTIONLEVEL=3 ./testing/tests.sh'
    }
    sh 'rm -rf build'
  }
}


def run_itf_tests(name) {
  tests = labelledShell (
    label: "List ${name} tests",
    script: "find build/testing/${name} -name '*.fixture' | sed s/.fixture//",
    returnStdout: true
  ).trim()
  
  for( String test : tests.split('\n'))
    labelledShell (
      label: "ITF Test driver with fixture: ${test}",
      script: "build/testing/ci/itf_driver.sh ${test}"
    )
}


pipeline {
agent none

stages {

  stage('ITF Local Tests') {
    agent { docker { image 'kellekai/archlinuxopenmpi1.10:stable' } }
      
<<<<<<< HEAD
    steps {
      labelledShell (
        label: 'FTI build for tests with all IOs',
        script: "./install.sh --enable-hdf5 --enable-sionlib --sionlib-path=/opt/sionlib"
      )
      run_itf_tests('local')
    }
  }
=======
        steps {
          sh 'testing/ci/build.sh' // Command to build for tests
          catchError {
            sh 'build/testing/ci/localtests.sh' // Commands only installed after build
          }
        }
      }
      
      stage('Intel Compiler Tests (1/2)') {
        agent {
          docker {
            image 'kellekai/archlinuximpi18:stable'
          }
        }
        environment {
          CFLAGS_FIX = '-D__PURE_INTEL_C99_HEADERS__ -D_Float32=float -D_Float64=double -D_Float32x=_Float64 -D_Float64x=_Float128'
          ICCPATH = '/opt/intel/compilers_and_libraries_2018.3.222/linux/bin'
          MPICCPATH = '/opt/intel/compilers_and_libraries_2018.3.222/linux/mpi/intel64/bin'
          LD_LIBRARY_PATH = '/opt/HDF5/1.10.4/lib:/opt/intel/compilers_and_libraries_2018.3.222/linux/compiler/lib/intel64:/opt/intel/compilers_and_libraries_2018.3.222/linux/compiler/lib/intel64_lin:/opt/intel/compilers_and_libraries_2018.3.222/linux/mpi/intel64/lib:/opt/intel/compilers_and_libraries_2018.3.222/linux/mpi/mic/lib:/opt/intel/compilers_and_libraries_2018.3.222/linux/ipp/lib/intel64:/opt/intel/compilers_and_libraries_2018.3.222/linux/compiler/lib/intel64_lin:/opt/intel/compilers_and_libraries_2018.3.222/linux/mkl/lib/intel64_lin:/opt/intel/compilers_and_libraries_2018.3.222/linux/tbb/lib/intel64/gcc4.7:/opt/intel/compilers_and_libraries_2018.3.222/linux/tbb/lib/intel64/gcc4.7'
        }
        steps {
          sh '''
            mkdir build; cd build
            . $ICCPATH/compilervars.sh intel64
            . $MPICCPATH/mpivars.sh
            CFLAGS=$CFLAGS_FIX cmake -C ../CMakeScripts/intel.cmake cmake -DHDF5_ROOT=/opt/HDF5/1.10.4 -DCMAKE_INSTALL_PREFIX=`pwd`/RELEASE -DENABLE_HDF5=ON ..
            make -j 16 all install
          '''
          executeSteps_one( '/opt/intel/compilers_and_libraries_2018.3.222/linux/mpi/intel64/bin', '' )
        }
      }
      
      stage('Intel Compiler Tests (2/2)') {
        agent {
          docker {
            image 'kellekai/archlinuximpi18:stable'
          }
        }
        environment {
          CFLAGS_FIX = '-D__PURE_INTEL_C99_HEADERS__ -D_Float32=float -D_Float64=double -D_Float32x=_Float64 -D_Float64x=_Float128'
          ICCPATH = '/opt/intel/compilers_and_libraries_2018.3.222/linux/bin'
          MPICCPATH = '/opt/intel/compilers_and_libraries_2018.3.222/linux/mpi/intel64/bin'
          LD_LIBRARY_PATH = '/opt/HDF5/1.10.4/lib:/opt/intel/compilers_and_libraries_2018.3.222/linux/compiler/lib/intel64:/opt/intel/compilers_and_libraries_2018.3.222/linux/compiler/lib/intel64_lin:/opt/intel/compilers_and_libraries_2018.3.222/linux/mpi/intel64/lib:/opt/intel/compilers_and_libraries_2018.3.222/linux/mpi/mic/lib:/opt/intel/compilers_and_libraries_2018.3.222/linux/ipp/lib/intel64:/opt/intel/compilers_and_libraries_2018.3.222/linux/compiler/lib/intel64_lin:/opt/intel/compilers_and_libraries_2018.3.222/linux/mkl/lib/intel64_lin:/opt/intel/compilers_and_libraries_2018.3.222/linux/tbb/lib/intel64/gcc4.7:/opt/intel/compilers_and_libraries_2018.3.222/linux/tbb/lib/intel64/gcc4.7'
        }
        steps {
          sh '''
            mkdir build; cd build
            . $ICCPATH/compilervars.sh intel64
            . $MPICCPATH/mpivars.sh
            CFLAGS=$CFLAGS_FIX cmake -C ../CMakeScripts/intel.cmake cmake -DHDF5_ROOT=/opt/HDF5/1.10.4 -DCMAKE_INSTALL_PREFIX=`pwd`/RELEASE -DENABLE_HDF5=ON ..
            make -j 16 all install
          '''
          executeSteps_two( '/opt/intel/compilers_and_libraries_2018.3.222/linux/mpi/intel64/bin', '' )
        }
      }
>>>>>>> da0af176

    stage('Cmake Versions Test') {
        agent {
          docker {
            image 'kellekai/archlinuxopenmpi1.10:stable'
          }
        }
        steps {
          cmakesteps(versions)
        }
    }

      stage('GCC Compiler Tests (1/2)') {
        agent {
          docker {
            image 'kellekai/archlinuxopenmpi1.10:stable'
          }
        }
        steps {
          sh '''
            mkdir build; cd build
            cmake -DCMAKE_INSTALL_PREFIX=`pwd`/RELEASE -DENABLE_HDF5=ON ..
            make -j 16 all install
          '''
          executeSteps_one( '', '' )
        }
      }

      stage('GCC Compiler Tests (2/2)') {
        agent {
          docker {
            image 'kellekai/archlinuxopenmpi1.10:stable'
          }
        }
        steps {
          sh '''
            mkdir build; cd build
            cmake -DCMAKE_INSTALL_PREFIX=`pwd`/RELEASE -DENABLE_HDF5=ON ..
            make -j 16 all install
          '''
          executeSteps_two( '', '' )
        }
      }

      stage('Clang Compiler Tests (1/2)') {
        agent {
          docker {
            image 'kellekai/archlinuxopenmpi1.10:stable'
          }
        }
        steps {
          sh '''
            mkdir build; cd build
            export OMPI_MPICC=clang
            export OMPI_CXX=clang++
            CC=clang FC=gfortran cmake -DCMAKE_INSTALL_PREFIX=`pwd`/RELEASE -DENABLE_HDF5=ON ..
            VERBOSE=1 make -j 16 all install
          '''
          executeSteps_one( '', '' )
        }
      }

      stage('Clang Compiler Tests (2/2)') {
        agent {
          docker {
            image 'kellekai/archlinuxopenmpi1.10:stable'
          }
        }
        steps {
          sh '''
            mkdir build; cd build
            export OMPI_MPICC=clang
            export OMPI_CXX=clang++
            CC=clang FC=gfortran cmake -DCMAKE_INSTALL_PREFIX=`pwd`/RELEASE -DENABLE_HDF5=ON ..
            VERBOSE=1 make -j 16 all install
          '''
          executeSteps_two( '', '' )
        }
      }

      stage('PGI Compiler Tests (1/2)') {
        agent {
          docker {
            image 'kellekai/archlinuxpgi18:stable'
          }
        }
        environment {
          PGICC = '/opt/pgi/linux86-64/18.4/bin/'
          PGIMPICC = '/opt/pgi/linux86-64/2018/mpi/openmpi-2.1.2/bin/'
          LM_LICENSE_FILE = '$PGI/license.dat'
          LD_LIBRARY_PATH = '/opt/pgi/linux86-64/18.4/lib'
        }
        steps {
          sh '''
            export PATH=$PGICC:$PGIMPICC:$PATH
            echo $PATH
            ls /opt/pgi/
            mkdir build; cd build
            CC=pgcc FC=pgfortran cmake -DCMAKE_INSTALL_PREFIX=`pwd`/RELEASE -DHDF5_ROOT=/opt/HDF5/1.10.4 -DENABLE_HDF5=ON ..
            make -j 16 all install
          '''
          executeSteps_one( '/opt/pgi/linux86-64/18.4/bin/', '/opt/pgi/linux86-64/2018/mpi/openmpi-2.1.2/bin/' )
        }
      }

      stage('PGI Compiler Tests (2/2)') {
        agent {
          docker {
            image 'kellekai/archlinuxpgi18:stable'
          }
        }
        environment {
          PGICC = '/opt/pgi/linux86-64/18.4/bin/'
          PGIMPICC = '/opt/pgi/linux86-64/2018/mpi/openmpi-2.1.2/bin/'
          LM_LICENSE_FILE = '$PGI/license.dat'
          LD_LIBRARY_PATH = '/opt/pgi/linux86-64/18.4/lib'
        }
        steps {
          sh '''
            export PATH=$PGICC:$PGIMPICC:$PATH
            echo $PATH
            ls /opt/pgi/
            mkdir build; cd build
            CC=pgcc FC=pgfortran cmake -DCMAKE_INSTALL_PREFIX=`pwd`/RELEASE -DHDF5_ROOT=/opt/HDF5/1.10.4 -DENABLE_HDF5=ON ..
            make -j 16 all install
          '''
          executeSteps_two( '/opt/pgi/linux86-64/18.4/bin/', '/opt/pgi/linux86-64/2018/mpi/openmpi-2.1.2/bin/' )
        }
      }

  }
}<|MERGE_RESOLUTION|>--- conflicted
+++ resolved
@@ -1095,7 +1095,6 @@
   stage('ITF Local Tests') {
     agent { docker { image 'kellekai/archlinuxopenmpi1.10:stable' } }
       
-<<<<<<< HEAD
     steps {
       labelledShell (
         label: 'FTI build for tests with all IOs',
@@ -1104,15 +1103,7 @@
       run_itf_tests('local')
     }
   }
-=======
-        steps {
-          sh 'testing/ci/build.sh' // Command to build for tests
-          catchError {
-            sh 'build/testing/ci/localtests.sh' // Commands only installed after build
-          }
-        }
-      }
-      
+     
       stage('Intel Compiler Tests (1/2)') {
         agent {
           docker {
@@ -1160,7 +1151,6 @@
           executeSteps_two( '/opt/intel/compilers_and_libraries_2018.3.222/linux/mpi/intel64/bin', '' )
         }
       }
->>>>>>> da0af176
 
     stage('Cmake Versions Test') {
         agent {
