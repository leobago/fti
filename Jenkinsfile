--- conflicted
+++ resolved
@@ -1075,16 +1075,6 @@
   agent none
 
     stages {
-<<<<<<< HEAD
-      stage('ITF Tests') {
-      agent { docker { image 'kellekai/archlinuxopenmpi1.10:stable' } }
-      
-      stages {
-        stage('Build') {
-          steps { sh 'scripts/install.sh -DENABLE_HDF5=1' }
-        }
-=======
->>>>>>> aba65afa
 
       stage('ITF Local Tests') {
         agent { docker { image 'kellekai/archlinuxopenmpi1.10:stable' } }
@@ -1094,187 +1084,182 @@
           sh 'build/testing/ci/localtests.sh' // Commands only installed after build
         }
       }
-<<<<<<< HEAD
-    }
-  }
-=======
-
-    stage('Cmake Versions Test') {
-        agent {
-          docker {
-            image 'kellekai/archlinuxopenmpi1.10:stable'
-          }
-        }
-        steps {
-          cmakesteps(versions)
-        }
-    }
-
-      stage('GCC Compiler Tests (1/2)') {
-        agent {
-          docker {
-            image 'kellekai/archlinuxopenmpi1.10:stable'
-          }
-        }
-        steps {
-          sh '''
-            mkdir build; cd build
-            cmake -DCMAKE_INSTALL_PREFIX=`pwd`/RELEASE -DENABLE_HDF5=ON ..
-            make -j 16 all install
-          '''
-          executeSteps_one( '', '' )
-        }
-      }
-
-      stage('GCC Compiler Tests (2/2)') {
-        agent {
-          docker {
-            image 'kellekai/archlinuxopenmpi1.10:stable'
-          }
-        }
-        steps {
-          sh '''
-            mkdir build; cd build
-            cmake -DCMAKE_INSTALL_PREFIX=`pwd`/RELEASE -DENABLE_HDF5=ON ..
-            make -j 16 all install
-          '''
-          executeSteps_two( '', '' )
-        }
-      }
-
-      stage('Clang Compiler Tests (1/2)') {
-        agent {
-          docker {
-            image 'kellekai/archlinuxopenmpi1.10:stable'
-          }
-        }
-        steps {
-          sh '''
-            mkdir build; cd build
-            export OMPI_MPICC=clang
-            export OMPI_CXX=clang++
-            CC=clang FC=gfortran cmake -DCMAKE_INSTALL_PREFIX=`pwd`/RELEASE -DENABLE_HDF5=ON ..
-            VERBOSE=1 make -j 16 all install
-          '''
-          executeSteps_one( '', '' )
-        }
-      }
-
-      stage('Clang Compiler Tests (2/2)') {
-        agent {
-          docker {
-            image 'kellekai/archlinuxopenmpi1.10:stable'
-          }
-        }
-        steps {
-          sh '''
-            mkdir build; cd build
-            export OMPI_MPICC=clang
-            export OMPI_CXX=clang++
-            CC=clang FC=gfortran cmake -DCMAKE_INSTALL_PREFIX=`pwd`/RELEASE -DENABLE_HDF5=ON ..
-            VERBOSE=1 make -j 16 all install
-          '''
-          executeSteps_two( '', '' )
-        }
-      }
-
-      stage('PGI Compiler Tests (1/2)') {
-        agent {
-          docker {
-            image 'kellekai/archlinuxpgi18:stable'
-          }
-        }
-        environment {
-          PGICC = '/opt/pgi/linux86-64/18.4/bin/'
-          PGIMPICC = '/opt/pgi/linux86-64/2018/mpi/openmpi-2.1.2/bin/'
-          LM_LICENSE_FILE = '$PGI/license.dat'
-          LD_LIBRARY_PATH = '/opt/pgi/linux86-64/18.4/lib'
-        }
-        steps {
-          sh '''
-            export PATH=$PGICC:$PGIMPICC:$PATH
-            echo $PATH
-            ls /opt/pgi/
-            mkdir build; cd build
-            CC=pgcc FC=pgfortran cmake -DCMAKE_INSTALL_PREFIX=`pwd`/RELEASE -DHDF5_ROOT=/opt/HDF5/1.10.4 -DENABLE_HDF5=ON ..
-            make -j 16 all install
-          '''
-          executeSteps_one( '/opt/pgi/linux86-64/18.4/bin/', '/opt/pgi/linux86-64/2018/mpi/openmpi-2.1.2/bin/' )
-        }
-      }
-
-      stage('PGI Compiler Tests (2/2)') {
-        agent {
-          docker {
-            image 'kellekai/archlinuxpgi18:stable'
-          }
-        }
-        environment {
-          PGICC = '/opt/pgi/linux86-64/18.4/bin/'
-          PGIMPICC = '/opt/pgi/linux86-64/2018/mpi/openmpi-2.1.2/bin/'
-          LM_LICENSE_FILE = '$PGI/license.dat'
-          LD_LIBRARY_PATH = '/opt/pgi/linux86-64/18.4/lib'
-        }
-        steps {
-          sh '''
-            export PATH=$PGICC:$PGIMPICC:$PATH
-            echo $PATH
-            ls /opt/pgi/
-            mkdir build; cd build
-            CC=pgcc FC=pgfortran cmake -DCMAKE_INSTALL_PREFIX=`pwd`/RELEASE -DHDF5_ROOT=/opt/HDF5/1.10.4 -DENABLE_HDF5=ON ..
-            make -j 16 all install
-          '''
-          executeSteps_two( '/opt/pgi/linux86-64/18.4/bin/', '/opt/pgi/linux86-64/2018/mpi/openmpi-2.1.2/bin/' )
-        }
-      }
-
-      stage('Intel Compiler Tests (1/2)') {
-        agent {
-          docker {
-            image 'kellekai/archlinuximpi18:stable'
-          }
-        }
-        environment {
-          CFLAGS_FIX = '-D__PURE_INTEL_C99_HEADERS__ -D_Float32=float -D_Float64=double -D_Float32x=_Float64 -D_Float64x=_Float128'
-          ICCPATH = '/opt/intel/compilers_and_libraries_2018.3.222/linux/bin'
-          MPICCPATH = '/opt/intel/compilers_and_libraries_2018.3.222/linux/mpi/intel64/bin'
-          LD_LIBRARY_PATH = '/opt/HDF5/1.10.4/lib:/opt/intel/compilers_and_libraries_2018.3.222/linux/compiler/lib/intel64:/opt/intel/compilers_and_libraries_2018.3.222/linux/compiler/lib/intel64_lin:/opt/intel/compilers_and_libraries_2018.3.222/linux/mpi/intel64/lib:/opt/intel/compilers_and_libraries_2018.3.222/linux/mpi/mic/lib:/opt/intel/compilers_and_libraries_2018.3.222/linux/ipp/lib/intel64:/opt/intel/compilers_and_libraries_2018.3.222/linux/compiler/lib/intel64_lin:/opt/intel/compilers_and_libraries_2018.3.222/linux/mkl/lib/intel64_lin:/opt/intel/compilers_and_libraries_2018.3.222/linux/tbb/lib/intel64/gcc4.7:/opt/intel/compilers_and_libraries_2018.3.222/linux/tbb/lib/intel64/gcc4.7'
-        }
-        steps {
-          sh '''
-            mkdir build; cd build
-            . $ICCPATH/compilervars.sh intel64
-            . $MPICCPATH/mpivars.sh
-            CFLAGS=$CFLAGS_FIX cmake -C ../intel.cmake cmake -DHDF5_ROOT=/opt/HDF5/1.10.4 -DCMAKE_INSTALL_PREFIX=`pwd`/RELEASE -DENABLE_HDF5=ON ..
-            make -j 16 all install
-          '''
-          executeSteps_one( '/opt/intel/compilers_and_libraries_2018.3.222/linux/mpi/intel64/bin', '' )
-        }
-      }
+
+    // stage('Cmake Versions Test') {
+    //     agent {
+    //       docker {
+    //         image 'kellekai/archlinuxopenmpi1.10:stable'
+    //       }
+    //     }
+    //     steps {
+    //       cmakesteps(versions)
+    //     }
+    // }
+
+    //   stage('GCC Compiler Tests (1/2)') {
+    //     agent {
+    //       docker {
+    //         image 'kellekai/archlinuxopenmpi1.10:stable'
+    //       }
+    //     }
+    //     steps {
+    //       sh '''
+    //         mkdir build; cd build
+    //         cmake -DCMAKE_INSTALL_PREFIX=`pwd`/RELEASE -DENABLE_HDF5=ON ..
+    //         make -j 16 all install
+    //       '''
+    //       executeSteps_one( '', '' )
+    //     }
+    //   }
+
+    //   stage('GCC Compiler Tests (2/2)') {
+    //     agent {
+    //       docker {
+    //         image 'kellekai/archlinuxopenmpi1.10:stable'
+    //       }
+    //     }
+    //     steps {
+    //       sh '''
+    //         mkdir build; cd build
+    //         cmake -DCMAKE_INSTALL_PREFIX=`pwd`/RELEASE -DENABLE_HDF5=ON ..
+    //         make -j 16 all install
+    //       '''
+    //       executeSteps_two( '', '' )
+    //     }
+    //   }
+
+    //   stage('Clang Compiler Tests (1/2)') {
+    //     agent {
+    //       docker {
+    //         image 'kellekai/archlinuxopenmpi1.10:stable'
+    //       }
+    //     }
+    //     steps {
+    //       sh '''
+    //         mkdir build; cd build
+    //         export OMPI_MPICC=clang
+    //         export OMPI_CXX=clang++
+    //         CC=clang FC=gfortran cmake -DCMAKE_INSTALL_PREFIX=`pwd`/RELEASE -DENABLE_HDF5=ON ..
+    //         VERBOSE=1 make -j 16 all install
+    //       '''
+    //       executeSteps_one( '', '' )
+    //     }
+    //   }
+
+    //   stage('Clang Compiler Tests (2/2)') {
+    //     agent {
+    //       docker {
+    //         image 'kellekai/archlinuxopenmpi1.10:stable'
+    //       }
+    //     }
+    //     steps {
+    //       sh '''
+    //         mkdir build; cd build
+    //         export OMPI_MPICC=clang
+    //         export OMPI_CXX=clang++
+    //         CC=clang FC=gfortran cmake -DCMAKE_INSTALL_PREFIX=`pwd`/RELEASE -DENABLE_HDF5=ON ..
+    //         VERBOSE=1 make -j 16 all install
+    //       '''
+    //       executeSteps_two( '', '' )
+    //     }
+    //   }
+
+    //   stage('PGI Compiler Tests (1/2)') {
+    //     agent {
+    //       docker {
+    //         image 'kellekai/archlinuxpgi18:stable'
+    //       }
+    //     }
+    //     environment {
+    //       PGICC = '/opt/pgi/linux86-64/18.4/bin/'
+    //       PGIMPICC = '/opt/pgi/linux86-64/2018/mpi/openmpi-2.1.2/bin/'
+    //       LM_LICENSE_FILE = '$PGI/license.dat'
+    //       LD_LIBRARY_PATH = '/opt/pgi/linux86-64/18.4/lib'
+    //     }
+    //     steps {
+    //       sh '''
+    //         export PATH=$PGICC:$PGIMPICC:$PATH
+    //         echo $PATH
+    //         ls /opt/pgi/
+    //         mkdir build; cd build
+    //         CC=pgcc FC=pgfortran cmake -DCMAKE_INSTALL_PREFIX=`pwd`/RELEASE -DHDF5_ROOT=/opt/HDF5/1.10.4 -DENABLE_HDF5=ON ..
+    //         make -j 16 all install
+    //       '''
+    //       executeSteps_one( '/opt/pgi/linux86-64/18.4/bin/', '/opt/pgi/linux86-64/2018/mpi/openmpi-2.1.2/bin/' )
+    //     }
+    //   }
+
+    //   stage('PGI Compiler Tests (2/2)') {
+    //     agent {
+    //       docker {
+    //         image 'kellekai/archlinuxpgi18:stable'
+    //       }
+    //     }
+    //     environment {
+    //       PGICC = '/opt/pgi/linux86-64/18.4/bin/'
+    //       PGIMPICC = '/opt/pgi/linux86-64/2018/mpi/openmpi-2.1.2/bin/'
+    //       LM_LICENSE_FILE = '$PGI/license.dat'
+    //       LD_LIBRARY_PATH = '/opt/pgi/linux86-64/18.4/lib'
+    //     }
+    //     steps {
+    //       sh '''
+    //         export PATH=$PGICC:$PGIMPICC:$PATH
+    //         echo $PATH
+    //         ls /opt/pgi/
+    //         mkdir build; cd build
+    //         CC=pgcc FC=pgfortran cmake -DCMAKE_INSTALL_PREFIX=`pwd`/RELEASE -DHDF5_ROOT=/opt/HDF5/1.10.4 -DENABLE_HDF5=ON ..
+    //         make -j 16 all install
+    //       '''
+    //       executeSteps_two( '/opt/pgi/linux86-64/18.4/bin/', '/opt/pgi/linux86-64/2018/mpi/openmpi-2.1.2/bin/' )
+    //     }
+    //   }
+
+    //   stage('Intel Compiler Tests (1/2)') {
+    //     agent {
+    //       docker {
+    //         image 'kellekai/archlinuximpi18:stable'
+    //       }
+    //     }
+    //     environment {
+    //       CFLAGS_FIX = '-D__PURE_INTEL_C99_HEADERS__ -D_Float32=float -D_Float64=double -D_Float32x=_Float64 -D_Float64x=_Float128'
+    //       ICCPATH = '/opt/intel/compilers_and_libraries_2018.3.222/linux/bin'
+    //       MPICCPATH = '/opt/intel/compilers_and_libraries_2018.3.222/linux/mpi/intel64/bin'
+    //       LD_LIBRARY_PATH = '/opt/HDF5/1.10.4/lib:/opt/intel/compilers_and_libraries_2018.3.222/linux/compiler/lib/intel64:/opt/intel/compilers_and_libraries_2018.3.222/linux/compiler/lib/intel64_lin:/opt/intel/compilers_and_libraries_2018.3.222/linux/mpi/intel64/lib:/opt/intel/compilers_and_libraries_2018.3.222/linux/mpi/mic/lib:/opt/intel/compilers_and_libraries_2018.3.222/linux/ipp/lib/intel64:/opt/intel/compilers_and_libraries_2018.3.222/linux/compiler/lib/intel64_lin:/opt/intel/compilers_and_libraries_2018.3.222/linux/mkl/lib/intel64_lin:/opt/intel/compilers_and_libraries_2018.3.222/linux/tbb/lib/intel64/gcc4.7:/opt/intel/compilers_and_libraries_2018.3.222/linux/tbb/lib/intel64/gcc4.7'
+    //     }
+    //     steps {
+    //       sh '''
+    //         mkdir build; cd build
+    //         . $ICCPATH/compilervars.sh intel64
+    //         . $MPICCPATH/mpivars.sh
+    //         CFLAGS=$CFLAGS_FIX cmake -C ../intel.cmake cmake -DHDF5_ROOT=/opt/HDF5/1.10.4 -DCMAKE_INSTALL_PREFIX=`pwd`/RELEASE -DENABLE_HDF5=ON ..
+    //         make -j 16 all install
+    //       '''
+    //       executeSteps_one( '/opt/intel/compilers_and_libraries_2018.3.222/linux/mpi/intel64/bin', '' )
+    //     }
+    //   }
       
-      stage('Intel Compiler Tests (2/2)') {
-        agent {
-          docker {
-            image 'kellekai/archlinuximpi18:stable'
-          }
-        }
-        environment {
-          CFLAGS_FIX = '-D__PURE_INTEL_C99_HEADERS__ -D_Float32=float -D_Float64=double -D_Float32x=_Float64 -D_Float64x=_Float128'
-          ICCPATH = '/opt/intel/compilers_and_libraries_2018.3.222/linux/bin'
-          MPICCPATH = '/opt/intel/compilers_and_libraries_2018.3.222/linux/mpi/intel64/bin'
-          LD_LIBRARY_PATH = '/opt/HDF5/1.10.4/lib:/opt/intel/compilers_and_libraries_2018.3.222/linux/compiler/lib/intel64:/opt/intel/compilers_and_libraries_2018.3.222/linux/compiler/lib/intel64_lin:/opt/intel/compilers_and_libraries_2018.3.222/linux/mpi/intel64/lib:/opt/intel/compilers_and_libraries_2018.3.222/linux/mpi/mic/lib:/opt/intel/compilers_and_libraries_2018.3.222/linux/ipp/lib/intel64:/opt/intel/compilers_and_libraries_2018.3.222/linux/compiler/lib/intel64_lin:/opt/intel/compilers_and_libraries_2018.3.222/linux/mkl/lib/intel64_lin:/opt/intel/compilers_and_libraries_2018.3.222/linux/tbb/lib/intel64/gcc4.7:/opt/intel/compilers_and_libraries_2018.3.222/linux/tbb/lib/intel64/gcc4.7'
-        }
-        steps {
-          sh '''
-            mkdir build; cd build
-            . $ICCPATH/compilervars.sh intel64
-            . $MPICCPATH/mpivars.sh
-            CFLAGS=$CFLAGS_FIX cmake -C ../intel.cmake cmake -DHDF5_ROOT=/opt/HDF5/1.10.4 -DCMAKE_INSTALL_PREFIX=`pwd`/RELEASE -DENABLE_HDF5=ON ..
-            make -j 16 all install
-          '''
-          executeSteps_two( '/opt/intel/compilers_and_libraries_2018.3.222/linux/mpi/intel64/bin', '' )
-        }
-      }
-    }
->>>>>>> aba65afa
+    //   stage('Intel Compiler Tests (2/2)') {
+    //     agent {
+    //       docker {
+    //         image 'kellekai/archlinuximpi18:stable'
+    //       }
+    //     }
+    //     environment {
+    //       CFLAGS_FIX = '-D__PURE_INTEL_C99_HEADERS__ -D_Float32=float -D_Float64=double -D_Float32x=_Float64 -D_Float64x=_Float128'
+    //       ICCPATH = '/opt/intel/compilers_and_libraries_2018.3.222/linux/bin'
+    //       MPICCPATH = '/opt/intel/compilers_and_libraries_2018.3.222/linux/mpi/intel64/bin'
+    //       LD_LIBRARY_PATH = '/opt/HDF5/1.10.4/lib:/opt/intel/compilers_and_libraries_2018.3.222/linux/compiler/lib/intel64:/opt/intel/compilers_and_libraries_2018.3.222/linux/compiler/lib/intel64_lin:/opt/intel/compilers_and_libraries_2018.3.222/linux/mpi/intel64/lib:/opt/intel/compilers_and_libraries_2018.3.222/linux/mpi/mic/lib:/opt/intel/compilers_and_libraries_2018.3.222/linux/ipp/lib/intel64:/opt/intel/compilers_and_libraries_2018.3.222/linux/compiler/lib/intel64_lin:/opt/intel/compilers_and_libraries_2018.3.222/linux/mkl/lib/intel64_lin:/opt/intel/compilers_and_libraries_2018.3.222/linux/tbb/lib/intel64/gcc4.7:/opt/intel/compilers_and_libraries_2018.3.222/linux/tbb/lib/intel64/gcc4.7'
+    //     }
+    //     steps {
+    //       sh '''
+    //         mkdir build; cd build
+    //         . $ICCPATH/compilervars.sh intel64
+    //         . $MPICCPATH/mpivars.sh
+    //         CFLAGS=$CFLAGS_FIX cmake -C ../intel.cmake cmake -DHDF5_ROOT=/opt/HDF5/1.10.4 -DCMAKE_INSTALL_PREFIX=`pwd`/RELEASE -DENABLE_HDF5=ON ..
+    //         make -j 16 all install
+    //       '''
+    //       executeSteps_two( '/opt/intel/compilers_and_libraries_2018.3.222/linux/mpi/intel64/bin', '' )
+    //     }
+    //   }
+  }
 }